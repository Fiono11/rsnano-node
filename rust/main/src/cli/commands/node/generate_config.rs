--- conflicted
+++ resolved
@@ -1,10 +1,7 @@
 use anyhow::Result;
 use clap::{ArgGroup, Parser};
 use rsnano_node::config::DaemonToml;
-<<<<<<< HEAD
-=======
 use rsnano_rpc::RpcToml;
->>>>>>> 15db4f9d
 use std::io::BufRead;
 
 #[derive(Parser)]
@@ -29,14 +26,8 @@
             let daemon_toml = DaemonToml::default();
             (toml::to_string(&daemon_toml)?, "node")
         } else {
-<<<<<<< HEAD
-            //let rpc_toml = RpcToml::default();
-            //(toml::to_string(&rpc_toml)?, "rpc")
-            (String::new(), "rpc")
-=======
             let rpc_toml = RpcToml::default();
             (toml::to_string(&rpc_toml)?, "rpc")
->>>>>>> 15db4f9d
         };
 
         println!("# This is an example configuration file for Nano. Visit https://docs.nano.org/running-a-node/configuration/ for more information.");
