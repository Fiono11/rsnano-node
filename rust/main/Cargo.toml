--- conflicted
+++ resolved
@@ -15,27 +15,14 @@
 rsnano_node = { path = "../node" }
 rsnano_rpc = { path = "../rpc" }
 rsnano_ledger = { path = "../ledger" }
-rsnano_rpc = { path = "../rpc" }
 tracing = "0.1"
 tracing-subscriber = { version = "0.3.18", features = ["env-filter", "json"] }
 ctrlc = "3.4.4"
 clap = { version = "4", features = ["derive"] }
 anyhow = "1.0.40"
 rand = { version = "0.8.4" }
-<<<<<<< HEAD
-toml = "0.8.15"
-tokio = { version = "1", features = [
-    "rt",
-    "rt-multi-thread",
-    "net",
-    "time",
-    "macros",
-    "sync",
-] }
-=======
 tokio = "1"
 toml = "0.8.15"
->>>>>>> 4a2037ff
 
 [dev-dependencies]
 assert_cmd = "2.0.14"