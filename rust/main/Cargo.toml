--- conflicted
+++ resolved
@@ -14,11 +14,7 @@
 rsnano_store_lmdb = { path = "../store_lmdb" }
 rsnano_node = { path = "../node" }
 rsnano_ledger = { path = "../ledger" }
-<<<<<<< HEAD
-rsnano_rpc = { path = "../rpc" }
-=======
 rsnano_rpc_server = { path = "../rpc_server" }
->>>>>>> 9a05c52e
 tracing = "0.1"
 tracing-subscriber = { version = "0.3.18", features = ["env-filter", "json"] }
 ctrlc = "3.4.4"
