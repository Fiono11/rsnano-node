--- conflicted
+++ resolved
@@ -26,31 +26,31 @@
         }
     }
 
-<<<<<<< HEAD
     pub async fn account_get(&self, key: PublicKey) -> Result<AccountRpcMessage> {
         let cmd = RpcCommand::account_get(key);
-=======
-    pub async fn receivable(&self, account: Account,
+        let result = self.rpc_request(&cmd).await?;
+        Ok(serde_json::from_value(result)?)
+    }
+
+    pub async fn receivable(
+        &self,
+        account: Account,
         count: u64,
         threshold: Option<Amount>,
         source: Option<bool>,
         min_version: Option<bool>,
         sorting: Option<bool>,
-        include_only_confirmed: Option<bool>) -> Result<ReceivableDto> {
-        let cmd = RpcCommand::receivable(account,
+        include_only_confirmed: Option<bool>,
+    ) -> Result<ReceivableDto> {
+        let cmd = RpcCommand::receivable(
+            account,
             count,
             threshold,
             source,
             min_version,
             sorting,
-            include_only_confirmed);
-        let result = self.rpc_request(&cmd).await?;
-        Ok(serde_json::from_value(result)?)
-    }
-
-    pub async fn account_info(&self, account: Account) -> Result<AccountInfoDto> {
-        let cmd = RpcCommand::account_info(account);
->>>>>>> eee32e75
+            include_only_confirmed,
+        );
         let result = self.rpc_request(&cmd).await?;
         Ok(serde_json::from_value(result)?)
     }
