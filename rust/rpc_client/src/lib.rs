use crate::AccountBalanceDto;
use anyhow::{bail, Result};
use reqwest::Client;
pub use reqwest::Url;
use rsnano_core::{
    Account, Amount, BlockHash, BlockSubType, JsonBlock, PublicKey, RawKey, WalletId, WorkNonce,
};
use rsnano_rpc_messages::*;
use serde::Serialize;
use serde_json::{from_str, from_value, Value};
use std::{net::Ipv6Addr, time::Duration};

pub struct NanoRpcClient {
    url: Url,
    client: Client,
}

impl NanoRpcClient {
    pub fn new(url: Url) -> Self {
        Self {
            url,
            client: reqwest::ClientBuilder::new()
                .timeout(Duration::from_secs(5))
                .build()
                .unwrap(),
        }
    }

<<<<<<< HEAD
    pub async fn account_get(&self, key: PublicKey) -> Result<AccountRpcMessage> {
        let cmd = RpcCommand::account_get(key);
=======
    pub async fn wallet_receivable(
        &self,
        wallet: WalletId,
        count: u64,
        threshold: Option<Amount>,
        source: Option<bool>,
        min_version: Option<bool>,
        include_only_confirmed: Option<bool>
    ) -> Result<ReceivableDto> {
        let cmd = RpcCommand::wallet_receivable(WalletWithCountArgs::new(wallet, count), threshold, source, min_version, include_only_confirmed);
        let result = self.rpc_request(&cmd).await?;
        Ok(serde_json::from_value(result)?)
    }

    pub async fn account_info(&self, account: Account) -> Result<AccountInfoDto> {
        let cmd = RpcCommand::account_info(account);
>>>>>>> c5b4abf5
        let result = self.rpc_request(&cmd).await?;
        Ok(serde_json::from_value(result)?)
    }

    pub async fn bootstrap_lazy(
        &self,
        hash: BlockHash,
        force: Option<bool>,
        id: Option<String>,
    ) -> Result<BootstrapLazyDto> {
        let cmd = RpcCommand::bootstrap_lazy(hash, force, id);
        let result = self.rpc_request(&cmd).await?;
        Ok(serde_json::from_value(result)?)
    }

    pub async fn bootstrap_any(
        &self,
        force: Option<bool>,
        id: Option<String>,
        account: Option<Account>,
    ) -> Result<SuccessDto> {
        let cmd = RpcCommand::bootstrap_any(force, id, account);
        let result = self.rpc_request(&cmd).await?;
        Ok(serde_json::from_value(result)?)
    }

    pub async fn bootstrap(
        &self,
        address: Ipv6Addr,
        port: u16,
        id: Option<String>,
    ) -> Result<SuccessDto> {
        let cmd = RpcCommand::bootstrap(address, port, id);
        let result = self.rpc_request(&cmd).await?;
        Ok(serde_json::from_value(result)?)
    }

    pub async fn work_cancel(&self, hash: BlockHash) -> Result<SuccessDto> {
        let cmd = RpcCommand::work_cancel(hash);
        let result = self.rpc_request(&cmd).await?;
        Ok(serde_json::from_value(result)?)
    }

    pub async fn process(
        &self,
        subtype: Option<BlockSubType>,
        block: JsonBlock,
        force: Option<bool>,
        watch_work: Option<bool>,
        is_async: Option<bool>,
    ) -> Result<BlockHashRpcMessage> {
        let cmd = RpcCommand::process(subtype, block, force, watch_work, is_async);
        let result = self.rpc_request(&cmd).await?;
        Ok(serde_json::from_value(result)?)
    }

    pub async fn sign(
        &self,
        key: Option<RawKey>,
        wallet: Option<WalletId>,
        account: Option<Account>,
        block: JsonBlock,
    ) -> Result<SignDto> {
        let cmd = RpcCommand::sign(key, wallet, account, block);
        let json = self.rpc_request(&cmd).await?;
        Ok(serde_json::from_value(json)?)
    }

    pub async fn account_history(
        &self,
        account: Account,
        count: u64,
        raw: Option<bool>,
        head: Option<BlockHash>,
        offset: Option<u64>,
        reverse: Option<bool>,
        account_filter: Option<Vec<Account>>,
    ) -> Result<AccountHistoryDto> {
        let cmd =
            RpcCommand::account_history(account, count, raw, head, offset, reverse, account_filter);
        let result = self.rpc_request(&cmd).await?;
        Ok(serde_json::from_value(result)?)
    }

    pub async fn account_balance(
        &self,
        account: Account,
        include_only_confirmed: Option<bool>,
    ) -> Result<AccountBalanceDto> {
        let cmd = RpcCommand::account_balance(account, include_only_confirmed);
        let result = self.rpc_request(&cmd).await?;
        Ok(serde_json::from_value(result)?)
    }

    pub async fn account_create(
        &self,
        wallet: WalletId,
        index: Option<u32>,
        work: Option<bool>,
    ) -> Result<AccountRpcMessage> {
        let cmd = RpcCommand::account_create(wallet, index, work);
        let result = self.rpc_request(&cmd).await?;
        Ok(from_value(result)?)
    }

    pub async fn accounts_create(
        &self,
        wallet: WalletId,
        count: u64,
        work: Option<bool>,
    ) -> Result<AccountsRpcMessage> {
        let cmd = RpcCommand::accounts_create(wallet, count, work);
        let result = self.rpc_request(&cmd).await?;
        Ok(serde_json::from_value(result)?)
    }

    pub async fn account_remove(&self, wallet: WalletId, account: Account) -> Result<BoolDto> {
        let cmd = RpcCommand::account_remove(wallet, account);
        let result = self.rpc_request(&cmd).await?;
        Ok(serde_json::from_value(result)?)
    }

    pub async fn account_move(
        &self,
        wallet: WalletId,
        source: WalletId,
        account: Vec<Account>,
    ) -> Result<BoolDto> {
        let cmd = RpcCommand::account_move(wallet, source, account);
        let result = self.rpc_request(&cmd).await?;
        Ok(serde_json::from_value(result)?)
    }

    pub async fn account_list(&self, wallet: WalletId) -> Result<AccountsRpcMessage> {
        let cmd = RpcCommand::account_list(wallet);
        let result = self.rpc_request(&cmd).await?;
        Ok(serde_json::from_value(result)?)
    }

    pub async fn wallet_create(&self, seed: Option<RawKey>) -> Result<WalletCreateDto> {
        let cmd = RpcCommand::wallet_create(seed);
        let result = self.rpc_request(&cmd).await?;
        Ok(serde_json::from_value(result)?)
    }

    pub async fn wallet_contains(&self, wallet: WalletId, account: Account) -> Result<BoolDto> {
        let cmd = RpcCommand::wallet_contains(wallet, account);
        let result = self.rpc_request(&cmd).await?;
        Ok(serde_json::from_value(result)?)
    }

    pub async fn wallet_destroy(&self, wallet: WalletId) -> Result<BoolDto> {
        let cmd = RpcCommand::wallet_destroy(wallet);
        let result = self.rpc_request(&cmd).await?;
        Ok(serde_json::from_value(result)?)
    }

    pub async fn wallet_lock(&self, wallet: WalletId) -> Result<BoolDto> {
        let cmd = RpcCommand::wallet_lock(wallet);
        let result = self.rpc_request(&cmd).await?;
        Ok(serde_json::from_value(result)?)
    }

    pub async fn wallet_locked(&self, wallet: WalletId) -> Result<BoolDto> {
        let cmd = RpcCommand::wallet_locked(wallet);
        let result = self.rpc_request(&cmd).await?;
        Ok(serde_json::from_value(result)?)
    }

    pub async fn stop(&self) -> Result<SuccessDto> {
        let cmd = RpcCommand::stop();
        let result = self.rpc_request(&cmd).await?;
        Ok(serde_json::from_value(result)?)
    }

    pub async fn account_block_count(&self, account: Account) -> Result<U64RpcMessage> {
        let cmd = RpcCommand::account_block_count(account);
        let result = self.rpc_request(&cmd).await?;
        Ok(serde_json::from_value(result)?)
    }

    pub async fn account_key(&self, account: Account) -> Result<KeyRpcMessage> {
        let cmd = RpcCommand::account_key(account);
        let result = self.rpc_request(&cmd).await?;
        Ok(serde_json::from_value(result)?)
    }

    pub async fn account_representative(&self, account: Account) -> Result<AccountRpcMessage> {
        let cmd = RpcCommand::account_representative(account);
        let result = self.rpc_request(&cmd).await?;
        Ok(serde_json::from_value(result)?)
    }

    pub async fn account_weight(&self, account: Account) -> Result<AmountDto> {
        let cmd = RpcCommand::account_weight(account);
        let result = self.rpc_request(&cmd).await?;
        Ok(serde_json::from_value(result)?)
    }

    pub async fn available_supply(&self) -> Result<AmountDto> {
        let cmd = RpcCommand::AvailableSupply;
        let result = self.rpc_request(&cmd).await?;
        Ok(serde_json::from_value(result)?)
    }

    pub async fn block_account(&self, hash: BlockHash) -> Result<AccountRpcMessage> {
        let cmd = RpcCommand::block_account(hash);
        let result = self.rpc_request(&cmd).await?;
        Ok(serde_json::from_value(result)?)
    }

    pub async fn block_confirm(&self, hash: BlockHash) -> Result<BoolDto> {
        let cmd = RpcCommand::block_confirm(hash);
        let result = self.rpc_request(&cmd).await?;
        Ok(serde_json::from_value(result)?)
    }

    pub async fn block_count(&self) -> Result<BlockCountDto> {
        let cmd = RpcCommand::BlockCount;
        let result = self.rpc_request(&cmd).await?;
        Ok(serde_json::from_value(result)?)
    }

    pub async fn uptime(&self) -> Result<U64RpcMessage> {
        let cmd = RpcCommand::uptime();
        let result = self.rpc_request(&cmd).await?;
        Ok(serde_json::from_value(result)?)
    }

    pub async fn frontier_count(&self) -> Result<U64RpcMessage> {
        let cmd = RpcCommand::frontier_count();
        let result = self.rpc_request(&cmd).await?;
        Ok(serde_json::from_value(result)?)
    }

    pub async fn validate_account_number(&self, account: Account) -> Result<SuccessDto> {
        let cmd = RpcCommand::validate_account_number(account);
        let result = self.rpc_request(&cmd).await?;
        Ok(serde_json::from_value(result)?)
    }

    pub async fn nano_to_raw(&self, amount: Amount) -> Result<AmountDto> {
        let cmd = RpcCommand::nano_to_raw(amount);
        let result = self.rpc_request(&cmd).await?;
        Ok(serde_json::from_value(result)?)
    }

    pub async fn raw_to_nano(&self, amount: Amount) -> Result<AmountDto> {
        let cmd = RpcCommand::raw_to_nano(amount);
        let result = self.rpc_request(&cmd).await?;
        Ok(serde_json::from_value(result)?)
    }

    pub async fn wallet_add_watch(
        &self,
        wallet: WalletId,
        accounts: Vec<Account>,
    ) -> Result<SuccessDto> {
        let cmd = RpcCommand::wallet_add_watch(wallet, accounts);
        let result = self.rpc_request(&cmd).await?;
        Ok(serde_json::from_value(result)?)
    }

    pub async fn wallet_representative(&self, wallet: WalletId) -> Result<AccountRpcMessage> {
        let cmd = RpcCommand::wallet_representative(wallet);
        let result = self.rpc_request(&cmd).await?;
        Ok(serde_json::from_value(result)?)
    }

    pub async fn work_set(
        &self,
        wallet: WalletId,
        account: Account,
        work: WorkNonce,
    ) -> Result<SuccessDto> {
        let cmd = RpcCommand::work_set(wallet, account, work);
        let result = self.rpc_request(&cmd).await?;
        Ok(serde_json::from_value(result)?)
    }

    pub async fn work_get(&self, wallet: WalletId, account: Account) -> Result<WorkDto> {
        let cmd = RpcCommand::work_get(wallet, account);
        let result = self.rpc_request(&cmd).await?;
        Ok(serde_json::from_value(result)?)
    }

    pub async fn wallet_work_get(&self, wallet: WalletId) -> Result<AccountsWithWorkDto> {
        let cmd = RpcCommand::wallet_work_get(wallet);
        let result = self.rpc_request(&cmd).await?;
        Ok(serde_json::from_value(result)?)
    }

    pub async fn accounts_frontiers(&self, accounts: Vec<Account>) -> Result<FrontiersDto> {
        let cmd = RpcCommand::accounts_frontiers(accounts);
        let result = self.rpc_request(&cmd).await?;
        Ok(serde_json::from_value(result)?)
    }

    pub async fn wallet_frontiers(&self, wallet: WalletId) -> Result<FrontiersDto> {
        let cmd = RpcCommand::wallet_frontiers(wallet);
        let result = self.rpc_request(&cmd).await?;
        Ok(serde_json::from_value(result)?)
    }

    pub async fn frontiers(&self, account: Account, count: u64) -> Result<FrontiersDto> {
        let cmd = RpcCommand::frontiers(account, count);
        let result = self.rpc_request(&cmd).await?;
        Ok(serde_json::from_value(result)?)
    }

    pub async fn wallet_info(&self, wallet: WalletId) -> Result<WalletInfoDto> {
        let cmd = RpcCommand::wallet_info(wallet);
        let result = self.rpc_request(&cmd).await?;
        Ok(serde_json::from_value(result)?)
    }

    pub async fn wallet_export(&self, wallet: WalletId) -> Result<JsonDto> {
        let cmd = RpcCommand::wallet_export(wallet);
        let result = self.rpc_request(&cmd).await?;
        Ok(serde_json::from_value(result)?)
    }

    pub async fn password_change(&self, wallet: WalletId, password: String) -> Result<SuccessDto> {
        let cmd = RpcCommand::password_change(wallet, password);
        let result = self.rpc_request(&cmd).await?;
        Ok(serde_json::from_value(result)?)
    }

    pub async fn password_enter(&self, wallet: WalletId, password: String) -> Result<BoolDto> {
        let cmd = RpcCommand::password_enter(wallet, password);
        let result = self.rpc_request(&cmd).await?;
        Ok(serde_json::from_value(result)?)
    }

    pub async fn password_valid(&self, wallet: WalletId) -> Result<BoolDto> {
        let cmd = RpcCommand::password_valid(wallet);
        let result = self.rpc_request(&cmd).await?;
        Ok(serde_json::from_value(result)?)
    }

    pub async fn deterministic_key(&self, seed: RawKey, index: u32) -> Result<KeyPairDto> {
        let cmd = RpcCommand::deterministic_key(seed, index);
        let result = self.rpc_request(&cmd).await?;
        Ok(serde_json::from_value(result)?)
    }

    pub async fn key_expand(&self, key: RawKey) -> Result<KeyPairDto> {
        let cmd = RpcCommand::key_expand(key);
        let result = self.rpc_request(&cmd).await?;
        Ok(serde_json::from_value(result)?)
    }

    pub async fn peers(&self, peer_details: Option<bool>) -> Result<PeersDto> {
        let cmd = RpcCommand::peers(peer_details);
        let result = self.rpc_request(&cmd).await?;
        Ok(serde_json::from_value(result)?)
    }

    pub async fn populate_backlog(&self) -> Result<SuccessDto> {
        let cmd = RpcCommand::populate_backlog();
        let result = self.rpc_request(&cmd).await?;
        Ok(serde_json::from_value(result)?)
    }

    pub async fn representatives(
        &self,
        count: Option<u64>,
        sorting: Option<bool>,
    ) -> Result<AccountsWithAmountsDto> {
        let cmd = RpcCommand::representatives(count, sorting);
        let result = self.rpc_request(&cmd).await?;
        Ok(serde_json::from_value(result)?)
    }

    pub async fn accounts_representatives(
        &self,
        accounts: Vec<Account>,
    ) -> Result<AccountsRepresentativesDto> {
        let cmd = RpcCommand::accounts_representatives(accounts);
        let result = self.rpc_request(&cmd).await?;
        Ok(serde_json::from_value(result)?)
    }

    pub async fn stats_clear(&self) -> Result<SuccessDto> {
        let cmd = RpcCommand::stats_clear();
        let result = self.rpc_request(&cmd).await?;
        Ok(serde_json::from_value(result)?)
    }

    pub async fn unchecked_clear(&self) -> Result<SuccessDto> {
        let cmd = RpcCommand::unchecked_clear();
        let result = self.rpc_request(&cmd).await?;
        Ok(serde_json::from_value(result)?)
    }

    pub async fn unopened(
        &self,
        account: Account,
        count: u64,
        threshold: Option<Amount>,
    ) -> Result<AccountsWithAmountsDto> {
        let cmd = RpcCommand::unopened(account, count, threshold);
        let result = self.rpc_request(&cmd).await?;
        Ok(serde_json::from_value(result)?)
    }

    pub async fn node_id(&self) -> Result<NodeIdDto> {
        let cmd = RpcCommand::node_id();
        let result = self.rpc_request(&cmd).await?;
        Ok(serde_json::from_value(result)?)
    }

    pub async fn search_receivable_all(&self) -> Result<SuccessDto> {
        let cmd = RpcCommand::search_receivable_all();
        let result = self.rpc_request(&cmd).await?;
        Ok(serde_json::from_value(result)?)
    }

    pub async fn receive_minimum(&self) -> Result<AmountDto> {
        let cmd = RpcCommand::receive_minimum();
        let result = self.rpc_request(&cmd).await?;
        Ok(serde_json::from_value(result)?)
    }

    pub async fn wallet_change_seed(
        &self,
        wallet: WalletId,
        seed: RawKey,
        count: Option<u32>,
    ) -> Result<WalletChangeSeedDto> {
        let cmd = RpcCommand::wallet_change_seed(wallet, seed, count);
        let result = self.rpc_request(&cmd).await?;
        Ok(serde_json::from_value(result)?)
    }

    pub async fn delegators(
        &self,
        account: Account,
        threshold: Option<Amount>,
        count: Option<u64>,
        start: Option<Account>,
    ) -> Result<AccountsWithAmountsDto> {
        let cmd = RpcCommand::delegators(account, threshold, count, start);
        let result = self.rpc_request(&cmd).await?;
        Ok(serde_json::from_value(result)?)
    }

    pub async fn delegators_count(&self, account: Account) -> Result<CountDto> {
        let cmd = RpcCommand::delegators_count(account);
        let result = self.rpc_request(&cmd).await?;
        Ok(serde_json::from_value(result)?)
    }

    pub async fn block_hash(&self, block: JsonBlock) -> Result<BlockHashRpcMessage> {
        let cmd = RpcCommand::block_hash(block);
        let result = self.rpc_request(&cmd).await?;
        Ok(serde_json::from_value(result)?)
    }

    pub async fn accounts_balances(
        &self,
        accounts: Vec<Account>,
        include_only_confirmed: Option<bool>,
    ) -> Result<AccountsBalancesDto> {
        let cmd = RpcCommand::accounts_balances(accounts, include_only_confirmed);
        let result = self.rpc_request(&cmd).await?;
        Ok(serde_json::from_value(result)?)
    }

    pub async fn block_info(&self, hash: BlockHash) -> Result<BlockInfoDto> {
        let cmd = RpcCommand::block_info(hash);
        let result = self.rpc_request(&cmd).await?;
        Ok(serde_json::from_value(result)?)
    }

    pub async fn blocks(&self, blocks: Vec<BlockHash>) -> Result<BlocksDto> {
        let cmd = RpcCommand::blocks(blocks);
        let result = self.rpc_request(&cmd).await?;
        Ok(serde_json::from_value(result)?)
    }

    pub async fn blocks_info(&self, blocks: Vec<BlockHash>) -> Result<BlocksInfoDto> {
        let cmd = RpcCommand::blocks_info(blocks);
        let result = self.rpc_request(&cmd).await?;
        Ok(serde_json::from_value(result)?)
    }

    pub async fn successors(
        &self,
        block: BlockHash,
        count: u64,
        offset: Option<u64>,
        reverse: Option<bool>,
    ) -> Result<BlocksDto> {
        let cmd = RpcCommand::successors(block, count, offset, reverse);
        let result = self.rpc_request(&cmd).await?;
        Ok(serde_json::from_value(result)?)
    }

    pub async fn chain(
        &self,
        block: BlockHash,
        count: u64,
        offset: Option<u64>,
        reverse: Option<bool>,
    ) -> Result<BlockHashesDto> {
        let cmd = RpcCommand::chain(block, count, offset, reverse);
        let result = self.rpc_request(&cmd).await?;
        Ok(serde_json::from_value(result)?)
    }

    pub async fn confirmation_active(
        &self,
        announcements: Option<u64>,
    ) -> Result<ConfirmationActiveDto> {
        let cmd = RpcCommand::confirmation_active(announcements);
        let result = self.rpc_request(&cmd).await?;
        Ok(serde_json::from_value(result)?)
    }

    pub async fn confirmation_quorum(
        &self,
        peer_details: Option<bool>,
    ) -> Result<ConfirmationQuorumDto> {
        let cmd = RpcCommand::confirmation_quorum(peer_details);
        let result = self.rpc_request(&cmd).await?;
        Ok(serde_json::from_value(result)?)
    }

    pub async fn work_validate(&self, work: WorkNonce, hash: BlockHash) -> Result<WorkValidateDto> {
        let cmd = RpcCommand::work_validate(work, hash);
        let result = self.rpc_request(&cmd).await?;
        Ok(serde_json::from_value(result)?)
    }

    pub async fn account_info(
        &self,
        account: Account,
        representative: Option<bool>,
        weight: Option<bool>,
        pending: Option<bool>,
        receivable: Option<bool>,
        include_confirmed: Option<bool>,
    ) -> Result<AccountInfoDto> {
        let cmd = RpcCommand::account_info(
            account,
            representative,
            weight,
            pending,
            receivable,
            include_confirmed,
        );
        let result = self.rpc_request(&cmd).await?;
        Ok(from_value(result)?)
    }

    pub async fn receive_block(
        &self,
        wallet: WalletId,
        destination: Account,
        block: impl Into<JsonBlock>,
    ) -> Result<()> {
        let request = RpcCommand::Receive(ReceiveArgs {
            wallet,
            account: destination,
            block: block.into(),
        });
        self.rpc_request(&request).await?;
        Ok(())
    }

    pub async fn send(
        &self,
        wallet: WalletId,
        source: Account,
        destination: Account,
        amount: Amount,
        work: Option<bool>,
        id: Option<String>,
    ) -> Result<BlockHashRpcMessage> {
        let request =
            RpcCommand::Send(SendArgs::new(wallet, source, destination, amount, work, id));
        let result = self.rpc_request(&request).await?;
        Ok(serde_json::from_value(result)?)
    }

    pub async fn send_block(
        &self,
        wallet: WalletId,
        source: Account,
        destination: Account,
    ) -> Result<JsonBlock> {
        let request = RpcCommand::Send(SendArgs {
            wallet,
            source,
            destination,
            amount: Amount::raw(1),
            work: None,
            id: None,
        });
        let json = self.rpc_request(&request).await?;
        let block = json["block"].as_str().unwrap().to_owned();
        Ok(from_str(&block)?)
    }

    pub async fn send_receive(
        &self,
        wallet: WalletId,
        source: Account,
        destination: Account,
    ) -> Result<()> {
        let block = self.send_block(wallet, source, destination).await?;
        self.receive_block(wallet, destination, block).await
    }

    pub async fn keepalive(&self, address: Ipv6Addr, port: u16) -> Result<SuccessDto> {
        let cmd = RpcCommand::keepalive(address, port);
        let json = self.rpc_request(&cmd).await?;
        Ok(serde_json::from_value(json)?)
    }

    pub async fn key_create(&self) -> Result<KeyPairDto> {
        let cmd = RpcCommand::KeyCreate;
        let json = self.rpc_request(&cmd).await?;
        Ok(from_value(json)?)
    }

    pub async fn wallet_add(
        &self,
        wallet: WalletId,
        prv_key: RawKey,
        work: Option<bool>,
    ) -> Result<AccountRpcMessage> {
        let cmd = RpcCommand::wallet_add(wallet, prv_key, work);
        let json = self.rpc_request(&cmd).await?;
        Ok(serde_json::from_value(json)?)
    }

    pub async fn stop_rpc(&self) -> Result<()> {
        self.rpc_request(&RpcCommand::Stop).await?;
        Ok(())
    }

    async fn rpc_request<T>(&self, request: &T) -> Result<serde_json::Value>
    where
        T: Serialize,
    {
        let result = self
            .client
            .post(self.url.clone())
            .json(request)
            .send()
            .await?
            .error_for_status()?
            .json::<Value>()
            .await?;

        if let Some(error) = result.get("error") {
            bail!("node returned error: {}", error);
        }

        Ok(result)
    }
}<|MERGE_RESOLUTION|>--- conflicted
+++ resolved
@@ -26,10 +26,12 @@
         }
     }
 
-<<<<<<< HEAD
     pub async fn account_get(&self, key: PublicKey) -> Result<AccountRpcMessage> {
         let cmd = RpcCommand::account_get(key);
-=======
+        let result = self.rpc_request(&cmd).await?;
+        Ok(serde_json::from_value(result)?)
+    }
+
     pub async fn wallet_receivable(
         &self,
         wallet: WalletId,
@@ -37,16 +39,15 @@
         threshold: Option<Amount>,
         source: Option<bool>,
         min_version: Option<bool>,
-        include_only_confirmed: Option<bool>
+        include_only_confirmed: Option<bool>,
     ) -> Result<ReceivableDto> {
-        let cmd = RpcCommand::wallet_receivable(WalletWithCountArgs::new(wallet, count), threshold, source, min_version, include_only_confirmed);
-        let result = self.rpc_request(&cmd).await?;
-        Ok(serde_json::from_value(result)?)
-    }
-
-    pub async fn account_info(&self, account: Account) -> Result<AccountInfoDto> {
-        let cmd = RpcCommand::account_info(account);
->>>>>>> c5b4abf5
+        let cmd = RpcCommand::wallet_receivable(
+            WalletWithCountArgs::new(wallet, count),
+            threshold,
+            source,
+            min_version,
+            include_only_confirmed,
+        );
         let result = self.rpc_request(&cmd).await?;
         Ok(serde_json::from_value(result)?)
     }
