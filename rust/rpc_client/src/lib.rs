use crate::AccountBalanceDto;
use anyhow::{bail, Result};
use reqwest::Client;
pub use reqwest::Url;
use rsnano_core::{Account, Amount, JsonBlock, RawKey, WalletId};
use rsnano_rpc_messages::*;
use serde::Serialize;
use serde_json::{from_str, from_value, Value};
use std::{net::Ipv6Addr, time::Duration};

pub struct NanoRpcClient {
    url: Url,
    client: Client,
}

impl NanoRpcClient {
    pub fn new(url: Url) -> Self {
        Self {
            url,
            client: reqwest::ClientBuilder::new()
                .timeout(Duration::from_secs(5))
                .build()
                .unwrap(),
        }
    }

<<<<<<< HEAD
    pub async fn account_balance(
        &self,
        account: Account,
        include_only_confirmed: Option<bool>,
    ) -> Result<AccountBalanceDto> {
        let cmd = RpcCommand::account_balance(account, include_only_confirmed);
        let result = self.rpc_request(&cmd).await?;
        Ok(serde_json::from_value(result)?)
    }

    pub async fn account_create(
        &self,
        wallet: WalletId,
        index: Option<u32>,
        work: Option<bool>,
    ) -> Result<AccountRpcMessage> {
        let cmd = RpcCommand::account_create(wallet, index, work);
        let result = self.rpc_request(&cmd).await?;
        Ok(from_value(result)?)
    }

    pub async fn accounts_create(
        &self,
        wallet: WalletId,
        count: u32,
        work: Option<bool>,
    ) -> Result<AccountsRpcMessage> {
        let cmd = RpcCommand::accounts_create(wallet, count, work);
        let result = self.rpc_request(&cmd).await?;
        Ok(serde_json::from_value(result)?)
    }

    pub async fn account_remove(&self, wallet: WalletId, account: Account) -> Result<BoolDto> {
        let cmd = RpcCommand::account_remove(wallet, account);
        let result = self.rpc_request(&cmd).await?;
        Ok(serde_json::from_value(result)?)
    }

    pub async fn account_move(
        &self,
        wallet: WalletId,
        source: WalletId,
        account: Vec<Account>,
    ) -> Result<BoolDto> {
        let cmd = RpcCommand::account_move(wallet, source, account);
        let result = self.rpc_request(&cmd).await?;
        Ok(serde_json::from_value(result)?)
    }

    pub async fn account_list(&self, wallet: WalletId) -> Result<AccountsRpcMessage> {
        let cmd = RpcCommand::account_list(wallet);
=======
    pub async fn wallet_create(&self, seed: Option<RawKey>) -> Result<WalletCreateDto> {
        let cmd = RpcCommand::wallet_create(seed);
>>>>>>> 3ccbbc09
        let result = self.rpc_request(&cmd).await?;
        Ok(serde_json::from_value(result)?)
    }

    pub async fn account_info(&self, account: Account) -> Result<AccountInfoDto> {
        let cmd = RpcCommand::account_info(account);
        let result = self.rpc_request(&cmd).await?;
        Ok(from_value(result)?)
    }

    pub async fn receive_block(
        &self,
        wallet: WalletId,
        destination: Account,
        block: impl Into<JsonBlock>,
    ) -> Result<()> {
        let request = RpcCommand::Receive(ReceiveArgs {
            wallet,
            account: destination,
            block: block.into(),
        });
        self.rpc_request(&request).await?;
        Ok(())
    }

    pub async fn send_block(
        &self,
        wallet: WalletId,
        source: Account,
        destination: Account,
    ) -> Result<JsonBlock> {
        let request = RpcCommand::Send(SendArgs {
            wallet,
            source,
            destination,
            amount: Amount::raw(1),
        });
        let json = self.rpc_request(&request).await?;
        let block = json["block"].as_str().unwrap().to_owned();
        Ok(from_str(&block)?)
    }

    pub async fn send_receive(
        &self,
        wallet: WalletId,
        source: Account,
        destination: Account,
    ) -> Result<()> {
        let block = self.send_block(wallet, source, destination).await?;
        self.receive_block(wallet, destination, block).await
    }

    pub async fn keepalive(&self, port: u16) -> Result<()> {
        let request = RpcCommand::keepalive(Ipv6Addr::LOCALHOST, port);
        self.rpc_request(&request).await?;
        Ok(())
    }

    pub async fn key_create_rpc(&self) -> Result<KeyPairDto> {
        let cmd = RpcCommand::KeyCreate;
        let json = self.rpc_request(&cmd).await?;
        Ok(from_value(json)?)
    }

    pub async fn wallet_add(&self, wallet: WalletId, prv_key: RawKey) -> Result<()> {
        let cmd = RpcCommand::wallet_add(wallet, prv_key);
        self.rpc_request(&cmd).await?;
        Ok(())
    }

    pub async fn stop_rpc(&self) -> Result<()> {
        self.rpc_request(&RpcCommand::Stop).await?;
        Ok(())
    }

    async fn rpc_request<T>(&self, request: &T) -> Result<Value>
    where
        T: Serialize,
    {
        let result = self
            .client
            .post(self.url.clone())
            .json(request)
            .send()
            .await?
            .error_for_status()?
            .json::<Value>()
            .await?;

        if let Some(error) = result.get("error") {
            bail!("node returned error: {}", error);
        }

        Ok(result)
    }
}<|MERGE_RESOLUTION|>--- conflicted
+++ resolved
@@ -24,7 +24,6 @@
         }
     }
 
-<<<<<<< HEAD
     pub async fn account_balance(
         &self,
         account: Account,
@@ -76,10 +75,12 @@
 
     pub async fn account_list(&self, wallet: WalletId) -> Result<AccountsRpcMessage> {
         let cmd = RpcCommand::account_list(wallet);
-=======
+        let result = self.rpc_request(&cmd).await?;
+        Ok(serde_json::from_value(result)?)
+    }
+
     pub async fn wallet_create(&self, seed: Option<RawKey>) -> Result<WalletCreateDto> {
         let cmd = RpcCommand::wallet_create(seed);
->>>>>>> 3ccbbc09
         let result = self.rpc_request(&cmd).await?;
         Ok(serde_json::from_value(result)?)
     }
