use crate::AccountBalanceDto;
use anyhow::{bail, Result};
<<<<<<< HEAD
use reqwest::Client;
pub use reqwest::Url;
use rsnano_core::{Account, Amount, BlockHash, JsonBlock, PublicKey, RawKey, WalletId};
=======
use reqwest::{Client, Url};
use rsnano_core::{Account, Amount, JsonBlock, RawKey, WalletId, WorkNonce};
>>>>>>> a9fe7431
use rsnano_rpc_messages::*;
use serde::Serialize;
use serde_json::{from_str, from_value, Value};
use std::{net::Ipv6Addr, time::Duration};

pub struct NanoRpcClient {
    url: Url,
    client: Client,
}

impl NanoRpcClient {
    pub fn new(url: Url) -> Self {
        Self {
            url,
            client: reqwest::ClientBuilder::new()
                .timeout(Duration::from_secs(5))
                .build()
                .unwrap(),
        }
    }

<<<<<<< HEAD
    pub async fn account_get(&self, key: PublicKey) -> Result<AccountRpcMessage> {
        let cmd = RpcCommand::account_get(key);
        let result = self.rpc_request(&cmd).await?;
        Ok(serde_json::from_value(result)?)
    }

    pub async fn account_balance(
        &self,
        account: Account,
        include_only_confirmed: Option<bool>,
    ) -> Result<AccountBalanceDto> {
        let cmd = RpcCommand::account_balance(account, include_only_confirmed);
        let result = self.rpc_request(&cmd).await?;
        Ok(serde_json::from_value(result)?)
    }

    pub async fn account_create(
        &self,
        wallet: WalletId,
        index: Option<u32>,
        work: Option<bool>,
    ) -> Result<AccountRpcMessage> {
        let cmd = RpcCommand::account_create(wallet, index, work);
        let result = self.rpc_request(&cmd).await?;
        Ok(from_value(result)?)
    }

    pub async fn accounts_create(
        &self,
        wallet: WalletId,
        count: u32,
        work: Option<bool>,
    ) -> Result<AccountsRpcMessage> {
        let cmd = RpcCommand::accounts_create(wallet, count, work);
        let result = self.rpc_request(&cmd).await?;
        Ok(serde_json::from_value(result)?)
    }

    pub async fn account_remove(&self, wallet: WalletId, account: Account) -> Result<BoolDto> {
        let cmd = RpcCommand::account_remove(wallet, account);
        let result = self.rpc_request(&cmd).await?;
        Ok(serde_json::from_value(result)?)
    }

    pub async fn account_move(
        &self,
        wallet: WalletId,
        source: WalletId,
        account: Vec<Account>,
    ) -> Result<BoolDto> {
        let cmd = RpcCommand::account_move(wallet, source, account);
        let result = self.rpc_request(&cmd).await?;
        Ok(serde_json::from_value(result)?)
    }

    pub async fn account_list(&self, wallet: WalletId) -> Result<AccountsRpcMessage> {
        let cmd = RpcCommand::account_list(wallet);
        let result = self.rpc_request(&cmd).await?;
        Ok(serde_json::from_value(result)?)
    }

    pub async fn wallet_create(&self, seed: Option<RawKey>) -> Result<WalletCreateDto> {
        let cmd = RpcCommand::wallet_create(seed);
        let result = self.rpc_request(&cmd).await?;
        Ok(serde_json::from_value(result)?)
    }

    pub async fn wallet_contains(&self, wallet: WalletId, account: Account) -> Result<BoolDto> {
        let cmd = RpcCommand::wallet_contains(wallet, account);
        let result = self.rpc_request(&cmd).await?;
        Ok(serde_json::from_value(result)?)
    }

    pub async fn wallet_destroy(&self, wallet: WalletId) -> Result<BoolDto> {
        let cmd = RpcCommand::wallet_destroy(wallet);
        let result = self.rpc_request(&cmd).await?;
        Ok(serde_json::from_value(result)?)
    }

    pub async fn wallet_lock(&self, wallet: WalletId) -> Result<BoolDto> {
        let cmd = RpcCommand::wallet_lock(wallet);
        let result = self.rpc_request(&cmd).await?;
        Ok(serde_json::from_value(result)?)
    }

    pub async fn wallet_locked(&self, wallet: WalletId) -> Result<BoolDto> {
        let cmd = RpcCommand::wallet_locked(wallet);
        let result = self.rpc_request(&cmd).await?;
        Ok(serde_json::from_value(result)?)
    }

    pub async fn stop(&self) -> Result<SuccessDto> {
        let cmd = RpcCommand::stop();
        let result = self.rpc_request(&cmd).await?;
        Ok(serde_json::from_value(result)?)
    }

    pub async fn account_block_count(&self, account: Account) -> Result<U64RpcMessage> {
        let cmd = RpcCommand::account_block_count(account);
        let result = self.rpc_request(&cmd).await?;
        Ok(serde_json::from_value(result)?)
    }

    pub async fn account_key(&self, account: Account) -> Result<KeyRpcMessage> {
        let cmd = RpcCommand::account_key(account);
        let result = self.rpc_request(&cmd).await?;
        Ok(serde_json::from_value(result)?)
    }

    pub async fn account_representative(&self, account: Account) -> Result<AccountRpcMessage> {
        let cmd = RpcCommand::account_representative(account);
        let result = self.rpc_request(&cmd).await?;
        Ok(serde_json::from_value(result)?)
    }

    pub async fn account_weight(&self, account: Account) -> Result<AmountDto> {
        let cmd = RpcCommand::account_weight(account);
        let result = self.rpc_request(&cmd).await?;
        Ok(serde_json::from_value(result)?)
    }

    pub async fn available_supply(&self) -> Result<AmountDto> {
        let cmd = RpcCommand::AvailableSupply;
        let result = self.rpc_request(&cmd).await?;
        Ok(serde_json::from_value(result)?)
    }

    pub async fn block_account(&self, hash: BlockHash) -> Result<AccountRpcMessage> {
        let cmd = RpcCommand::block_account(hash);
        let result = self.rpc_request(&cmd).await?;
        Ok(serde_json::from_value(result)?)
    }

    pub async fn block_confirm(&self, hash: BlockHash) -> Result<BoolDto> {
        let cmd = RpcCommand::block_confirm(hash);
        let result = self.rpc_request(&cmd).await?;
        Ok(serde_json::from_value(result)?)
    }

    pub async fn block_count(&self) -> Result<BlockCountDto> {
        let cmd = RpcCommand::BlockCount;
        let result = self.rpc_request(&cmd).await?;
        Ok(serde_json::from_value(result)?)
    }

    pub async fn uptime(&self) -> Result<U64RpcMessage> {
        let cmd = RpcCommand::uptime();
        let result = self.rpc_request(&cmd).await?;
        Ok(serde_json::from_value(result)?)
    }

    pub async fn frontier_count(&self) -> Result<U64RpcMessage> {
        let cmd = RpcCommand::frontier_count();
        let result = self.rpc_request(&cmd).await?;
        Ok(serde_json::from_value(result)?)
    }

    pub async fn validate_account_number(&self, account: Account) -> Result<SuccessDto> {
        let cmd = RpcCommand::validate_account_number(account);
        let result = self.rpc_request(&cmd).await?;
        Ok(serde_json::from_value(result)?)
    }

    pub async fn nano_to_raw(&self, amount: Amount) -> Result<AmountDto> {
        let cmd = RpcCommand::nano_to_raw(amount);
        let result = self.rpc_request(&cmd).await?;
        Ok(serde_json::from_value(result)?)
    }

    pub async fn raw_to_nano(&self, amount: Amount) -> Result<AmountDto> {
        let cmd = RpcCommand::raw_to_nano(amount);
        let result = self.rpc_request(&cmd).await?;
        Ok(serde_json::from_value(result)?)
    }

    pub async fn wallet_add_watch(
        &self,
        wallet: WalletId,
        accounts: Vec<Account>,
    ) -> Result<SuccessDto> {
        let cmd = RpcCommand::wallet_add_watch(wallet, accounts);
        let result = self.rpc_request(&cmd).await?;
        Ok(serde_json::from_value(result)?)
    }

    pub async fn wallet_representative(&self, wallet: WalletId) -> Result<AccountRpcMessage> {
        let cmd = RpcCommand::wallet_representative(wallet);
=======
    pub async fn work_set(
        &self,
        wallet: WalletId,
        account: Account,
        work: WorkNonce,
    ) -> Result<SuccessDto> {
        let cmd = RpcCommand::work_set(wallet, account, work);
>>>>>>> a9fe7431
        let result = self.rpc_request(&cmd).await?;
        Ok(serde_json::from_value(result)?)
    }

    pub async fn account_info(&self, account: Account) -> Result<AccountInfoDto> {
        let cmd = RpcCommand::account_info(account);
        let result = self.rpc_request(&cmd).await?;
        Ok(from_value(result)?)
    }

    pub async fn receive_block(
        &self,
        wallet: WalletId,
        destination: Account,
        block: impl Into<JsonBlock>,
    ) -> Result<()> {
        let request = RpcCommand::Receive(ReceiveArgs {
            wallet,
            account: destination,
            block: block.into(),
        });
        self.rpc_request(&request).await?;
        Ok(())
    }

    pub async fn send_block(
        &self,
        wallet: WalletId,
        source: Account,
        destination: Account,
    ) -> Result<JsonBlock> {
        let request = RpcCommand::Send(SendArgs {
            wallet,
            source,
            destination,
            amount: Amount::raw(1),
        });
        let json = self.rpc_request(&request).await?;
        let block = json["block"].as_str().unwrap().to_owned();
        Ok(from_str(&block)?)
    }

    pub async fn send_receive(
        &self,
        wallet: WalletId,
        source: Account,
        destination: Account,
    ) -> Result<()> {
        let block = self.send_block(wallet, source, destination).await?;
        self.receive_block(wallet, destination, block).await
    }

    pub async fn keepalive(&self, address: Ipv6Addr, port: u16) -> Result<SuccessDto> {
        let cmd = RpcCommand::keepalive(address, port);
        let json = self.rpc_request(&cmd).await?;
        Ok(serde_json::from_value(json)?)
    }

    pub async fn key_create(&self) -> Result<KeyPairDto> {
        let cmd = RpcCommand::KeyCreate;
        let json = self.rpc_request(&cmd).await?;
        Ok(from_value(json)?)
    }

    pub async fn wallet_add(
        &self,
        wallet: WalletId,
        prv_key: RawKey,
        work: Option<bool>,
    ) -> Result<AccountRpcMessage> {
        let cmd = RpcCommand::wallet_add(wallet, prv_key, work);
        let json = self.rpc_request(&cmd).await?;
        Ok(serde_json::from_value(json)?)
    }

    pub async fn stop_rpc(&self) -> Result<()> {
        self.rpc_request(&RpcCommand::Stop).await?;
        Ok(())
    }

    async fn rpc_request<T>(&self, request: &T) -> Result<serde_json::Value>
    where
        T: Serialize,
    {
        let result = self
            .client
            .post(self.url.clone())
            .json(request)
            .send()
            .await?
            .error_for_status()?
            .json::<Value>()
            .await?;

        if let Some(error) = result.get("error") {
            bail!("node returned error: {}", error);
        }

        Ok(result)
    }
}<|MERGE_RESOLUTION|>--- conflicted
+++ resolved
@@ -1,13 +1,8 @@
 use crate::AccountBalanceDto;
 use anyhow::{bail, Result};
-<<<<<<< HEAD
 use reqwest::Client;
 pub use reqwest::Url;
-use rsnano_core::{Account, Amount, BlockHash, JsonBlock, PublicKey, RawKey, WalletId};
-=======
-use reqwest::{Client, Url};
-use rsnano_core::{Account, Amount, JsonBlock, RawKey, WalletId, WorkNonce};
->>>>>>> a9fe7431
+use rsnano_core::{Account, Amount, BlockHash, JsonBlock, PublicKey, RawKey, WalletId, WorkNonce};
 use rsnano_rpc_messages::*;
 use serde::Serialize;
 use serde_json::{from_str, from_value, Value};
@@ -29,7 +24,6 @@
         }
     }
 
-<<<<<<< HEAD
     pub async fn account_get(&self, key: PublicKey) -> Result<AccountRpcMessage> {
         let cmd = RpcCommand::account_get(key);
         let result = self.rpc_request(&cmd).await?;
@@ -217,7 +211,10 @@
 
     pub async fn wallet_representative(&self, wallet: WalletId) -> Result<AccountRpcMessage> {
         let cmd = RpcCommand::wallet_representative(wallet);
-=======
+        let result = self.rpc_request(&cmd).await?;
+        Ok(serde_json::from_value(result)?)
+    }
+
     pub async fn work_set(
         &self,
         wallet: WalletId,
@@ -225,7 +222,6 @@
         work: WorkNonce,
     ) -> Result<SuccessDto> {
         let cmd = RpcCommand::work_set(wallet, account, work);
->>>>>>> a9fe7431
         let result = self.rpc_request(&cmd).await?;
         Ok(serde_json::from_value(result)?)
     }
