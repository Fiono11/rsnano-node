--- conflicted
+++ resolved
@@ -24,7 +24,6 @@
         }
     }
 
-<<<<<<< HEAD
     pub async fn account_get(&self, key: PublicKey) -> Result<AccountRpcMessage> {
         let cmd = RpcCommand::account_get(key);
         let result = self.rpc_request(&cmd).await?;
@@ -338,10 +337,12 @@
 
     pub async fn unopened(&self, account: Account, count: u64, threshold: Option<Amount>) -> Result<AccountsWithAmountsDto> {
         let cmd = RpcCommand::unopened(account, count, threshold);
-=======
+        let result = self.rpc_request(&cmd).await?;
+        Ok(serde_json::from_value(result)?)
+    }
+
     pub async fn node_id(&self) -> Result<NodeIdDto> {
         let cmd = RpcCommand::node_id();
->>>>>>> 51070581
         let result = self.rpc_request(&cmd).await?;
         Ok(serde_json::from_value(result)?)
     }
