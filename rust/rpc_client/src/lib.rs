use crate::AccountBalanceDto;
use anyhow::{bail, Result};
use reqwest::Client;
pub use reqwest::Url;
use rsnano_core::{Account, Amount, JsonBlock, RawKey, WalletId};
use rsnano_rpc_messages::*;
use serde::Serialize;
use serde_json::{from_str, from_value, Value};
use std::{net::Ipv6Addr, time::Duration};

pub struct NanoRpcClient {
    url: Url,
    client: Client,
}

impl NanoRpcClient {
    pub fn new(url: Url) -> Self {
        Self {
            url,
            client: reqwest::ClientBuilder::new()
                .timeout(Duration::from_secs(5))
                .build()
                .unwrap(),
        }
    }

<<<<<<< HEAD
    pub async fn account_balance(
        &self,
        account: Account,
        include_only_confirmed: Option<bool>,
    ) -> Result<AccountBalanceDto> {
        let cmd = RpcCommand::account_balance(account, include_only_confirmed);
        let result = self.rpc_request(&cmd).await?;
        Ok(serde_json::from_value(result)?)
    }

    pub async fn account_create(
        &self,
        wallet: WalletId,
        index: Option<u32>,
        work: Option<bool>,
    ) -> Result<AccountRpcMessage> {
        let cmd = RpcCommand::account_create(wallet, index, work);
        let result = self.rpc_request(&cmd).await?;
        Ok(from_value(result)?)
    }

    pub async fn accounts_create(
        &self,
        wallet: WalletId,
        count: u32,
        work: Option<bool>,
    ) -> Result<AccountsRpcMessage> {
        let cmd = RpcCommand::accounts_create(wallet, count, work);
        let result = self.rpc_request(&cmd).await?;
        Ok(serde_json::from_value(result)?)
    }

    pub async fn account_remove(&self, wallet: WalletId, account: Account) -> Result<BoolDto> {
        let cmd = RpcCommand::account_remove(wallet, account);
        let result = self.rpc_request(&cmd).await?;
        Ok(serde_json::from_value(result)?)
    }

    pub async fn account_move(
        &self,
        wallet: WalletId,
        source: WalletId,
        account: Vec<Account>,
    ) -> Result<BoolDto> {
        let cmd = RpcCommand::account_move(wallet, source, account);
        let result = self.rpc_request(&cmd).await?;
        Ok(serde_json::from_value(result)?)
    }

    pub async fn account_list(&self, wallet: WalletId) -> Result<AccountsRpcMessage> {
        let cmd = RpcCommand::account_list(wallet);
        let result = self.rpc_request(&cmd).await?;
        Ok(serde_json::from_value(result)?)
    }

    pub async fn wallet_create(&self, seed: Option<RawKey>) -> Result<WalletCreateDto> {
        let cmd = RpcCommand::wallet_create(seed);
        let result = self.rpc_request(&cmd).await?;
        Ok(serde_json::from_value(result)?)
    }

    pub async fn wallet_contains(&self, wallet: WalletId, account: Account) -> Result<BoolDto> {
        let cmd = RpcCommand::wallet_contains(wallet, account);
        let result = self.rpc_request(&cmd).await?;
        Ok(serde_json::from_value(result)?)
    }

    pub async fn wallet_destroy(&self, wallet: WalletId) -> Result<BoolDto> {
        let cmd = RpcCommand::wallet_destroy(wallet);
        let result = self.rpc_request(&cmd).await?;
        Ok(serde_json::from_value(result)?)
    }

    pub async fn wallet_lock(&self, wallet: WalletId) -> Result<BoolDto> {
        let cmd = RpcCommand::wallet_lock(wallet);
        let result = self.rpc_request(&cmd).await?;
        Ok(serde_json::from_value(result)?)
    }

    pub async fn wallet_locked(&self, wallet: WalletId) -> Result<BoolDto> {
        let cmd = RpcCommand::wallet_locked(wallet);
        let result = self.rpc_request(&cmd).await?;
        Ok(serde_json::from_value(result)?)
    }

    pub async fn stop(&self) -> Result<SuccessDto> {
        let cmd = RpcCommand::stop();
        let result = self.rpc_request(&cmd).await?;
        Ok(serde_json::from_value(result)?)
    }

    pub async fn account_block_count(&self, account: Account) -> Result<U64RpcMessage> {
        let cmd = RpcCommand::account_block_count(account);
=======
    pub async fn account_key(&self, account: Account) -> Result<KeyRpcMessage> {
        let cmd = RpcCommand::account_key(account);
>>>>>>> 5d52ff07
        let result = self.rpc_request(&cmd).await?;
        Ok(serde_json::from_value(result)?)
    }

    pub async fn account_info(&self, account: Account) -> Result<AccountInfoDto> {
        let cmd = RpcCommand::account_info(account);
        let result = self.rpc_request(&cmd).await?;
        Ok(from_value(result)?)
    }

    pub async fn receive_block(
        &self,
        wallet: WalletId,
        destination: Account,
        block: impl Into<JsonBlock>,
    ) -> Result<()> {
        let request = RpcCommand::Receive(ReceiveArgs {
            wallet,
            account: destination,
            block: block.into(),
        });
        self.rpc_request(&request).await?;
        Ok(())
    }

    pub async fn send_block(
        &self,
        wallet: WalletId,
        source: Account,
        destination: Account,
    ) -> Result<JsonBlock> {
        let request = RpcCommand::Send(SendArgs {
            wallet,
            source,
            destination,
            amount: Amount::raw(1),
        });
        let json = self.rpc_request(&request).await?;
        let block = json["block"].as_str().unwrap().to_owned();
        Ok(from_str(&block)?)
    }

    pub async fn send_receive(
        &self,
        wallet: WalletId,
        source: Account,
        destination: Account,
    ) -> Result<()> {
        let block = self.send_block(wallet, source, destination).await?;
        self.receive_block(wallet, destination, block).await
    }

    pub async fn keepalive(&self, port: u16) -> Result<()> {
        let request = RpcCommand::keepalive(Ipv6Addr::LOCALHOST, port);
        self.rpc_request(&request).await?;
        Ok(())
    }

    pub async fn key_create(&self) -> Result<KeyPairDto> {
        let cmd = RpcCommand::KeyCreate;
        let json = self.rpc_request(&cmd).await?;
        Ok(from_value(json)?)
    }

    pub async fn wallet_add(
        &self,
        wallet: WalletId,
        prv_key: RawKey,
        work: Option<bool>,
    ) -> Result<AccountRpcMessage> {
        let cmd = RpcCommand::wallet_add(wallet, prv_key, work);
        let json = self.rpc_request(&cmd).await?;
        Ok(serde_json::from_value(json)?)
    }

    pub async fn stop_rpc(&self) -> Result<()> {
        self.rpc_request(&RpcCommand::Stop).await?;
        Ok(())
    }

    async fn rpc_request<T>(&self, request: &T) -> Result<serde_json::Value>
    where
        T: Serialize,
    {
        let result = self
            .client
            .post(self.url.clone())
            .json(request)
            .send()
            .await?
            .error_for_status()?
            .json::<Value>()
            .await?;

        if let Some(error) = result.get("error") {
            bail!("node returned error: {}", error);
        }

        Ok(result)
    }
}<|MERGE_RESOLUTION|>--- conflicted
+++ resolved
@@ -24,7 +24,6 @@
         }
     }
 
-<<<<<<< HEAD
     pub async fn account_balance(
         &self,
         account: Account,
@@ -118,10 +117,12 @@
 
     pub async fn account_block_count(&self, account: Account) -> Result<U64RpcMessage> {
         let cmd = RpcCommand::account_block_count(account);
-=======
+        let result = self.rpc_request(&cmd).await?;
+        Ok(serde_json::from_value(result)?)
+    }
+
     pub async fn account_key(&self, account: Account) -> Result<KeyRpcMessage> {
         let cmd = RpcCommand::account_key(account);
->>>>>>> 5d52ff07
         let result = self.rpc_request(&cmd).await?;
         Ok(serde_json::from_value(result)?)
     }
