--- conflicted
+++ resolved
@@ -26,29 +26,29 @@
         }
     }
 
-<<<<<<< HEAD
     pub async fn account_get(&self, key: PublicKey) -> Result<AccountRpcMessage> {
         let cmd = RpcCommand::account_get(key);
-=======
-    pub async fn accounts_receivable(&self, accounts: Vec<Account>,
+        let result = self.rpc_request(&cmd).await?;
+        Ok(serde_json::from_value(result)?)
+    }
+
+    pub async fn accounts_receivable(
+        &self,
+        accounts: Vec<Account>,
         count: u64,
         threshold: Option<Amount>,
         source: Option<bool>,
         sorting: Option<bool>,
-        include_only_confirmed: Option<bool>) -> Result<ReceivableDto> {
-        let cmd = RpcCommand::accounts_receivable(accounts,
+        include_only_confirmed: Option<bool>,
+    ) -> Result<ReceivableDto> {
+        let cmd = RpcCommand::accounts_receivable(
+            accounts,
             count,
             threshold,
             source,
             sorting,
-            include_only_confirmed);
-        let result = self.rpc_request(&cmd).await?;
-        Ok(serde_json::from_value(result)?)
-    }
-
-    pub async fn account_info(&self, account: Account) -> Result<AccountInfoDto> {
-        let cmd = RpcCommand::account_info(account);
->>>>>>> 2f47296d
+            include_only_confirmed,
+        );
         let result = self.rpc_request(&cmd).await?;
         Ok(serde_json::from_value(result)?)
     }
