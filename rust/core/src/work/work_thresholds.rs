use crate::{
    BlockDetails, BlockEnum, BlockType, Difficulty, DifficultyV1, Epoch, Networks, Root,
    StubDifficulty, WorkVersion, ACTIVE_NETWORK,
};
use once_cell::sync::Lazy;
use std::cmp::{max, min};

pub static WORK_THRESHOLDS_STUB: Lazy<WorkThresholds> = Lazy::new(|| WorkThresholds::new_stub());

#[derive(Debug)]
pub struct WorkThresholds {
    pub epoch_1: u64,
    pub epoch_2: u64,
    pub epoch_2_receive: u64,

    // Automatically calculated. The base threshold is the maximum of all thresholds and is used for all work multiplier calculations
    pub base: u64,

    // Automatically calculated. The entry threshold is the minimum of all thresholds and defines the required work to enter the node, but does not guarantee a block is processed
    pub entry: u64,
    pub difficulty: Box<dyn Difficulty>,
}

impl Clone for WorkThresholds {
    fn clone(&self) -> Self {
        Self {
            epoch_1: self.epoch_1,
            epoch_2: self.epoch_2,
            epoch_2_receive: self.epoch_2_receive,
            base: self.base,
            entry: self.entry,
            difficulty: self.difficulty.clone(),
        }
    }
}

impl PartialEq for WorkThresholds {
    fn eq(&self, other: &Self) -> bool {
        self.epoch_1 == other.epoch_1
            && self.epoch_2 == other.epoch_2
            && self.epoch_2_receive == other.epoch_2_receive
            && self.base == other.base
            && self.entry == other.entry
            && self.difficulty.get_difficulty(&Root::default(), 0)
                == other.difficulty.get_difficulty(&Root::default(), 0)
    }
}

<<<<<<< HEAD
=======
impl std::fmt::Debug for WorkThresholds {
    fn fmt(&self, f: &mut std::fmt::Formatter<'_>) -> std::fmt::Result {
        f.debug_struct("WorkThresholds")
            .field("epoch_1", &self.epoch_1)
            .field("epoch_2", &self.epoch_2)
            .field("epoch_2_receive", &self.epoch_2_receive)
            .field("base", &self.base)
            .field("entry", &self.entry)
            .finish()
    }
}

>>>>>>> 15db4f9d
static PUBLISH_FULL: Lazy<WorkThresholds> = Lazy::new(|| {
    WorkThresholds::new(
        0xffffffc000000000,
        0xfffffff800000000, // 8x higher than epoch_1
        0xfffffe0000000000, // 8x lower than epoch_1
    )
});

static PUBLISH_BETA: Lazy<WorkThresholds> = Lazy::new(|| {
    WorkThresholds::new(
        0xfffff00000000000, // 64x lower than publish_full.epoch_1
        0xfffff00000000000, // same as epoch_1
        0xffffe00000000000, // 2x lower than epoch_1
    )
});

static PUBLISH_DEV: Lazy<WorkThresholds> = Lazy::new(|| {
    WorkThresholds::new(
        0xfe00000000000000, // Very low for tests
        0xffc0000000000000, // 8x higher than epoch_1
        0xf000000000000000, // 8x lower than epoch_1
    )
});

static PUBLISH_TEST: Lazy<WorkThresholds> = Lazy::new(|| {
    WorkThresholds::new(
        get_env_threshold_or_default("NANO_TEST_EPOCH_1", 0xffffffc000000000),
        get_env_threshold_or_default("NANO_TEST_EPOCH_2", 0xfffffff800000000), // 8x higher than epoch_1
        get_env_threshold_or_default("NANO_TEST_EPOCH_2_RECV", 0xfffffe0000000000), // 8x lower than epoch_1
    )
});

fn get_env_threshold_or_default(variable_name: &str, default_value: u64) -> u64 {
    match std::env::var(variable_name) {
        Ok(value) => parse_hex_u64(value).expect("could not parse difficulty env var"),
        Err(_) => default_value,
    }
}

fn parse_hex_u64(value: impl AsRef<str>) -> Result<u64, std::num::ParseIntError> {
    let s = value.as_ref();
    let s = s.strip_prefix("0x").unwrap_or(s);
    u64::from_str_radix(s, 16)
}

impl WorkThresholds {
    pub fn publish_full() -> &'static WorkThresholds {
        &PUBLISH_FULL
    }

    pub fn publish_beta() -> &'static WorkThresholds {
        &PUBLISH_BETA
    }

    pub fn publish_dev() -> &'static WorkThresholds {
        &PUBLISH_DEV
    }

    pub fn publish_test() -> &'static WorkThresholds {
        &PUBLISH_TEST
    }
}

impl WorkThresholds {
    pub fn new(epoch_1: u64, epoch_2: u64, epoch_2_receive: u64) -> Self {
        Self::with_difficulty(
            Box::<DifficultyV1>::default(),
            epoch_1,
            epoch_2,
            epoch_2_receive,
        )
    }

    pub fn default_for(network: Networks) -> Self {
        match network {
            Networks::NanoDevNetwork => Self::publish_dev().clone(),
            Networks::NanoBetaNetwork => Self::publish_beta().clone(),
            Networks::NanoLiveNetwork => Self::publish_full().clone(),
            Networks::NanoTestNetwork => Self::publish_test().clone(),
            Networks::Invalid => {
                panic!("no default network set")
            }
        }
    }

    pub fn new_stub() -> Self {
        WorkThresholds::with_difficulty(
            Box::new(StubDifficulty::new()),
            0xfe00000000000000, // Very low for tests
            0xffc0000000000000, // 8x higher than epoch_1
            0xf000000000000000, // 8x lower than epoch_1
        )
    }

    pub fn with_difficulty(
        difficulty: Box<dyn Difficulty>,
        epoch_1: u64,
        epoch_2: u64,
        epoch_2_receive: u64,
    ) -> Self {
        Self {
            epoch_1,
            epoch_2,
            epoch_2_receive,
            base: max(max(epoch_1, epoch_2), epoch_2_receive),
            entry: min(min(epoch_1, epoch_2), epoch_2_receive),
            difficulty,
        }
    }

    pub fn threshold_entry(&self, block_type: BlockType, work_version: WorkVersion) -> u64 {
        match block_type {
            BlockType::State => match work_version {
                WorkVersion::Work1 => self.entry,
                _ => {
                    debug_assert!(false, "Invalid version specified to work_threshold_entry");
                    u64::MAX
                }
            },
            _ => self.epoch_1,
        }
    }

    pub fn threshold(&self, details: &BlockDetails) -> u64 {
        match details.epoch {
            Epoch::Epoch2 => {
                if details.is_receive || details.is_epoch {
                    self.epoch_2_receive
                } else {
                    self.epoch_2
                }
            }
            Epoch::Epoch1 | Epoch::Epoch0 => self.epoch_1,
            _ => {
                debug_assert!(
                    false,
                    "Invalid epoch specified to work_v1 ledger work_threshold"
                );
                u64::MAX
            }
        }
    }

    pub fn threshold2(&self, work_version: WorkVersion, details: &BlockDetails) -> u64 {
        match work_version {
            WorkVersion::Work1 => self.threshold(details),
            _ => {
                // Invalid version specified to ledger work_threshold
                debug_assert!(false);
                u64::MAX
            }
        }
    }

    pub fn threshold_base(&self, work_version: WorkVersion) -> u64 {
        match work_version {
            WorkVersion::Work1 => self.base,
            _ => {
                debug_assert!(false, "Invalid version specified to work_threshold_base");
                u64::MAX
            }
        }
    }

    pub fn normalized_multiplier(&self, multiplier: f64, threshold: u64) -> f64 {
        debug_assert!(multiplier >= 1f64);
        /* Normalization rules
        ratio = multiplier of max work threshold (send epoch 2) from given threshold
        i.e. max = 0xfe00000000000000, given = 0xf000000000000000, ratio = 8.0
        normalized = (multiplier + (ratio - 1)) / ratio;
        Epoch 1
        multiplier	 | normalized
        1.0 		 | 1.0
        9.0 		 | 2.0
        25.0 		 | 4.0
        Epoch 2 (receive / epoch subtypes)
        multiplier	 | normalized
        1.0 		 | 1.0
        65.0 		 | 2.0
        241.0 		 | 4.0
        */
        if threshold == self.epoch_1 || threshold == self.epoch_2_receive {
            let ratio = DifficultyV1::to_multiplier(self.epoch_2, threshold);
            debug_assert!(ratio >= 1f64);
            let result = (multiplier + (ratio - 1f64)) / ratio;
            debug_assert!(result >= 1f64);
            result
        } else {
            multiplier
        }
    }

    pub fn denormalized_multiplier(&self, multiplier: f64, threshold: u64) -> f64 {
        debug_assert!(multiplier >= 1f64);
        if threshold == self.epoch_1 || threshold == self.epoch_2_receive {
            let ratio = DifficultyV1::to_multiplier(self.epoch_2, threshold);
            debug_assert!(ratio >= 1f64);
            let result = multiplier * ratio + 1f64 - ratio;
            debug_assert!(result >= 1f64);
            result
        } else {
            multiplier
        }
    }

    pub fn difficulty(&self, work_version: WorkVersion, root: &Root, work: u64) -> u64 {
        match work_version {
            WorkVersion::Work1 => self.difficulty.get_difficulty(root, work),
            _ => {
                debug_assert!(false, "Invalid version specified to work_difficulty");
                0
            }
        }
    }

    pub fn difficulty_block(&self, block: &BlockEnum) -> u64 {
        self.difficulty(block.work_version(), &block.root(), block.work())
    }

    //todo return true if valid!
    pub fn validate_entry(&self, work_version: WorkVersion, root: &Root, work: u64) -> bool {
        self.difficulty(work_version, root, work)
            < self.threshold_entry(BlockType::State, work_version)
    }

    //todo return true if valid!
    pub fn validate_entry_block(&self, block: &BlockEnum) -> bool {
        self.difficulty_block(block)
            < self.threshold_entry(block.block_type(), block.work_version())
    }

    pub fn is_valid_pow(&self, block: &BlockEnum, details: &BlockDetails) -> bool {
        self.difficulty_block(block) >= self.threshold2(block.work_version(), details)
    }
}

impl Default for WorkThresholds {
    fn default() -> Self {
        Self::default_for(ACTIVE_NETWORK.lock().unwrap().clone())
    }
}

#[cfg(test)]
mod tests {
    use super::*;

    #[test]
    fn test_parse_threshold() {
        assert_eq!(parse_hex_u64("0xffffffc000000000"), Ok(0xffffffc000000000));
        assert_eq!(parse_hex_u64("0xFFFFFFC000000000"), Ok(0xffffffc000000000));
        assert_eq!(parse_hex_u64("FFFFFFC000000000"), Ok(0xffffffc000000000));
    }

    #[test]
    fn difficulty_block() {
        let block = BlockEnum::new_test_instance();
        assert_eq!(
            WorkThresholds::publish_full().difficulty_block(&block),
            9665579333895977632
        );
    }

    #[test]
    fn threshold_epoch0_send() {
        assert_eq!(
            WorkThresholds::publish_full().threshold2(
                WorkVersion::Work1,
                &BlockDetails {
                    epoch: Epoch::Epoch0,
                    is_send: true,
                    is_receive: false,
                    is_epoch: false
                }
            ),
            0xffffffc000000000
        );
    }

    #[test]
    fn threshold_epoch0_receive() {
        assert_eq!(
            WorkThresholds::publish_full().threshold2(
                WorkVersion::Work1,
                &BlockDetails {
                    epoch: Epoch::Epoch0,
                    is_send: false,
                    is_receive: true,
                    is_epoch: false
                }
            ),
            0xffffffc000000000
        );
    }

    #[test]
    fn threshold_epoch1_send() {
        assert_eq!(
            WorkThresholds::publish_full().threshold2(
                WorkVersion::Work1,
                &BlockDetails {
                    epoch: Epoch::Epoch1,
                    is_send: true,
                    is_receive: false,
                    is_epoch: false
                }
            ),
            0xffffffc000000000
        );
    }

    #[test]
    fn threshold_epoch1_receive() {
        assert_eq!(
            WorkThresholds::publish_full().threshold2(
                WorkVersion::Work1,
                &BlockDetails {
                    epoch: Epoch::Epoch1,
                    is_send: false,
                    is_receive: true,
                    is_epoch: false
                }
            ),
            0xffffffc000000000
        );
    }

    #[test]
    fn threshold_epoch2_send() {
        assert_eq!(
            WorkThresholds::publish_full().threshold2(
                WorkVersion::Work1,
                &BlockDetails {
                    epoch: Epoch::Epoch2,
                    is_send: true,
                    is_receive: false,
                    is_epoch: false
                }
            ),
            0xfffffff800000000
        );
    }

    #[test]
    fn threshold_epoch2_receive() {
        assert_eq!(
            WorkThresholds::publish_full().threshold2(
                WorkVersion::Work1,
                &BlockDetails {
                    epoch: Epoch::Epoch2,
                    is_send: false,
                    is_receive: true,
                    is_epoch: false
                }
            ),
            0xfffffe0000000000
        );
    }
}<|MERGE_RESOLUTION|>--- conflicted
+++ resolved
@@ -7,7 +7,6 @@
 
 pub static WORK_THRESHOLDS_STUB: Lazy<WorkThresholds> = Lazy::new(|| WorkThresholds::new_stub());
 
-#[derive(Debug)]
 pub struct WorkThresholds {
     pub epoch_1: u64,
     pub epoch_2: u64,
@@ -46,8 +45,6 @@
     }
 }
 
-<<<<<<< HEAD
-=======
 impl std::fmt::Debug for WorkThresholds {
     fn fmt(&self, f: &mut std::fmt::Formatter<'_>) -> std::fmt::Result {
         f.debug_struct("WorkThresholds")
@@ -60,7 +57,6 @@
     }
 }
 
->>>>>>> 15db4f9d
 static PUBLISH_FULL: Lazy<WorkThresholds> = Lazy::new(|| {
     WorkThresholds::new(
         0xffffffc000000000,
