--- conflicted
+++ resolved
@@ -1,7 +1,3 @@
-<<<<<<< HEAD
-#[derive(Debug, PartialEq)]
-=======
->>>>>>> c7246a1f
 pub struct OpenclConfig {
     pub platform: u32,
     pub device: u32,
