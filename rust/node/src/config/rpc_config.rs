--- conflicted
+++ resolved
@@ -1,8 +1,4 @@
 use super::NetworkConstants;
-<<<<<<< HEAD
-use rsnano_core::utils::get_cpu_count;
-use std::net::Ipv6Addr;
-=======
 use anyhow::Result;
 use rsnano_core::utils::{get_cpu_count, TomlWriter};
 use std::{
@@ -23,7 +19,6 @@
     }
     result
 }
->>>>>>> c7246a1f
 
 pub struct RpcConfig {
     pub address: String,
