mod converters;
mod daemon_config;
mod diagnostics_config;
mod network_constants;
mod node_config;
mod node_flags;
mod node_rpc_config;
mod opencl_config;
<<<<<<< HEAD
mod toml;

use crate::NetworkParams;
=======
mod optimistic_scheduler_config;
mod websocket_config;

use std::path::{Path, PathBuf};

use crate::NetworkParams;
use anyhow::Result;
pub use block_processor::*;
pub use bootstrap_ascending::*;
>>>>>>> 4a2037ff
pub use daemon_config::*;
pub use diagnostics_config::*;
pub use network_constants::*;
pub use node_config::*;
pub use node_flags::*;
pub use node_rpc_config::*;
pub use opencl_config::*;
<<<<<<< HEAD
pub use rsnano_core::Networks;
use std::path::{Path, PathBuf};
pub use toml::*;

pub fn get_default_rpc_filepath() -> PathBuf {
    get_default_rpc_filepath_from(std::env::current_exe().unwrap_or_default().as_path())
}

pub fn get_default_rpc_filepath_from(node_exe_path: &Path) -> PathBuf {
    let mut result = node_exe_path.to_path_buf();
    result.pop();
    result.push("nano_rpc");
    if let Some(ext) = node_exe_path.extension() {
        result.set_extension(ext);
    }
    result
}

=======
pub use optimistic_scheduler_config::*;
use rsnano_core::Networks;
pub use websocket_config::*;

>>>>>>> 4a2037ff
pub fn get_node_toml_config_path(data_path: &Path) -> PathBuf {
    let mut node_toml = data_path.to_owned();
    node_toml.push("config-node.toml");
    node_toml
}

pub fn get_rpc_toml_config_path(data_path: &Path) -> PathBuf {
    let mut rpc_toml = data_path.to_owned();
    rpc_toml.push("config-rpc.toml");
    rpc_toml
}

pub fn get_default_rpc_filepath() -> Result<PathBuf> {
    Ok(get_default_rpc_filepath_from(
        std::env::current_exe()?.as_path(),
    ))
}

pub fn get_default_rpc_filepath_from(node_exe_path: &Path) -> PathBuf {
    let mut result = node_exe_path.to_path_buf();
    result.pop();
    result.push("nano_rpc");
    if let Some(ext) = node_exe_path.extension() {
        result.set_extension(ext);
    }
    result
}

pub fn force_nano_dev_network() {
    NetworkConstants::set_active_network(Networks::NanoDevNetwork);
}

pub struct GlobalConfig {
    pub node_config: NodeConfig,
    pub flags: NodeFlags,
    pub network_params: NetworkParams,
}<|MERGE_RESOLUTION|>--- conflicted
+++ resolved
@@ -6,21 +6,9 @@
 mod node_flags;
 mod node_rpc_config;
 mod opencl_config;
-<<<<<<< HEAD
 mod toml;
 
 use crate::NetworkParams;
-=======
-mod optimistic_scheduler_config;
-mod websocket_config;
-
-use std::path::{Path, PathBuf};
-
-use crate::NetworkParams;
-use anyhow::Result;
-pub use block_processor::*;
-pub use bootstrap_ascending::*;
->>>>>>> 4a2037ff
 pub use daemon_config::*;
 pub use diagnostics_config::*;
 pub use network_constants::*;
@@ -28,31 +16,10 @@
 pub use node_flags::*;
 pub use node_rpc_config::*;
 pub use opencl_config::*;
-<<<<<<< HEAD
 pub use rsnano_core::Networks;
 use std::path::{Path, PathBuf};
 pub use toml::*;
 
-pub fn get_default_rpc_filepath() -> PathBuf {
-    get_default_rpc_filepath_from(std::env::current_exe().unwrap_or_default().as_path())
-}
-
-pub fn get_default_rpc_filepath_from(node_exe_path: &Path) -> PathBuf {
-    let mut result = node_exe_path.to_path_buf();
-    result.pop();
-    result.push("nano_rpc");
-    if let Some(ext) = node_exe_path.extension() {
-        result.set_extension(ext);
-    }
-    result
-}
-
-=======
-pub use optimistic_scheduler_config::*;
-use rsnano_core::Networks;
-pub use websocket_config::*;
-
->>>>>>> 4a2037ff
 pub fn get_node_toml_config_path(data_path: &Path) -> PathBuf {
     let mut node_toml = data_path.to_owned();
     node_toml.push("config-node.toml");
@@ -65,10 +32,8 @@
     rpc_toml
 }
 
-pub fn get_default_rpc_filepath() -> Result<PathBuf> {
-    Ok(get_default_rpc_filepath_from(
-        std::env::current_exe()?.as_path(),
-    ))
+pub fn get_default_rpc_filepath() -> PathBuf {
+    get_default_rpc_filepath_from(std::env::current_exe().unwrap_or_default().as_path())
 }
 
 pub fn get_default_rpc_filepath_from(node_exe_path: &Path) -> PathBuf {
