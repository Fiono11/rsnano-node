mod converters;
mod daemon_config;
mod diagnostics_config;
mod network_constants;
mod node_config;
mod node_flags;
mod node_rpc_config;
mod opencl_config;
mod toml;

use crate::NetworkParams;
pub use daemon_config::*;
pub use diagnostics_config::*;
pub use network_constants::*;
pub use node_config::*;
pub use node_flags::*;
pub use node_rpc_config::*;
pub use opencl_config::*;
pub use rsnano_core::Networks;
use std::path::{Path, PathBuf};
<<<<<<< HEAD
pub use toml::*;
=======
pub use toml::DaemonToml;
>>>>>>> 15db4f9d

pub fn get_node_toml_config_path(data_path: &Path) -> PathBuf {
    let mut node_toml = data_path.to_owned();
    node_toml.push("config-node.toml");
    node_toml
}

pub fn get_rpc_toml_config_path(data_path: &Path) -> PathBuf {
    let mut rpc_toml = data_path.to_owned();
    rpc_toml.push("config-rpc.toml");
    rpc_toml
}

pub fn get_default_rpc_filepath() -> PathBuf {
    get_default_rpc_filepath_from(std::env::current_exe().unwrap_or_default().as_path())
}

pub fn get_default_rpc_filepath_from(node_exe_path: &Path) -> PathBuf {
    let mut result = node_exe_path.to_path_buf();
    result.pop();
    result.push("nano_rpc");
    if let Some(ext) = node_exe_path.extension() {
        result.set_extension(ext);
    }
    result
}

pub fn force_nano_dev_network() {
    NetworkConstants::set_active_network(Networks::NanoDevNetwork);
}

pub struct GlobalConfig {
    pub node_config: NodeConfig,
    pub flags: NodeFlags,
    pub network_params: NetworkParams,
}<|MERGE_RESOLUTION|>--- conflicted
+++ resolved
@@ -18,11 +18,7 @@
 pub use opencl_config::*;
 pub use rsnano_core::Networks;
 use std::path::{Path, PathBuf};
-<<<<<<< HEAD
-pub use toml::*;
-=======
 pub use toml::DaemonToml;
->>>>>>> 15db4f9d
 
 pub fn get_node_toml_config_path(data_path: &Path) -> PathBuf {
     let mut node_toml = data_path.to_owned();
