#![allow(clippy::missing_safety_doc)]
#![allow(dead_code)]

#[macro_use]
extern crate static_assertions;

#[macro_use]
extern crate num_derive;

#[macro_use]
extern crate anyhow;
extern crate core;

pub mod block_processing;
pub mod bootstrap;
pub mod cementing;
pub mod config;
mod ipc;
pub mod messages;
<<<<<<< HEAD
pub mod online_reps;
=======

pub mod online_reps;
pub use online_reps::{OnlineReps, OnlineWeightSampler, ONLINE_WEIGHT_QUORUM};
pub(crate) mod online_reps_container;
pub(crate) use online_reps_container::OnlineRepsContainer;

>>>>>>> c3ac9979
mod secure;
pub mod signatures;
pub mod stats;
pub mod transport;
pub mod utils;
pub mod voting;
pub mod websocket;

pub use ipc::*;
pub use secure::*;<|MERGE_RESOLUTION|>--- conflicted
+++ resolved
@@ -17,16 +17,12 @@
 pub mod config;
 mod ipc;
 pub mod messages;
-<<<<<<< HEAD
-pub mod online_reps;
-=======
 
 pub mod online_reps;
 pub use online_reps::{OnlineReps, OnlineWeightSampler, ONLINE_WEIGHT_QUORUM};
 pub(crate) mod online_reps_container;
 pub(crate) use online_reps_container::OnlineRepsContainer;
 
->>>>>>> c3ac9979
 mod secure;
 pub mod signatures;
 pub mod stats;
