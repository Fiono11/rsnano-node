use super::{ActiveElections, ElectionBehavior, VoteCache};
use crate::{
    cementation::ConfirmingSet,
    consensus::ActiveElectionsExt,
    representatives::OnlineReps,
    stats::{DetailType, StatType, Stats},
};
use rsnano_core::{
    utils::{ContainerInfo, ContainerInfoComponent},
    Amount, BlockHash,
};
use rsnano_ledger::Ledger;
use rsnano_store_lmdb::{LmdbReadTransaction, Transaction};
use std::{
    collections::{BTreeMap, HashMap, HashSet},
    mem::size_of,
    sync::{
        atomic::{AtomicBool, Ordering},
        Arc, Condvar, Mutex,
    },
    thread::JoinHandle,
    time::{Duration, Instant},
};

#[derive(Clone, Debug, PartialEq)]
pub struct HintedSchedulerConfig {
    pub enabled: bool,
    pub check_interval: Duration,
    pub block_cooldown: Duration,
<<<<<<< HEAD
    pub hinting_theshold_percent: u32,
=======
    pub hinting_threshold_percent: u32,
>>>>>>> 15db4f9d
    pub vacancy_threshold_percent: u32,
}

impl HintedSchedulerConfig {
    pub fn default_for_dev_network() -> Self {
        Self {
            check_interval: Duration::from_millis(100),
            block_cooldown: Duration::from_millis(100),
            ..Default::default()
        }
    }
}

impl Default for HintedSchedulerConfig {
    fn default() -> Self {
        Self {
            enabled: true,
            check_interval: Duration::from_millis(1000),
            block_cooldown: Duration::from_millis(5000),
<<<<<<< HEAD
            hinting_theshold_percent: 10,
=======
            hinting_threshold_percent: 10,
>>>>>>> 15db4f9d
            vacancy_threshold_percent: 20,
        }
    }
}

/// Monitors inactive vote cache and schedules elections with the highest observed vote tally.
pub struct HintedScheduler {
    thread: Mutex<Option<JoinHandle<()>>>,
    config: HintedSchedulerConfig,
    active: Arc<ActiveElections>,
    condition: Condvar,
    ledger: Arc<Ledger>,
    confirming_set: Arc<ConfirmingSet>,
    stats: Arc<Stats>,
    vote_cache: Arc<Mutex<VoteCache>>,
    online_reps: Arc<Mutex<OnlineReps>>,
    stopped: AtomicBool,
    stopped_mutex: Mutex<()>,
    cooldowns: Mutex<OrderedCooldowns>,
}

impl HintedScheduler {
    pub fn new(
        config: HintedSchedulerConfig,
        active: Arc<ActiveElections>,
        ledger: Arc<Ledger>,
        stats: Arc<Stats>,
        vote_cache: Arc<Mutex<VoteCache>>,
        confirming_set: Arc<ConfirmingSet>,
        online_reps: Arc<Mutex<OnlineReps>>,
    ) -> Self {
        Self {
            thread: Mutex::new(None),
            config,
            condition: Condvar::new(),
            active,
            ledger,
            stats,
            vote_cache,
            confirming_set,
            online_reps,
            stopped: AtomicBool::new(false),
            stopped_mutex: Mutex::new(()),
            cooldowns: Mutex::new(OrderedCooldowns::new()),
        }
    }

    pub fn stop(&self) {
        self.stopped.store(true, Ordering::SeqCst);
        self.notify();
        if let Some(handle) = self.thread.lock().unwrap().take() {
            handle.join().unwrap();
        }
    }

    /// Notify about changes in AEC vacancy
    pub fn notify(&self) {
        // Avoid notifying when there is very little space inside AEC
        let limit = self.active.limit(ElectionBehavior::Hinted);
        if self.active.vacancy(ElectionBehavior::Hinted)
            >= (limit * self.config.vacancy_threshold_percent as usize / 100) as i64
        {
            self.condition.notify_all();
        }
    }

    pub fn collect_container_info(&self, name: impl Into<String>) -> ContainerInfoComponent {
        let guard = self.cooldowns.lock().unwrap();
        ContainerInfoComponent::Composite(
            name.into(),
            vec![ContainerInfoComponent::Leaf(ContainerInfo {
                name: "cooldowns".to_string(),
                count: guard.len(),
                sizeof_element: (size_of::<BlockHash>() + size_of::<Instant>()) * 2,
            })],
        )
    }

    fn predicate(&self) -> bool {
        // Check if there is space inside AEC for a new hinted election
        self.active.vacancy(ElectionBehavior::Hinted) > 0
    }

    fn activate(&self, tx: &mut LmdbReadTransaction, hash: BlockHash, check_dependents: bool) {
        const MAX_ITERATIONS: usize = 64;
        let mut visited = HashSet::new();
        let mut stack = Vec::new();
        stack.push(hash);
        let mut iterations = 0;
        while let Some(current_hash) = stack.pop() {
            if iterations >= MAX_ITERATIONS {
                break;
            }
            iterations += 1;
            tx.refresh_if_needed();

            // Check if block exists
            if let Some(block) = self.ledger.any().get_block(tx, &current_hash) {
                // Ensure block is not already confirmed
                if self.confirming_set.exists(&current_hash)
                    || self
                        .ledger
                        .confirmed()
                        .block_exists_or_pruned(tx, &current_hash)
                {
                    self.stats
                        .inc(StatType::Hinting, DetailType::AlreadyConfirmed);
                    self.vote_cache.lock().unwrap().erase(&current_hash); // Remove from vote cache
                    continue; // Move on to the next item in the stack
                }

                if check_dependents {
                    // Perform a depth-first search of the dependency graph
                    if !self.ledger.dependents_confirmed(tx, &block) {
                        self.stats
                            .inc(StatType::Hinting, DetailType::DependentUnconfirmed);
                        let dependents = self.ledger.dependent_blocks(tx, &block);
                        for dependent_hash in dependents.iter() {
                            // Avoid visiting the same block twice
                            if !dependent_hash.is_zero() && visited.insert(*dependent_hash) {
                                stack.push(*dependent_hash); // Add dependent block to the stack
                            }
                        }
                        continue; // Move on to the next item in the stack
                    }
                }

                // Try to insert it into AEC as hinted election
                let (inserted, _) =
                    self.active
                        .insert(&Arc::new(block), ElectionBehavior::Hinted, None);
                self.stats.inc(
                    StatType::Hinting,
                    if inserted {
                        DetailType::Insert
                    } else {
                        DetailType::InsertFailed
                    },
                );
            } else {
                self.stats.inc(StatType::Hinting, DetailType::MissingBlock);

                // TODO: Block is missing, bootstrap it
            }
        }
    }

    fn run_interactive(&self) {
        let minimum_tally = self.tally_threshold();
        let minimum_final_tally = self.final_tally_threshold();

        // Get the list before db transaction starts to avoid unnecessary slowdowns
        let tops = self.vote_cache.lock().unwrap().top(minimum_tally);

        let mut tx = self.ledger.read_txn();

        for entry in tops {
            if self.stopped.load(Ordering::SeqCst) {
                return;
            }

            if !self.predicate() {
                return;
            }

            if self.cooldown(entry.hash) {
                continue;
            }

            // Check dependents only if cached tally is lower than quorum
            if entry.final_tally < minimum_final_tally {
                // Ensure all dependent blocks are already confirmed before activating
                self.stats.inc(StatType::Hinting, DetailType::Activate);
                self.activate(&mut tx, entry.hash, /* activate dependents */ true);
            } else {
                // Blocks with a vote tally higher than quorum, can be activated and confirmed immediately
                self.stats
                    .inc(StatType::Hinting, DetailType::ActivateImmediate);
                self.activate(&mut tx, entry.hash, false);
            }
        }
    }

    fn run(&self) {
        let mut guard = self.stopped_mutex.lock().unwrap();
        while !self.stopped.load(Ordering::SeqCst) {
            self.stats.inc(StatType::Hinting, DetailType::Loop);
            guard = self
                .condition
                .wait_timeout_while(guard, self.config.check_interval, |_| {
                    !self.stopped.load(Ordering::SeqCst)
                })
                .unwrap()
                .0;
            if !self.stopped.load(Ordering::SeqCst) {
                drop(guard);
                if self.predicate() {
                    self.run_interactive()
                }
                guard = self.stopped_mutex.lock().unwrap();
            }
        }
    }

    fn tally_threshold(&self) -> Amount {
        (self
            .online_reps
            .lock()
            .unwrap()
            .trended_weight_or_minimum_online_weight()
            / 100)
            * self.config.hinting_threshold_percent as u128
    }

    fn final_tally_threshold(&self) -> Amount {
        self.online_reps.lock().unwrap().quorum_delta()
    }

    fn cooldown(&self, hash: BlockHash) -> bool {
        let mut guard = self.cooldowns.lock().unwrap();
        let now = Instant::now();
        // Check if the hash is still in the cooldown period using the hashed index
        if let Some(timeout) = guard.get(&hash) {
            if *timeout > now {
                return true; // Needs cooldown
            }
            guard.remove(&hash); // Entry is outdated, so remove it
        }

        // Insert the new entry
        guard.insert(hash, now + self.config.block_cooldown);

        // Trim old entries
        guard.trim(now);
        false // No need to cooldown
    }
}

impl Drop for HintedScheduler {
    fn drop(&mut self) {
        // Thread must be stopped before destruction
        debug_assert!(self.thread.lock().unwrap().is_none());
    }
}

pub trait HintedSchedulerExt {
    fn start(&self);
}

impl HintedSchedulerExt for Arc<HintedScheduler> {
    fn start(&self) {
        debug_assert!(self.thread.lock().unwrap().is_none());
        if !self.config.enabled {
            return;
        }
        let self_l = Arc::clone(self);
        *self.thread.lock().unwrap() = Some(
            std::thread::Builder::new()
                .name("Sched Hinted".to_string())
                .spawn(Box::new(move || {
                    self_l.run();
                }))
                .unwrap(),
        );
    }
}

struct OrderedCooldowns {
    by_hash: HashMap<BlockHash, Instant>,
    by_time: BTreeMap<Instant, Vec<BlockHash>>,
}

impl OrderedCooldowns {
    fn new() -> Self {
        Self {
            by_hash: HashMap::new(),
            by_time: BTreeMap::new(),
        }
    }
    fn insert(&mut self, hash: BlockHash, timeout: Instant) {
        if let Some(old_timeout) = self.by_hash.insert(hash, timeout) {
            self.remove_timeout_entry(&hash, old_timeout);
        }
        self.by_time.entry(timeout).or_default().push(hash);
    }

    fn get(&self, hash: &BlockHash) -> Option<&Instant> {
        self.by_hash.get(hash)
    }

    fn remove(&mut self, hash: &BlockHash) {
        if let Some(timeout) = self.by_hash.remove(hash) {
            self.remove_timeout_entry(hash, timeout);
        }
    }

    fn remove_timeout_entry(&mut self, hash: &BlockHash, timeout: Instant) {
        if let Some(hashes) = self.by_time.get_mut(&timeout) {
            if hashes.len() == 1 {
                self.by_time.remove(&timeout);
            } else {
                hashes.retain(|h| h != hash)
            }
        }
    }

    fn trim(&mut self, now: Instant) {
        while let Some(entry) = self.by_time.first_entry() {
            if *entry.key() <= now {
                entry.remove();
                // TODO
            } else {
                break;
            }
        }
    }

    fn len(&self) -> usize {
        self.by_hash.len()
    }
}<|MERGE_RESOLUTION|>--- conflicted
+++ resolved
@@ -27,11 +27,7 @@
     pub enabled: bool,
     pub check_interval: Duration,
     pub block_cooldown: Duration,
-<<<<<<< HEAD
-    pub hinting_theshold_percent: u32,
-=======
     pub hinting_threshold_percent: u32,
->>>>>>> 15db4f9d
     pub vacancy_threshold_percent: u32,
 }
 
@@ -51,11 +47,7 @@
             enabled: true,
             check_interval: Duration::from_millis(1000),
             block_cooldown: Duration::from_millis(5000),
-<<<<<<< HEAD
-            hinting_theshold_percent: 10,
-=======
             hinting_threshold_percent: 10,
->>>>>>> 15db4f9d
             vacancy_threshold_percent: 20,
         }
     }
