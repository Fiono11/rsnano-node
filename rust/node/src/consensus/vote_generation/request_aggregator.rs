use super::{
    request_aggregator_impl::{AggregateResult, RequestAggregatorImpl},
    VoteGenerators,
};
use crate::{
    stats::{DetailType, Direction, StatType, Stats},
    transport::{
        ChannelId, DeadChannelCleanupStep, DeadChannelCleanupTarget, FairQueue, Network,
        TrafficType,
    },
};
use rsnano_core::{
    utils::{get_cpu_count, ContainerInfoComponent},
<<<<<<< HEAD
    BlockHash, NoValue, Root,
=======
    BlockHash, Root,
>>>>>>> 15db4f9d
};
use rsnano_ledger::Ledger;
use rsnano_store_lmdb::{LmdbReadTransaction, Transaction};
use std::{
    cmp::{max, min},
    sync::{Arc, Condvar, Mutex, MutexGuard},
    thread::JoinHandle,
};

#[derive(Clone, Debug, PartialEq)]
pub struct RequestAggregatorConfig {
    pub threads: usize,
    pub max_queue: usize,
    pub batch_size: usize,
}

impl RequestAggregatorConfig {
    pub fn new(parallelism: usize) -> Self {
        Self {
            threads: max(1, min(parallelism / 2, 4)),
            max_queue: 128,
            batch_size: 16,
        }
    }
}

impl Default for RequestAggregatorConfig {
    fn default() -> Self {
        Self::new(get_cpu_count())
    }
}

/**
 * Pools together confirmation requests, separately for each endpoint.
 * Requests are added from network messages, and aggregated to minimize bandwidth and vote generation. Example:
 * * Two votes are cached, one for hashes {1,2,3} and another for hashes {4,5,6}
 * * A request arrives for hashes {1,4,5}. Another request arrives soon afterwards for hashes {2,3,6}
 * * The aggregator will reply with the two cached votes
 * Votes are generated for uncached hashes.
 */
pub struct RequestAggregator {
    config: RequestAggregatorConfig,
    stats: Arc<Stats>,
    vote_generators: Arc<VoteGenerators>,
    ledger: Arc<Ledger>,
    state: Arc<Mutex<RequestAggregatorState>>,
    condition: Arc<Condvar>,
    threads: Mutex<Vec<JoinHandle<()>>>,
    network: Arc<Network>,
}

impl RequestAggregator {
    pub fn new(
        config: RequestAggregatorConfig,
        stats: Arc<Stats>,
        vote_generators: Arc<VoteGenerators>,
        ledger: Arc<Ledger>,
        network: Arc<Network>,
    ) -> Self {
        let max_queue = config.max_queue;
        Self {
            stats,
            vote_generators,
            ledger,
            config,
            condition: Arc::new(Condvar::new()),
            state: Arc::new(Mutex::new(RequestAggregatorState {
                queue: FairQueue::new(Box::new(move |_| max_queue), Box::new(|_| 1)),
                stopped: false,
            })),
            threads: Mutex::new(Vec::new()),
            network,
        }
    }

    pub fn start(&self) {
        let mut guard = self.threads.lock().unwrap();
        for _ in 0..self.config.threads {
            let aggregator_loop = RequestAggregatorLoop {
                mutex: self.state.clone(),
                condition: self.condition.clone(),
                stats: self.stats.clone(),
                config: self.config.clone(),
                ledger: self.ledger.clone(),
                vote_generators: self.vote_generators.clone(),
                network: self.network.clone(),
            };

            guard.push(
                std::thread::Builder::new()
                    .name("Req aggregator".to_string())
                    .spawn(move || aggregator_loop.run())
                    .unwrap(),
            );
        }
    }

    pub fn request(&self, request: RequestType, channel_id: ChannelId) -> bool {
        if request.is_empty() {
            return false;
        }

        let request_len = request.len();

        let added = { self.state.lock().unwrap().queue.push(channel_id, request) };

        if added {
            self.stats
                .inc(StatType::RequestAggregator, DetailType::Request);
            self.stats.add(
                StatType::RequestAggregator,
                DetailType::RequestHashes,
                request_len as u64,
            );
            self.condition.notify_one();
        } else {
            self.stats
                .inc(StatType::RequestAggregator, DetailType::Overfill);
            self.stats.add(
                StatType::RequestAggregator,
                DetailType::OverfillHashes,
                request_len as u64,
            );
        }

        // TODO: This stat is for compatibility with existing tests and is in principle unnecessary
        self.stats.inc(
            StatType::Aggregator,
            if added {
                DetailType::AggregatorAccepted
            } else {
                DetailType::AggregatorDropped
            },
        );

        added
    }

    pub fn stop(&self) {
        self.state.lock().unwrap().stopped = true;
        self.condition.notify_all();
        let mut threads = Vec::new();
        {
            let mut guard = self.threads.lock().unwrap();
            std::mem::swap(&mut threads, &mut *guard);
        }
        for thread in threads {
            thread.join().unwrap();
        }
    }

    /// Returns the number of currently queued request pools
    pub fn len(&self) -> usize {
        self.state.lock().unwrap().queue.len()
    }

    pub fn is_empty(&self) -> bool {
        self.len() == 0
    }

    pub fn collect_container_info(&self, name: impl Into<String>) -> ContainerInfoComponent {
        let guard = self.state.lock().unwrap();
        ContainerInfoComponent::Composite(
            name.into(),
            vec![guard.queue.collect_container_info("queue")],
        )
    }
}

impl Drop for RequestAggregator {
    fn drop(&mut self) {
        debug_assert!(self.threads.lock().unwrap().is_empty())
    }
}

type RequestType = Vec<(BlockHash, Root)>;

struct RequestAggregatorState {
    queue: FairQueue<ChannelId, RequestType>,
    stopped: bool,
}

struct RequestAggregatorLoop {
    mutex: Arc<Mutex<RequestAggregatorState>>,
    condition: Arc<Condvar>,
    stats: Arc<Stats>,
    config: RequestAggregatorConfig,
    ledger: Arc<Ledger>,
    vote_generators: Arc<VoteGenerators>,
    network: Arc<Network>,
}

impl RequestAggregatorLoop {
    fn run(&self) {
        let mut guard = self.mutex.lock().unwrap();
        while !guard.stopped {
            if !guard.queue.is_empty() {
                guard = self.run_batch(guard);
            } else {
                guard = self
                    .condition
                    .wait_while(guard, |g| !g.stopped && g.queue.is_empty())
                    .unwrap();
            }
        }
    }

    fn run_batch<'a>(
        &'a self,
        mut state: MutexGuard<'a, RequestAggregatorState>,
    ) -> MutexGuard<'a, RequestAggregatorState> {
        let batch = state.queue.next_batch(self.config.batch_size);
        drop(state);

        let mut tx = self.ledger.read_txn();

        for (channel_id, request) in &batch {
            tx.refresh_if_needed();

            if !self
                .network
                .is_queue_full(*channel_id, TrafficType::Generic)
            {
                self.process(&tx, request, *channel_id);
            } else {
                self.stats.inc_dir(
                    StatType::RequestAggregator,
                    DetailType::ChannelFull,
                    Direction::Out,
                );
            }
        }

        self.mutex.lock().unwrap()
    }

    fn process(&self, tx: &LmdbReadTransaction, request: &RequestType, channel_id: ChannelId) {
        let remaining = self.aggregate(tx, request);

        if !remaining.remaining_normal.is_empty() {
            self.stats
                .inc(StatType::RequestAggregatorReplies, DetailType::NormalVote);

            // Generate votes for the remaining hashes
            let generated = self
                .vote_generators
                .generate_non_final_votes(&remaining.remaining_normal, channel_id);
            self.stats.add_dir(
                StatType::Requests,
                DetailType::RequestsCannotVote,
                Direction::In,
                (remaining.remaining_normal.len() - generated) as u64,
            );
        }

        if !remaining.remaining_final.is_empty() {
            self.stats
                .inc(StatType::RequestAggregatorReplies, DetailType::FinalVote);

            // Generate final votes for the remaining hashes
            let generated = self
                .vote_generators
                .generate_final_votes(&remaining.remaining_final, channel_id);
            self.stats.add_dir(
                StatType::Requests,
                DetailType::RequestsCannotVote,
                Direction::In,
                (remaining.remaining_final.len() - generated) as u64,
            );
        }
    }

    /// Aggregate requests and send cached votes to channel.
    /// Return the remaining hashes that need vote generation for each block for regular & final vote generators
    fn aggregate(&self, tx: &LmdbReadTransaction, requests: &RequestType) -> AggregateResult {
        let mut aggregator = RequestAggregatorImpl::new(&self.ledger, &self.stats, tx);
        aggregator.add_votes(requests);
        aggregator.get_result()
    }
}

impl DeadChannelCleanupTarget for Arc<RequestAggregator> {
    fn dead_channel_cleanup_step(&self) -> Box<dyn DeadChannelCleanupStep> {
        Box::new(RequestAggregatorCleanup {
            state: self.state.clone(),
        })
    }
}

pub(crate) struct RequestAggregatorCleanup {
    state: Arc<Mutex<RequestAggregatorState>>,
}

impl DeadChannelCleanupStep for RequestAggregatorCleanup {
    fn clean_up_dead_channels(&self, dead_channel_ids: &[ChannelId]) {
        let mut guard = self.state.lock().unwrap();
        for channel_id in dead_channel_ids {
            guard.queue.remove(channel_id);
        }
    }
}<|MERGE_RESOLUTION|>--- conflicted
+++ resolved
@@ -11,11 +11,7 @@
 };
 use rsnano_core::{
     utils::{get_cpu_count, ContainerInfoComponent},
-<<<<<<< HEAD
-    BlockHash, NoValue, Root,
-=======
     BlockHash, Root,
->>>>>>> 15db4f9d
 };
 use rsnano_ledger::Ledger;
 use rsnano_store_lmdb::{LmdbReadTransaction, Transaction};
