use super::{VoteProcessorQueue, VoteRouter};
use crate::{
    stats::{DetailType, StatType, Stats},
    transport::ChannelId,
};
<<<<<<< HEAD
use rsnano_core::{Vote, VoteCode, VoteSource};
=======
use rsnano_core::{
    utils::{get_cpu_count, TomlWriter},
    Vote, VoteCode, VoteSource,
};
>>>>>>> 82a48597
use std::{
    cmp::{max, min},
    sync::{
        atomic::{AtomicU64, Ordering},
        Arc, Mutex,
    },
    thread::JoinHandle,
    time::Instant,
};
use tracing::{debug, trace};

#[derive(Clone, Debug, PartialEq)]
pub struct VoteProcessorConfig {
    pub max_pr_queue: usize,
    pub max_non_pr_queue: usize,
    pub pr_priority: usize,
    pub threads: usize,
    pub batch_size: usize,
    pub max_triggered: usize,
}

impl VoteProcessorConfig {
    pub fn new(parallelism: usize) -> Self {
        Self {
            max_pr_queue: 256,
            max_non_pr_queue: 32,
            pr_priority: 3,
            threads: max(1, min(4, parallelism / 2)),
            batch_size: 1024,
            max_triggered: 16384,
        }
    }
}

<<<<<<< HEAD
=======
impl Default for VoteProcessorConfig {
    fn default() -> Self {
        let parallelism = get_cpu_count();
        Self::new(parallelism)
    }
}

impl VoteProcessorConfig {
    pub fn serialize_toml(&self, toml: &mut dyn TomlWriter) -> anyhow::Result<()> {
        toml.put_usize(
            "max_pr_queue",
            self.max_pr_queue,
            "Maximum number of votes to queue from principal representatives. \ntype:uint64",
        )?;

        toml.put_usize(
            "max_non_pr_queue",
            self.max_non_pr_queue,
            "Maximum number of votes to queue from non-principal representatives. \ntype:uint64",
        )?;

        toml.put_usize(
            "pr_priority",
            self.pr_priority,
            "Priority for votes from principal representatives. Higher priority gets processed more frequently. Non-principal representatives have a baseline priority of 1. \ntype:uint64",
        )?;

        toml.put_usize(
            "threads",
            self.threads,
            "Number of threads to use for processing votes. \ntype:uint64",
        )?;
        toml.put_usize(
            "batch_size",
            self.batch_size,
            "Maximum number of votes to process in a single batch. \ntype:uint64",
        )
    }
}

>>>>>>> 82a48597
pub struct VoteProcessor {
    threads: Mutex<Vec<JoinHandle<()>>>,
    queue: Arc<VoteProcessorQueue>,
    vote_router: Arc<VoteRouter>,
    stats: Arc<Stats>,
    vote_processed:
        Mutex<Vec<Box<dyn Fn(&Arc<Vote>, ChannelId, VoteSource, VoteCode) + Send + Sync>>>,
    pub total_processed: AtomicU64,
}

impl VoteProcessor {
    pub fn new(
        queue: Arc<VoteProcessorQueue>,
        vote_router: Arc<VoteRouter>,
        stats: Arc<Stats>,
        on_vote: Box<dyn Fn(&Arc<Vote>, ChannelId, VoteSource, VoteCode) + Send + Sync>,
    ) -> Self {
        Self {
            queue,
            vote_router,
            stats,
            vote_processed: Mutex::new(vec![on_vote]),
            threads: Mutex::new(Vec::new()),
            total_processed: AtomicU64::new(0),
        }
    }

    pub fn stop(&self) {
        self.queue.stop();

        let mut handles = Vec::new();
        {
            let mut guard = self.threads.lock().unwrap();
            std::mem::swap(&mut handles, &mut guard);
        }
        for handle in handles {
            handle.join().unwrap()
        }
    }

    pub fn run(&self) {
        loop {
            self.stats.inc(StatType::VoteProcessor, DetailType::Loop);

            let batch = self.queue.wait_for_votes(self.queue.config.batch_size);
            if batch.is_empty() {
                break; //stopped
            }

            let start = Instant::now();

            for ((_, channel_id), (vote, source)) in &batch {
                self.vote_blocking(vote, *channel_id, *source);
            }

            self.total_processed
                .fetch_add(batch.len() as u64, Ordering::SeqCst);

            let elapsed_millis = start.elapsed().as_millis();
            if batch.len() == self.queue.config.batch_size && elapsed_millis > 100 {
                debug!(
                    "Processed {} votes in {} milliseconds (rate of {} votes per second)",
                    batch.len(),
                    elapsed_millis,
                    (batch.len() * 1000) / elapsed_millis as usize
                );
            }
        }
    }

    pub fn vote_blocking(
        &self,
        vote: &Arc<Vote>,
        channel_id: ChannelId,
        source: VoteSource,
    ) -> VoteCode {
        let mut result = VoteCode::Invalid;
        if vote.validate().is_ok() {
            let vote_results = self.vote_router.vote(vote, source);

            // Aggregate results for individual hashes
            let mut replay = false;
            let mut processed = false;
            for (_, hash_result) in vote_results {
                replay |= hash_result == VoteCode::Replay;
                processed |= hash_result == VoteCode::Vote;
            }
            result = if replay {
                VoteCode::Replay
            } else if processed {
                VoteCode::Vote
            } else {
                VoteCode::Indeterminate
            };

            let callbacks = self.vote_processed.lock().unwrap();
            for callback in callbacks.iter() {
                (callback)(vote, channel_id, source, result);
            }
        }

        self.stats.inc(StatType::Vote, DetailType::VoteProcessed);
        trace!(?vote, ?result, ?source, "vote processed");

        result
    }

    pub fn add_vote_processed_callback(
        &self,
        callback: Box<dyn Fn(&Arc<Vote>, ChannelId, VoteSource, VoteCode) + Send + Sync>,
    ) {
        self.vote_processed.lock().unwrap().push(callback);
    }
}

impl Drop for VoteProcessor {
    fn drop(&mut self) {
        // Thread must be stopped before destruction
        debug_assert!(self.threads.lock().unwrap().is_empty());
    }
}

pub trait VoteProcessorExt {
    fn start(&self);
}

impl VoteProcessorExt for Arc<VoteProcessor> {
    fn start(&self) {
        let mut threads = self.threads.lock().unwrap();
        debug_assert!(threads.is_empty());
        for _ in 0..self.queue.config.threads {
            let self_l = Arc::clone(self);
            threads.push(
                std::thread::Builder::new()
                    .name("Vote processing".to_string())
                    .spawn(Box::new(move || {
                        self_l.run();
                    }))
                    .unwrap(),
            )
        }
    }
}<|MERGE_RESOLUTION|>--- conflicted
+++ resolved
@@ -3,14 +3,10 @@
     stats::{DetailType, StatType, Stats},
     transport::ChannelId,
 };
-<<<<<<< HEAD
-use rsnano_core::{Vote, VoteCode, VoteSource};
-=======
 use rsnano_core::{
     utils::{get_cpu_count, TomlWriter},
     Vote, VoteCode, VoteSource,
 };
->>>>>>> 82a48597
 use std::{
     cmp::{max, min},
     sync::{
@@ -45,8 +41,6 @@
     }
 }
 
-<<<<<<< HEAD
-=======
 impl Default for VoteProcessorConfig {
     fn default() -> Self {
         let parallelism = get_cpu_count();
@@ -54,40 +48,8 @@
     }
 }
 
-impl VoteProcessorConfig {
-    pub fn serialize_toml(&self, toml: &mut dyn TomlWriter) -> anyhow::Result<()> {
-        toml.put_usize(
-            "max_pr_queue",
-            self.max_pr_queue,
-            "Maximum number of votes to queue from principal representatives. \ntype:uint64",
-        )?;
 
-        toml.put_usize(
-            "max_non_pr_queue",
-            self.max_non_pr_queue,
-            "Maximum number of votes to queue from non-principal representatives. \ntype:uint64",
-        )?;
 
-        toml.put_usize(
-            "pr_priority",
-            self.pr_priority,
-            "Priority for votes from principal representatives. Higher priority gets processed more frequently. Non-principal representatives have a baseline priority of 1. \ntype:uint64",
-        )?;
-
-        toml.put_usize(
-            "threads",
-            self.threads,
-            "Number of threads to use for processing votes. \ntype:uint64",
-        )?;
-        toml.put_usize(
-            "batch_size",
-            self.batch_size,
-            "Maximum number of votes to process in a single batch. \ntype:uint64",
-        )
-    }
-}
-
->>>>>>> 82a48597
 pub struct VoteProcessor {
     threads: Mutex<Vec<JoinHandle<()>>>,
     queue: Arc<VoteProcessorQueue>,
