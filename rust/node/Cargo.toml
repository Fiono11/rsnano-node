--- conflicted
+++ resolved
@@ -63,11 +63,5 @@
 reqwest = { version = "0.12.4", default-features = false, features = ["json"] }
 tokio-util = "0.7.11"
 toml = "0.8.15"
-<<<<<<< HEAD
-axum = "0.7.5"
-futures = "0.3"
-http = "1.1.0"
-=======
 strum = "0"
-strum_macros = "0"
->>>>>>> 4a2037ff
+strum_macros = "0"