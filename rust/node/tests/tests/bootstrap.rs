--- conflicted
+++ resolved
@@ -29,11 +29,6 @@
         transport::{ChannelMode, PeerConnectorExt},
     };
 
-<<<<<<< HEAD
-=======
-    use super::*;
-
->>>>>>> 15db4f9d
     #[test]
     fn bootstrap_processor_lazy_hash() {
         let mut system = System::new();
