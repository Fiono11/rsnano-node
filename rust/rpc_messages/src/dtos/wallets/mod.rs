--- conflicted
+++ resolved
@@ -1,11 +1,3 @@
-<<<<<<< HEAD
 mod account_representative_set;
-mod key_create;
 
-pub use account_representative_set::*;
-pub use key_create::*;
-=======
-mod key_pair;
-
-pub use key_pair::*;
->>>>>>> a1548b06
+pub use account_representative_set::*;