use rsnano_core::WalletId;
use serde::{Deserialize, Serialize};

#[derive(PartialEq, Eq, Debug, Serialize, Deserialize)]
pub struct WalletRpcMessage {
    pub wallet: WalletId,
}

impl WalletRpcMessage {
    pub fn new(wallet: WalletId) -> Self {
        Self { wallet }
    }
}

#[cfg(test)]
mod tests {
    use super::*;
    use serde_json::{from_str, to_string};

    #[test]
<<<<<<< HEAD
    fn serialize_accounts_rpc_message() {
=======
    fn serialize_wallet_rpc_message() {
>>>>>>> 8c83a1fb
        let wallet_rpc_message = WalletRpcMessage::new(WalletId::zero());

        let serialized = to_string(&wallet_rpc_message).unwrap();

        let expected_json = serde_json::json!({
            "wallet": "0000000000000000000000000000000000000000000000000000000000000000"
        });

        let actual_json: serde_json::Value = from_str(&serialized).unwrap();
        assert_eq!(actual_json, expected_json);
    }

    #[test]
<<<<<<< HEAD
    fn deserialize_accounts_rpc_message() {
=======
    fn deserialize_wallet_rpc_message() {
>>>>>>> 8c83a1fb
        let json_str = r#"{
            "wallet": "0000000000000000000000000000000000000000000000000000000000000000"
        }"#;

        let deserialized: WalletRpcMessage = from_str(json_str).unwrap();

        let expected = WalletRpcMessage::new(WalletId::zero());

        assert_eq!(deserialized, expected);
    }
}<|MERGE_RESOLUTION|>--- conflicted
+++ resolved
@@ -18,11 +18,7 @@
     use serde_json::{from_str, to_string};
 
     #[test]
-<<<<<<< HEAD
-    fn serialize_accounts_rpc_message() {
-=======
     fn serialize_wallet_rpc_message() {
->>>>>>> 8c83a1fb
         let wallet_rpc_message = WalletRpcMessage::new(WalletId::zero());
 
         let serialized = to_string(&wallet_rpc_message).unwrap();
@@ -36,11 +32,7 @@
     }
 
     #[test]
-<<<<<<< HEAD
-    fn deserialize_accounts_rpc_message() {
-=======
     fn deserialize_wallet_rpc_message() {
->>>>>>> 8c83a1fb
         let json_str = r#"{
             "wallet": "0000000000000000000000000000000000000000000000000000000000000000"
         }"#;
