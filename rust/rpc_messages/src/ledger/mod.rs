--- conflicted
+++ resolved
@@ -1,7 +1,6 @@
 mod account_balance;
 mod account_block_count;
 mod account_info;
-<<<<<<< HEAD
 mod account_representative;
 mod account_weight;
 mod available_supply;
@@ -10,6 +9,7 @@
 mod block_count;
 mod frontier_count;
 mod accounts_frontiers;
+mod frontiers;
 
 pub use account_balance::*;
 pub use account_block_count::*;
@@ -21,9 +21,4 @@
 pub use block_count::*;
 pub use frontier_count::*;
 pub use accounts_frontiers::*;
-=======
-mod frontiers;
-
-pub use account_info::*;
-pub use frontiers::*;
->>>>>>> 1359a2cc
+pub use frontiers::*;