mod account_create;
mod account_list;
mod account_move;
mod account_remove;
mod accounts_create;
mod receive;
mod send;
mod wallet;
mod wallet_add;
mod wallet_add_watch;
mod wallet_contains;
mod wallet_create;
mod wallet_destroy;
mod wallet_lock;
mod wallet_locked;
mod wallet_frontiers;
mod wallet_with_account;
mod wallet_with_count;
<<<<<<< HEAD
mod wallet_representative;
mod work_set;
mod work_get;
mod wallet_work_get;
=======
mod wallet_with_password;
>>>>>>> 1359a2cc

pub use account_create::*;
pub use account_list::*;
pub use account_move::*;
pub use account_remove::*;
pub use accounts_create::*;
pub use receive::*;
pub use send::*;
pub use wallet::*;
pub use wallet_add::*;
pub use wallet_add_watch::*;
pub use wallet_contains::*;
pub use wallet_create::*;
pub use wallet_destroy::*;
pub use wallet_lock::*;
pub use wallet_locked::*;
pub use wallet_frontiers::*;
pub use wallet_with_account::*;
pub use wallet_with_count::*;
<<<<<<< HEAD
pub use wallet_representative::*;
pub use work_set::*;
pub use work_get::*;
pub use wallet_work_get::*;
=======
pub use wallet_with_password::*;
>>>>>>> 1359a2cc
<|MERGE_RESOLUTION|>--- conflicted
+++ resolved
@@ -11,19 +11,15 @@
 mod wallet_contains;
 mod wallet_create;
 mod wallet_destroy;
+mod wallet_frontiers;
 mod wallet_lock;
 mod wallet_locked;
-mod wallet_frontiers;
+mod wallet_representative;
 mod wallet_with_account;
 mod wallet_with_count;
-<<<<<<< HEAD
-mod wallet_representative;
+mod wallet_work_get;
+mod work_get;
 mod work_set;
-mod work_get;
-mod wallet_work_get;
-=======
-mod wallet_with_password;
->>>>>>> 1359a2cc
 
 pub use account_create::*;
 pub use account_list::*;
@@ -38,16 +34,12 @@
 pub use wallet_contains::*;
 pub use wallet_create::*;
 pub use wallet_destroy::*;
+pub use wallet_frontiers::*;
 pub use wallet_lock::*;
 pub use wallet_locked::*;
-pub use wallet_frontiers::*;
+pub use wallet_representative::*;
 pub use wallet_with_account::*;
 pub use wallet_with_count::*;
-<<<<<<< HEAD
-pub use wallet_representative::*;
-pub use work_set::*;
+pub use wallet_work_get::*;
 pub use work_get::*;
-pub use wallet_work_get::*;
-=======
-pub use wallet_with_password::*;
->>>>>>> 1359a2cc
+pub use work_set::*;