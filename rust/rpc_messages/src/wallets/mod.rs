--- conflicted
+++ resolved
@@ -1,8 +1,5 @@
-<<<<<<< HEAD
 mod account_create;
-=======
 mod accounts_create;
->>>>>>> 796ed2a0
 mod receive;
 mod send;
 mod wallet;
@@ -10,11 +7,8 @@
 mod wallet_with_account;
 mod wallet_with_count;
 
-<<<<<<< HEAD
 pub use account_create::*;
-=======
 pub use accounts_create::*;
->>>>>>> 796ed2a0
 pub use receive::*;
 pub use send::*;
 pub use wallet::*;
