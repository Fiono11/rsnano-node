--- conflicted
+++ resolved
@@ -1,10 +1,7 @@
-<<<<<<< HEAD
 mod account_create;
 mod accounts_create;
 mod account_remove;
-=======
 mod account_move;
->>>>>>> 555ef010
 mod receive;
 mod send;
 mod wallet;
@@ -12,13 +9,10 @@
 mod wallet_with_account;
 mod wallet_with_count;
 
-<<<<<<< HEAD
 pub use account_create::*;
 pub use accounts_create::*;
 pub use account_remove::*;
-=======
 pub use account_move::*;
->>>>>>> 555ef010
 pub use receive::*;
 pub use send::*;
 pub use wallet::*;
