mod common;
mod ledger;
mod node;
mod utils;
mod wallets;

pub use common::*;
pub use ledger::*;
pub use node::*;
use serde::{Deserialize, Serialize};
pub use utils::*;
pub use wallets::*;

#[derive(PartialEq, Eq, Debug, Serialize, Deserialize)]
#[serde(tag = "action", rename_all = "snake_case")]
pub enum RpcCommand {
    AccountInfo(AccountInfoArgs),
    Keepalive(KeepaliveArgs),
    Stop,
    KeyCreate,
    Receive(ReceiveArgs),
    Send(SendArgs),
    WalletAdd(WalletAddArgs),
    WalletCreate,
<<<<<<< HEAD
    AccountCreate(AccountCreateArgs),
    AccountBalance(AccountBalanceArgs),
    AccountsCreate(AccountsCreateArgs),
    AccountRemove(WalletWithAccountArgs),
=======
    AccountMove(AccountMoveArgs),
>>>>>>> 555ef010
}

#[cfg(test)]
mod tests {
    use crate::RpcCommand;
    use serde_json::to_string_pretty;

    #[test]
    fn serialize_stop_command() {
        assert_eq!(
            to_string_pretty(&RpcCommand::Stop).unwrap(),
            r#"{
  "action": "stop"
}"#
        )
    }
}<|MERGE_RESOLUTION|>--- conflicted
+++ resolved
@@ -22,14 +22,11 @@
     Send(SendArgs),
     WalletAdd(WalletAddArgs),
     WalletCreate,
-<<<<<<< HEAD
     AccountCreate(AccountCreateArgs),
     AccountBalance(AccountBalanceArgs),
     AccountsCreate(AccountsCreateArgs),
     AccountRemove(WalletWithAccountArgs),
-=======
     AccountMove(AccountMoveArgs),
->>>>>>> 555ef010
 }
 
 #[cfg(test)]
