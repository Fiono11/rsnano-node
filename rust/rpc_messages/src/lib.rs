mod common;
mod ledger;
mod node;
mod utils;
mod wallets;

pub use common::*;
pub use ledger::*;
pub use node::*;
use serde::{Deserialize, Serialize};
pub use utils::*;
pub use wallets::*;

#[derive(PartialEq, Eq, Debug, Serialize, Deserialize)]
#[serde(tag = "action", rename_all = "snake_case")]
pub enum RpcCommand {
    AccountInfo(AccountInfoArgs),
    Keepalive(KeepaliveArgs),
    Stop,
    KeyCreate,
    Receive(ReceiveArgs),
    Send(SendArgs),
    WalletAdd(WalletAddArgs),
    WalletCreate,
<<<<<<< HEAD
    AccountBalance(AccountBalanceArgs),
=======
    AccountCreate(AccountCreateArgs),
>>>>>>> 94378f4e
}

#[cfg(test)]
mod tests {
    use crate::RpcCommand;
    use serde_json::to_string_pretty;

    #[test]
    fn serialize_stop_command() {
        assert_eq!(
            to_string_pretty(&RpcCommand::Stop).unwrap(),
            r#"{
  "action": "stop"
}"#
        )
    }
}<|MERGE_RESOLUTION|>--- conflicted
+++ resolved
@@ -22,11 +22,8 @@
     Send(SendArgs),
     WalletAdd(WalletAddArgs),
     WalletCreate,
-<<<<<<< HEAD
+    AccountCreate(AccountCreateArgs),
     AccountBalance(AccountBalanceArgs),
-=======
-    AccountCreate(AccountCreateArgs),
->>>>>>> 94378f4e
 }
 
 #[cfg(test)]
