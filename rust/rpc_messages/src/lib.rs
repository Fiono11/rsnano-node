mod common;
mod ledger;
mod node;
mod utils;
mod wallets;

pub use common::*;
pub use ledger::*;
pub use node::*;
use serde::{Deserialize, Serialize};
pub use utils::*;
pub use wallets::*;

#[derive(PartialEq, Eq, Debug, Serialize, Deserialize)]
#[serde(tag = "action", rename_all = "snake_case")]
pub enum RpcCommand {
    AccountInfo(AccountInfoArgs),
    Keepalive(KeepaliveArgs),
    Stop,
    KeyCreate,
    Receive(ReceiveArgs),
    Send(SendArgs),
    WalletAdd(WalletAddArgs),
    WalletCreate,
<<<<<<< HEAD
    AccountCreate(AccountCreateArgs),
    AccountBalance(AccountBalanceArgs),
    AccountsCreate(AccountsCreateArgs),
=======
    AccountRemove(WalletWithAccountArgs),
>>>>>>> 69a1ea22
}

#[cfg(test)]
mod tests {
    use crate::RpcCommand;
    use serde_json::to_string_pretty;

    #[test]
    fn serialize_stop_command() {
        assert_eq!(
            to_string_pretty(&RpcCommand::Stop).unwrap(),
            r#"{
  "action": "stop"
}"#
        )
    }
}<|MERGE_RESOLUTION|>--- conflicted
+++ resolved
@@ -22,13 +22,10 @@
     Send(SendArgs),
     WalletAdd(WalletAddArgs),
     WalletCreate,
-<<<<<<< HEAD
     AccountCreate(AccountCreateArgs),
     AccountBalance(AccountBalanceArgs),
     AccountsCreate(AccountsCreateArgs),
-=======
     AccountRemove(WalletWithAccountArgs),
->>>>>>> 69a1ea22
 }
 
 #[cfg(test)]
