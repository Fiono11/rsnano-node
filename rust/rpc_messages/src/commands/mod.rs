--- conflicted
+++ resolved
@@ -20,9 +20,7 @@
     Send(SendArgs),
     WalletAdd(WalletAddArgs),
     WalletCreate,
-<<<<<<< HEAD
     AccountBalance(AccountBalanceArgs),
-=======
 }
 
 #[cfg(test)]
@@ -39,5 +37,4 @@
 }"#
         )
     }
->>>>>>> 09aea79c
 }