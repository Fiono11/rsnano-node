--- conflicted
+++ resolved
@@ -3,21 +3,9 @@
 mod send;
 mod wallet_add;
 
-<<<<<<< HEAD
+use super::RpcCommand;
 pub use account_representative_set::*;
-=======
-use super::RpcCommand;
->>>>>>> a1548b06
 pub use receive::*;
 use rsnano_core::{RawKey, WalletId};
 pub use send::*;
-pub use wallet_add::*;
-
-impl RpcCommand {
-    pub fn wallet_add(wallet_id: WalletId, key: RawKey) -> Self {
-        Self::WalletAdd(WalletAddArgs {
-            wallet: wallet_id,
-            key,
-        })
-    }
-}+pub use wallet_add::*;