--- conflicted
+++ resolved
@@ -1,20 +1,11 @@
-<<<<<<< HEAD
-mod account_create;
-mod receive;
-mod send;
-mod wallet_add;
-
-use super::RpcCommand;
-pub use account_create::*;
-pub use receive::*;
-=======
+mod account_create_args;
 mod receive_args;
 mod send_args;
 mod wallet_add_args;
 
 use super::RpcCommand;
+pub use account_create_args::*;
 pub use receive_args::*;
->>>>>>> 64ae9cfb
 use rsnano_core::{RawKey, WalletId};
 pub use send_args::*;
 pub use wallet_add_args::*;
