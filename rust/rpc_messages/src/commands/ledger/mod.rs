<<<<<<< HEAD
mod account_info;
mod account_list;

pub use account_info::*;
pub use account_list::*;
use rsnano_core::{Account, WalletId};
use serde::{Deserialize, Serialize};

#[derive(PartialEq, Eq, Debug, Serialize, Deserialize)]
#[serde(tag = "action", rename_all = "snake_case")]
pub enum LedgerRpcCommand {
    AccountInfo(AccountInfoArgs),
    AccountList(AccountListArgs),
}

impl LedgerRpcCommand {
=======
mod account_info_args;

use super::RpcCommand;
pub use account_info_args::*;
use rsnano_core::Account;

impl RpcCommand {
>>>>>>> 64ae9cfb
    pub fn account_info(account: Account) -> Self {
        Self::AccountInfo(AccountInfoArgs { account })
    }

    pub fn account_list(wallet: WalletId) -> Self {
        Self::AccountList(AccountListArgs { wallet })
    }
}

#[cfg(test)]
mod tests {
    use super::*;
    use rsnano_core::Account;

    #[test]
    fn deserialize() {
        let account = Account::from(123);
        let cmd = RpcCommand::account_info(account);
        let serialized = serde_json::to_string_pretty(&cmd).unwrap();
        let deserialized: RpcCommand = serde_json::from_str(&serialized).unwrap();
        assert_eq!(cmd, deserialized)
    }
}<|MERGE_RESOLUTION|>--- conflicted
+++ resolved
@@ -1,21 +1,3 @@
-<<<<<<< HEAD
-mod account_info;
-mod account_list;
-
-pub use account_info::*;
-pub use account_list::*;
-use rsnano_core::{Account, WalletId};
-use serde::{Deserialize, Serialize};
-
-#[derive(PartialEq, Eq, Debug, Serialize, Deserialize)]
-#[serde(tag = "action", rename_all = "snake_case")]
-pub enum LedgerRpcCommand {
-    AccountInfo(AccountInfoArgs),
-    AccountList(AccountListArgs),
-}
-
-impl LedgerRpcCommand {
-=======
 mod account_info_args;
 
 use super::RpcCommand;
@@ -23,13 +5,8 @@
 use rsnano_core::Account;
 
 impl RpcCommand {
->>>>>>> 64ae9cfb
     pub fn account_info(account: Account) -> Self {
         Self::AccountInfo(AccountInfoArgs { account })
-    }
-
-    pub fn account_list(wallet: WalletId) -> Self {
-        Self::AccountList(AccountListArgs { wallet })
     }
 }
 
