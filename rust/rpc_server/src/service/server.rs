use super::account_get;
use super::block_confirm;
use super::keepalive;
use super::nano_to_raw;
use super::password_enter;
use super::stop;
use super::wallet_contains;
use super::wallet_destroy;
use super::wallet_frontiers;
use super::wallet_info;
use super::wallet_lock;
use super::wallet_locked;
use super::work_get;
use super::{
    account_create, account_list, account_move, account_remove, accounts_create, key_create,
    wallet_create,
};
use crate::account_balance;
use crate::uptime;
use anyhow::{Context, Result};
use axum::response::Response;
use axum::{extract::State, response::IntoResponse, routing::post, Json};
use axum::{
    http::{Request, StatusCode},
    middleware::map_request,
    Router,
};
use rsnano_node::node::Node;
use rsnano_rpc_messages::{AccountMoveArgs, RpcCommand, WalletAddArgs};
use std::net::SocketAddr;
use std::sync::Arc;
use tokio::net::TcpListener;
use tracing::info;
use super::peers;
use super::accounts_representatives;
use super::stats_clear;
use super::search_receivable_all;

use super::wallet_add;

use super::account_block_count;

use super::account_key;

use super::account_representative;

use super::account_weight;

use super::available_supply;

use super::block_account;

use super::block_count;

use super::frontier_count;

use super::validate_account_number;

use super::raw_to_nano;

use super::wallet_add_watch;

use super::wallet_representative;

use super::work_set;

use super::wallet_work_get;

use super::accounts_frontiers;

use super::frontiers;

use super::wallet_export;

use super::password_change;

use super::password_valid;

use super::deterministic_key;

use super::key_expand;

use super::populate_backlog;

use super::representatives;

use super::unchecked_clear;

use super::unopened;

use super::node_id;

use super::send;

use super::receive_minimum;

use super::wallet_change_seed;

use super::delegators;

use super::delegators_count;

use super::block_hash;

#[derive(Clone)]
struct RpcService {
    node: Arc<Node>,
    enable_control: bool,
}

pub async fn run_rpc_server(
    node: Arc<Node>,
    server_addr: SocketAddr,
    enable_control: bool,
) -> Result<()> {
    let rpc_service = RpcService {
        node,
        enable_control,
    };

    let app = Router::new()
        .route("/", post(handle_rpc))
        .layer(map_request(set_header))
        .with_state(rpc_service);

    let listener = TcpListener::bind(server_addr)
        .await
        .context("Failed to bind to address")?;

    axum::serve(listener, app)
        .await
        .context("Failed to run the server")?;

    info!("RPC listening address: {}", server_addr);

    Ok(())
}

async fn handle_rpc(
    State(rpc_service): State<RpcService>,
    Json(rpc_command): Json<RpcCommand>,
) -> Response {
    let response = match rpc_command {
<<<<<<< HEAD
        RpcCommand::AccountCreate(args) => {
            account_create(
                rpc_service.node,
                rpc_service.enable_control,
                args.wallet,
                args.index,
                args.work,
            )
            .await
        }
        RpcCommand::AccountBalance(args) => {
            account_balance(rpc_service.node, args.account, args.include_only_confirmed).await
        }
        RpcCommand::AccountsCreate(args) => {
            accounts_create(rpc_service.node, rpc_service.enable_control, args).await
        }
        RpcCommand::AccountRemove(args) => {
            account_remove(
                rpc_service.node,
                rpc_service.enable_control,
                args.wallet,
                args.account,
            )
            .await
        }
        RpcCommand::AccountMove(AccountMoveArgs {
            wallet,
            source,
            accounts,
        }) => {
            account_move(
                rpc_service.node,
                rpc_service.enable_control,
                wallet,
                source,
                accounts,
            )
            .await
        }
        RpcCommand::AccountList(wallet_rpc_message) => {
            account_list(rpc_service.node, wallet_rpc_message.wallet).await
        }
        RpcCommand::WalletCreate(args) => {
            wallet_create(rpc_service.node, rpc_service.enable_control, args.seed).await
        }
        RpcCommand::KeyCreate => key_create().await,
        RpcCommand::WalletAdd(WalletAddArgs { wallet, key, work }) => {
            wallet_add(
                rpc_service.node,
                rpc_service.enable_control,
                wallet,
                key,
                work,
            )
            .await
        }
        RpcCommand::WalletContains(args) => {
            wallet_contains(rpc_service.node, args.wallet, args.account).await
        }
        RpcCommand::WalletDestroy(wallet_rpc_message) => {
            wallet_destroy(
                rpc_service.node,
                rpc_service.enable_control,
                wallet_rpc_message.wallet,
            )
            .await
        }
        RpcCommand::WalletLock(wallet_rpc_message) => {
            wallet_lock(
                rpc_service.node,
                rpc_service.enable_control,
                wallet_rpc_message.wallet,
            )
            .await
        }
        RpcCommand::WalletLocked(wallet_message_rpc) => {
            wallet_locked(rpc_service.node, wallet_message_rpc.wallet).await
        }
        RpcCommand::Stop => stop(rpc_service.node, rpc_service.enable_control).await,
        RpcCommand::AccountBlockCount(account_rpc_message) => {
            account_block_count(rpc_service.node, account_rpc_message.value).await
        }
        RpcCommand::AccountKey(account_rpc_message) => account_key(account_rpc_message.value).await,
        RpcCommand::AccountGet(args) => account_get(args.key).await,
        RpcCommand::AccountRepresentative(account_rpc_message) => {
            account_representative(rpc_service.node, account_rpc_message.value).await
        }
        RpcCommand::AccountWeight(account_rpc_message) => {
            account_weight(rpc_service.node, account_rpc_message.value).await
        }
        RpcCommand::AvailableSupply => available_supply(rpc_service.node).await,
        RpcCommand::BlockConfirm(block_hash_rpc_message) => {
            block_confirm(rpc_service.node, block_hash_rpc_message.value).await
        }
        RpcCommand::BlockCount => block_count(rpc_service.node).await,
        RpcCommand::BlockAccount(msg) => block_account(rpc_service.node, msg.value).await,
        RpcCommand::Uptime => uptime(rpc_service.node).await,
        RpcCommand::Keepalive(arg) => {
            keepalive(
                rpc_service.node,
                rpc_service.enable_control,
                arg.address,
                arg.port,
            )
            .await
        }
        RpcCommand::FrontierCount => frontier_count(rpc_service.node).await,
        RpcCommand::ValidateAccountNumber(_) => validate_account_number().await,
        RpcCommand::NanoToRaw(amount_rpc_message) => nano_to_raw(amount_rpc_message.value).await,
        RpcCommand::RawToNano(amount_rpc_message) => raw_to_nano(amount_rpc_message.value).await,
        RpcCommand::WalletAddWatch(args) => {
            wallet_add_watch(
                rpc_service.node,
                rpc_service.enable_control,
                args.wallet,
                args.accounts,
            )
            .await
        }
        RpcCommand::WalletRepresentative(args) => {
            wallet_representative(rpc_service.node, args.wallet).await
        }
        RpcCommand::WorkSet(args) => {
            work_set(
                rpc_service.node,
                rpc_service.enable_control,
                args.wallet,
                args.account,
                args.work,
            )
            .await
        }
        RpcCommand::WorkGet(args) => {
            work_get(
                rpc_service.node,
                rpc_service.enable_control,
                args.wallet,
                args.account,
            )
            .await
        }
        RpcCommand::WalletWorkGet(args) => {
            wallet_work_get(rpc_service.node, rpc_service.enable_control, args.wallet).await
        }
        RpcCommand::AccountsFrontiers(args) => {
            accounts_frontiers(rpc_service.node, args.accounts).await
        }
        RpcCommand::WalletFrontiers(args) => wallet_frontiers(rpc_service.node, args.wallet).await,
        RpcCommand::Frontiers(args) => frontiers(rpc_service.node, args.account, args.count).await,
        RpcCommand::WalletInfo(args) => wallet_info(rpc_service.node, args.wallet).await,
        RpcCommand::WalletExport(args) => wallet_export(args.wallet).await,
        RpcCommand::PasswordChange(args) => {
            password_change(
                rpc_service.node,
                rpc_service.enable_control,
                args.wallet,
                args.password,
            )
            .await
        }
        RpcCommand::PasswordEnter(args) => {
            password_enter(rpc_service.node, args.wallet, args.password).await
        }
        RpcCommand::PasswordValid(args) => password_valid(rpc_service.node, args.wallet).await,
        RpcCommand::DeterministicKey(args) => deterministic_key(args.seed, args.index).await,
        RpcCommand::KeyExpand(args) => key_expand(args.key).await,
        RpcCommand::Peers(args) => peers(rpc_service.node, args.peer_details).await,
        RpcCommand::PopulateBacklog => populate_backlog(rpc_service.node).await,
        RpcCommand::Representatives(args) => representatives(rpc_service.node, args.count, args.sorting).await,
        RpcCommand::AccountsRepresentatives(args) => accounts_representatives(rpc_service.node, args.accounts).await,
        RpcCommand::StatsClear => stats_clear(rpc_service.node).await,
        RpcCommand::UncheckedClear => unchecked_clear(rpc_service.node).await,
        RpcCommand::Unopened(args) => unopened(rpc_service.node, rpc_service.enable_control, args.account, args.count, args.threshold).await,
        RpcCommand::NodeId => node_id(rpc_service.node, rpc_service.enable_control).await,
        RpcCommand::Send(args) => send(rpc_service.node, rpc_service.enable_control, args).await,
        RpcCommand::SearchReceivableAll => search_receivable_all(rpc_service.node, rpc_service.enable_control).await,
        RpcCommand::ReceiveMinimum => receive_minimum(rpc_service.node, rpc_service.enable_control).await,
        RpcCommand::WalletChangeSeed(args) => wallet_change_seed(rpc_service.node, rpc_service.enable_control, args).await,
        RpcCommand::Delegators(args) => delegators(rpc_service.node, args).await,
        RpcCommand::DelegatorsCount(args) => delegators_count(rpc_service.node, args.value).await,
=======
        RpcCommand::BlockHash(args) => block_hash(args.block).await,
>>>>>>> 359db374
        _ => todo!(),
    };

    (StatusCode::OK, response).into_response()
}

async fn set_header<B>(mut request: Request<B>) -> Request<B> {
    request
        .headers_mut()
        .insert("Content-Type", "application/json".parse().unwrap());
    request
}<|MERGE_RESOLUTION|>--- conflicted
+++ resolved
@@ -141,7 +141,6 @@
     Json(rpc_command): Json<RpcCommand>,
 ) -> Response {
     let response = match rpc_command {
-<<<<<<< HEAD
         RpcCommand::AccountCreate(args) => {
             account_create(
                 rpc_service.node,
@@ -322,9 +321,7 @@
         RpcCommand::WalletChangeSeed(args) => wallet_change_seed(rpc_service.node, rpc_service.enable_control, args).await,
         RpcCommand::Delegators(args) => delegators(rpc_service.node, args).await,
         RpcCommand::DelegatorsCount(args) => delegators_count(rpc_service.node, args.value).await,
-=======
         RpcCommand::BlockHash(args) => block_hash(args.block).await,
->>>>>>> 359db374
         _ => todo!(),
     };
 
