<<<<<<< HEAD
use super::{
    account_create, account_list, account_move, account_remove, accounts_create, key_create,
    wallet_create,
};
use crate::account_balance;
=======
use super::wallet_contains;
>>>>>>> 287944c7
use anyhow::{Context, Result};
use axum::response::Response;
use axum::{extract::State, response::IntoResponse, routing::post, Json};
use axum::{
    http::{Request, StatusCode},
    middleware::map_request,
    Router,
};
use rsnano_node::node::Node;
<<<<<<< HEAD
use rsnano_rpc_messages::{AccountMoveArgs, RpcCommand, WalletAddArgs};
=======
use rsnano_rpc_messages::{RpcCommand, WalletContainsArgs};
>>>>>>> 287944c7
use std::net::SocketAddr;
use std::sync::Arc;
use tokio::net::TcpListener;
use tracing::info;

use super::wallet_add;

#[derive(Clone)]
struct RpcService {
    node: Arc<Node>,
    enable_control: bool,
}

pub async fn run_rpc_server(
    node: Arc<Node>,
    server_addr: SocketAddr,
    enable_control: bool,
) -> Result<()> {
    let rpc_service = RpcService {
        node,
        enable_control,
    };

    let app = Router::new()
        .route("/", post(handle_rpc))
        .layer(map_request(set_header))
        .with_state(rpc_service);

    let listener = TcpListener::bind(server_addr)
        .await
        .context("Failed to bind to address")?;

    axum::serve(listener, app)
        .await
        .context("Failed to run the server")?;

    info!("RPC listening address: {}", server_addr);

    Ok(())
}

async fn handle_rpc(
    State(rpc_service): State<RpcService>,
    Json(rpc_command): Json<RpcCommand>,
) -> Response {
    let response = match rpc_command {
<<<<<<< HEAD
        RpcCommand::AccountCreate(args) => {
            account_create(
                rpc_service.node,
                rpc_service.enable_control,
                args.wallet,
                args.index,
                args.work,
            )
            .await
        }
        RpcCommand::AccountBalance(args) => {
            account_balance(rpc_service.node, args.account, args.include_only_confirmed).await
        }
        RpcCommand::AccountsCreate(args) => {
            accounts_create(rpc_service.node, rpc_service.enable_control, args).await
        }
        RpcCommand::AccountRemove(args) => {
            account_remove(
                rpc_service.node,
                rpc_service.enable_control,
                args.wallet,
                args.account,
            )
            .await
        }
        RpcCommand::AccountMove(AccountMoveArgs {
            wallet,
            source,
            accounts,
        }) => {
            account_move(
                rpc_service.node,
                rpc_service.enable_control,
                wallet,
                source,
                accounts,
            )
            .await
        }
        RpcCommand::AccountList(wallet_rpc_message) => {
            account_list(rpc_service.node, wallet_rpc_message.wallet).await
        }
        RpcCommand::WalletCreate(args) => {
            wallet_create(rpc_service.node, rpc_service.enable_control, args.seed).await
        }
        RpcCommand::KeyCreate => key_create().await,
        RpcCommand::WalletAdd(WalletAddArgs { wallet, key, work }) => {
            wallet_add(
                rpc_service.node,
                rpc_service.enable_control,
                wallet,
                key,
                work,
            )
            .await
=======
        RpcCommand::WalletContains(args) => {
            wallet_contains(rpc_service.node, args.wallet, args.account).await
>>>>>>> 287944c7
        }
        _ => todo!(),
    };

    (StatusCode::OK, response).into_response()
}

async fn set_header<B>(mut request: Request<B>) -> Request<B> {
    request
        .headers_mut()
        .insert("Content-Type", "application/json".parse().unwrap());
    request
}<|MERGE_RESOLUTION|>--- conflicted
+++ resolved
@@ -1,12 +1,9 @@
-<<<<<<< HEAD
+use super::wallet_contains;
 use super::{
     account_create, account_list, account_move, account_remove, accounts_create, key_create,
     wallet_create,
 };
 use crate::account_balance;
-=======
-use super::wallet_contains;
->>>>>>> 287944c7
 use anyhow::{Context, Result};
 use axum::response::Response;
 use axum::{extract::State, response::IntoResponse, routing::post, Json};
@@ -16,11 +13,7 @@
     Router,
 };
 use rsnano_node::node::Node;
-<<<<<<< HEAD
 use rsnano_rpc_messages::{AccountMoveArgs, RpcCommand, WalletAddArgs};
-=======
-use rsnano_rpc_messages::{RpcCommand, WalletContainsArgs};
->>>>>>> 287944c7
 use std::net::SocketAddr;
 use std::sync::Arc;
 use tokio::net::TcpListener;
@@ -67,7 +60,6 @@
     Json(rpc_command): Json<RpcCommand>,
 ) -> Response {
     let response = match rpc_command {
-<<<<<<< HEAD
         RpcCommand::AccountCreate(args) => {
             account_create(
                 rpc_service.node,
@@ -123,10 +115,9 @@
                 work,
             )
             .await
-=======
+        }
         RpcCommand::WalletContains(args) => {
             wallet_contains(rpc_service.node, args.wallet, args.account).await
->>>>>>> 287944c7
         }
         _ => todo!(),
     };
