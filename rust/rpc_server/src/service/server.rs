<<<<<<< HEAD
use super::account_get;
use super::block_confirm;
use super::keepalive;
use super::nano_to_raw;
use super::stop;
use super::wallet_contains;
use super::wallet_destroy;
use super::wallet_lock;
use super::wallet_locked;
use super::{
    account_create, account_list, account_move, account_remove, accounts_create, key_create,
    wallet_create,
};
use crate::account_balance;
use crate::uptime;
=======
use super::work_get;
>>>>>>> 26626c18
use anyhow::{Context, Result};
use axum::response::Response;
use axum::{extract::State, response::IntoResponse, routing::post, Json};
use axum::{
    http::{Request, StatusCode},
    middleware::map_request,
    Router,
};
use rsnano_node::node::Node;
use rsnano_rpc_messages::AccountRpcMessage;
use rsnano_rpc_messages::{AccountMoveArgs, RpcCommand, WalletAddArgs};
use std::net::SocketAddr;
use std::sync::Arc;
use tokio::net::TcpListener;
use tracing::info;

use super::wallet_add;

use super::account_block_count;

use super::account_key;

use super::account_representative;

use super::account_weight;

use super::available_supply;

use super::block_account;

use super::block_count;

use super::frontier_count;

use super::validate_account_number;

use super::raw_to_nano;

use super::wallet_add_watch;

use super::wallet_representative;

use super::work_set;

#[derive(Clone)]
struct RpcService {
    node: Arc<Node>,
    enable_control: bool,
}

pub async fn run_rpc_server(
    node: Arc<Node>,
    server_addr: SocketAddr,
    enable_control: bool,
) -> Result<()> {
    let rpc_service = RpcService {
        node,
        enable_control,
    };

    let app = Router::new()
        .route("/", post(handle_rpc))
        .layer(map_request(set_header))
        .with_state(rpc_service);

    let listener = TcpListener::bind(server_addr)
        .await
        .context("Failed to bind to address")?;

    axum::serve(listener, app)
        .await
        .context("Failed to run the server")?;

    info!("RPC listening address: {}", server_addr);

    Ok(())
}

async fn handle_rpc(
    State(rpc_service): State<RpcService>,
    Json(rpc_command): Json<RpcCommand>,
) -> Response {
    let response = match rpc_command {
<<<<<<< HEAD
        RpcCommand::AccountCreate(args) => {
            account_create(
                rpc_service.node,
                rpc_service.enable_control,
                args.wallet,
                args.index,
                args.work,
            )
            .await
        }
        RpcCommand::AccountBalance(args) => {
            account_balance(rpc_service.node, args.account, args.include_only_confirmed).await
        }
        RpcCommand::AccountsCreate(args) => {
            accounts_create(rpc_service.node, rpc_service.enable_control, args).await
        }
        RpcCommand::AccountRemove(args) => {
            account_remove(
                rpc_service.node,
                rpc_service.enable_control,
                args.wallet,
                args.account,
            )
            .await
        }
        RpcCommand::AccountMove(AccountMoveArgs {
            wallet,
            source,
            accounts,
        }) => {
            account_move(
                rpc_service.node,
                rpc_service.enable_control,
                wallet,
                source,
                accounts,
            )
            .await
        }
        RpcCommand::AccountList(wallet_rpc_message) => {
            account_list(rpc_service.node, wallet_rpc_message.wallet).await
        }
        RpcCommand::WalletCreate(args) => {
            wallet_create(rpc_service.node, rpc_service.enable_control, args.seed).await
        }
        RpcCommand::KeyCreate => key_create().await,
        RpcCommand::WalletAdd(WalletAddArgs { wallet, key, work }) => {
            wallet_add(
                rpc_service.node,
                rpc_service.enable_control,
                wallet,
                key,
                work,
            )
            .await
        }
        RpcCommand::WalletContains(args) => {
            wallet_contains(rpc_service.node, args.wallet, args.account).await
        }
        RpcCommand::WalletDestroy(wallet_rpc_message) => {
            wallet_destroy(
                rpc_service.node,
                rpc_service.enable_control,
                wallet_rpc_message.wallet,
            )
            .await
        }
        RpcCommand::WalletLock(wallet_rpc_message) => {
            wallet_lock(
                rpc_service.node,
                rpc_service.enable_control,
                wallet_rpc_message.wallet,
            )
            .await
        }
        RpcCommand::WalletLocked(wallet_message_rpc) => {
            wallet_locked(rpc_service.node, wallet_message_rpc.wallet).await
        }
        RpcCommand::Stop => stop(rpc_service.node, rpc_service.enable_control).await,
        RpcCommand::AccountBlockCount(account_rpc_message) => {
            account_block_count(rpc_service.node, account_rpc_message.value).await
        }
        RpcCommand::AccountKey(account_rpc_message) => account_key(account_rpc_message.value).await,
        RpcCommand::AccountGet(args) => account_get(args.key).await,
        RpcCommand::AccountRepresentative(account_rpc_message) => {
            account_representative(rpc_service.node, account_rpc_message.value).await
        }
        RpcCommand::AccountWeight(account_rpc_message) => {
            account_weight(rpc_service.node, account_rpc_message.value).await
        }
        RpcCommand::AvailableSupply => available_supply(rpc_service.node).await,
        RpcCommand::BlockConfirm(block_hash_rpc_message) => {
            block_confirm(rpc_service.node, block_hash_rpc_message.value).await
        }
        RpcCommand::BlockCount => block_count(rpc_service.node).await,
        RpcCommand::BlockAccount(msg) => block_account(rpc_service.node, msg.value).await,
        RpcCommand::Uptime => uptime(rpc_service.node).await,
        RpcCommand::Keepalive(arg) => {
            keepalive(
                rpc_service.node,
                rpc_service.enable_control,
                arg.address,
                arg.port,
            )
            .await
        }
        RpcCommand::FrontierCount => frontier_count(rpc_service.node).await,
        RpcCommand::ValidateAccountNumber(_) => validate_account_number().await,
        RpcCommand::NanoToRaw(amount_rpc_message) => nano_to_raw(amount_rpc_message.value).await,
        RpcCommand::RawToNano(amount_rpc_message) => raw_to_nano(amount_rpc_message.value).await,
        RpcCommand::WalletAddWatch(args) => {
            wallet_add_watch(
                rpc_service.node,
                rpc_service.enable_control,
                args.wallet,
                args.accounts,
            )
            .await
        }
        RpcCommand::WalletRepresentative(args) => {
            wallet_representative(rpc_service.node, args.wallet).await
        }
        RpcCommand::WorkSet(args) => {
            work_set(
=======
        RpcCommand::WorkGet(args) => {
            work_get(
>>>>>>> 26626c18
                rpc_service.node,
                rpc_service.enable_control,
                args.wallet,
                args.account,
<<<<<<< HEAD
                args.work,
=======
>>>>>>> 26626c18
            )
            .await
        }
        _ => todo!(),
    };

    (StatusCode::OK, response).into_response()
}

async fn set_header<B>(mut request: Request<B>) -> Request<B> {
    request
        .headers_mut()
        .insert("Content-Type", "application/json".parse().unwrap());
    request
}<|MERGE_RESOLUTION|>--- conflicted
+++ resolved
@@ -1,4 +1,3 @@
-<<<<<<< HEAD
 use super::account_get;
 use super::block_confirm;
 use super::keepalive;
@@ -14,9 +13,7 @@
 };
 use crate::account_balance;
 use crate::uptime;
-=======
 use super::work_get;
->>>>>>> 26626c18
 use anyhow::{Context, Result};
 use axum::response::Response;
 use axum::{extract::State, response::IntoResponse, routing::post, Json};
@@ -100,7 +97,6 @@
     Json(rpc_command): Json<RpcCommand>,
 ) -> Response {
     let response = match rpc_command {
-<<<<<<< HEAD
         RpcCommand::AccountCreate(args) => {
             account_create(
                 rpc_service.node,
@@ -225,18 +221,20 @@
         }
         RpcCommand::WorkSet(args) => {
             work_set(
-=======
+                rpc_service.node,
+                rpc_service.enable_control,
+                args.wallet,
+                args.account,
+                args.work,
+            )
+            .await
+        }
         RpcCommand::WorkGet(args) => {
             work_get(
->>>>>>> 26626c18
                 rpc_service.node,
                 rpc_service.enable_control,
                 args.wallet,
                 args.account,
-<<<<<<< HEAD
-                args.work,
-=======
->>>>>>> 26626c18
             )
             .await
         }
