--- conflicted
+++ resolved
@@ -1,13 +1,10 @@
-<<<<<<< HEAD
 use crate::account_balance;
 
 use super::account_create;
 use super::accounts_create;
 use super::account_remove;
 use super::account_move;
-=======
 use super::account_list;
->>>>>>> dcbdd6e9
 use anyhow::{Context, Result};
 use axum::response::Response;
 use axum::{extract::State, response::IntoResponse, routing::post, Json};
@@ -62,7 +59,6 @@
     Json(rpc_command): Json<RpcCommand>,
 ) -> Response {
     let response = match rpc_command {
-<<<<<<< HEAD
         RpcCommand::AccountCreate(args) => {
             account_create(
                 rpc_service.node,
@@ -99,10 +95,9 @@
                 accounts,
             )
             .await
-=======
+        }
         RpcCommand::AccountList(wallet_rpc_message) => {
             account_list(rpc_service.node, wallet_rpc_message.wallet).await
->>>>>>> dcbdd6e9
         }
         _ => todo!(),
     };
