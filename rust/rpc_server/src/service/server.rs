use super::account_get;
use super::block_confirm;
use super::keepalive;
use super::nano_to_raw;
use super::stop;
use super::wallet_contains;
use super::wallet_destroy;
use super::wallet_lock;
use super::wallet_locked;
use super::{
    account_create, account_list, account_move, account_remove, accounts_create, key_create,
    wallet_create,
};
use crate::account_balance;
use crate::uptime;
use anyhow::{Context, Result};
use axum::response::Response;
use axum::{extract::State, response::IntoResponse, routing::post, Json};
use axum::{
    http::{Request, StatusCode},
    middleware::map_request,
    Router,
};
use rsnano_node::node::Node;
use rsnano_rpc_messages::AccountRpcMessage;
use rsnano_rpc_messages::{AccountMoveArgs, RpcCommand, WalletAddArgs};
use std::net::SocketAddr;
use std::sync::Arc;
use tokio::net::TcpListener;
use tracing::info;

<<<<<<< HEAD
use super::wallet_add;

use super::account_block_count;

use super::account_key;

use super::account_representative;

use super::account_weight;

use super::available_supply;

use super::block_account;

use super::block_count;

use super::frontier_count;

use super::validate_account_number;
=======
use super::raw_to_nano;
>>>>>>> 16211757

#[derive(Clone)]
struct RpcService {
    node: Arc<Node>,
    enable_control: bool,
}

pub async fn run_rpc_server(
    node: Arc<Node>,
    server_addr: SocketAddr,
    enable_control: bool,
) -> Result<()> {
    let rpc_service = RpcService {
        node,
        enable_control,
    };

    let app = Router::new()
        .route("/", post(handle_rpc))
        .layer(map_request(set_header))
        .with_state(rpc_service);

    let listener = TcpListener::bind(server_addr)
        .await
        .context("Failed to bind to address")?;

    axum::serve(listener, app)
        .await
        .context("Failed to run the server")?;

    info!("RPC listening address: {}", server_addr);

    Ok(())
}

async fn handle_rpc(
    State(rpc_service): State<RpcService>,
    Json(rpc_command): Json<RpcCommand>,
) -> Response {
    let response = match rpc_command {
<<<<<<< HEAD
        RpcCommand::AccountCreate(args) => {
            account_create(
                rpc_service.node,
                rpc_service.enable_control,
                args.wallet,
                args.index,
                args.work,
            )
            .await
        }
        RpcCommand::AccountBalance(args) => {
            account_balance(rpc_service.node, args.account, args.include_only_confirmed).await
        }
        RpcCommand::AccountsCreate(args) => {
            accounts_create(rpc_service.node, rpc_service.enable_control, args).await
        }
        RpcCommand::AccountRemove(args) => {
            account_remove(
                rpc_service.node,
                rpc_service.enable_control,
                args.wallet,
                args.account,
            )
            .await
        }
        RpcCommand::AccountMove(AccountMoveArgs {
            wallet,
            source,
            accounts,
        }) => {
            account_move(
                rpc_service.node,
                rpc_service.enable_control,
                wallet,
                source,
                accounts,
            )
            .await
        }
        RpcCommand::AccountList(wallet_rpc_message) => {
            account_list(rpc_service.node, wallet_rpc_message.wallet).await
        }
        RpcCommand::WalletCreate(args) => {
            wallet_create(rpc_service.node, rpc_service.enable_control, args.seed).await
        }
        RpcCommand::KeyCreate => key_create().await,
        RpcCommand::WalletAdd(WalletAddArgs { wallet, key, work }) => {
            wallet_add(
                rpc_service.node,
                rpc_service.enable_control,
                wallet,
                key,
                work,
            )
            .await
        }
        RpcCommand::WalletContains(args) => {
            wallet_contains(rpc_service.node, args.wallet, args.account).await
        }
        RpcCommand::WalletDestroy(wallet_rpc_message) => {
            wallet_destroy(
                rpc_service.node,
                rpc_service.enable_control,
                wallet_rpc_message.wallet,
            )
            .await
        }
        RpcCommand::WalletLock(wallet_rpc_message) => {
            wallet_lock(
                rpc_service.node,
                rpc_service.enable_control,
                wallet_rpc_message.wallet,
            )
            .await
        }
        RpcCommand::WalletLocked(wallet_message_rpc) => {
            wallet_locked(rpc_service.node, wallet_message_rpc.wallet).await
        }
        RpcCommand::Stop => stop(rpc_service.node, rpc_service.enable_control).await,
        RpcCommand::AccountBlockCount(account_rpc_message) => {
            account_block_count(rpc_service.node, account_rpc_message.value).await
        }
        RpcCommand::AccountKey(account_rpc_message) => account_key(account_rpc_message.value).await,
        RpcCommand::AccountGet(args) => account_get(args.key).await,
        RpcCommand::AccountRepresentative(account_rpc_message) => {
            account_representative(rpc_service.node, account_rpc_message.value).await
        }
        RpcCommand::AccountWeight(account_rpc_message) => {
            account_weight(rpc_service.node, account_rpc_message.value).await
        }
        RpcCommand::AvailableSupply => available_supply(rpc_service.node).await,
        RpcCommand::BlockConfirm(block_hash_rpc_message) => {
            block_confirm(rpc_service.node, block_hash_rpc_message.value).await
        }
        RpcCommand::BlockCount => block_count(rpc_service.node).await,
        RpcCommand::BlockAccount(msg) => block_account(rpc_service.node, msg.value).await,
        RpcCommand::Uptime => uptime(rpc_service.node).await,
        RpcCommand::Keepalive(arg) => {
            keepalive(
                rpc_service.node,
                rpc_service.enable_control,
                arg.address,
                arg.port,
            )
            .await
        }
        RpcCommand::FrontierCount => frontier_count(rpc_service.node).await,
        RpcCommand::ValidateAccountNumber(_) => validate_account_number().await,
        RpcCommand::NanoToRaw(amount_rpc_message) => nano_to_raw(amount_rpc_message.value).await,
=======
        RpcCommand::RawToNano(amount_rpc_message) => raw_to_nano(amount_rpc_message.value).await,
>>>>>>> 16211757
        _ => todo!(),
    };

    (StatusCode::OK, response).into_response()
}

async fn set_header<B>(mut request: Request<B>) -> Request<B> {
    request
        .headers_mut()
        .insert("Content-Type", "application/json".parse().unwrap());
    request
}<|MERGE_RESOLUTION|>--- conflicted
+++ resolved
@@ -29,7 +29,6 @@
 use tokio::net::TcpListener;
 use tracing::info;
 
-<<<<<<< HEAD
 use super::wallet_add;
 
 use super::account_block_count;
@@ -49,9 +48,8 @@
 use super::frontier_count;
 
 use super::validate_account_number;
-=======
+
 use super::raw_to_nano;
->>>>>>> 16211757
 
 #[derive(Clone)]
 struct RpcService {
@@ -92,7 +90,6 @@
     Json(rpc_command): Json<RpcCommand>,
 ) -> Response {
     let response = match rpc_command {
-<<<<<<< HEAD
         RpcCommand::AccountCreate(args) => {
             account_create(
                 rpc_service.node,
@@ -202,9 +199,7 @@
         RpcCommand::FrontierCount => frontier_count(rpc_service.node).await,
         RpcCommand::ValidateAccountNumber(_) => validate_account_number().await,
         RpcCommand::NanoToRaw(amount_rpc_message) => nano_to_raw(amount_rpc_message.value).await,
-=======
         RpcCommand::RawToNano(amount_rpc_message) => raw_to_nano(amount_rpc_message.value).await,
->>>>>>> 16211757
         _ => todo!(),
     };
 
