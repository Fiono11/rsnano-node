--- conflicted
+++ resolved
@@ -1,4 +1,3 @@
-<<<<<<< HEAD
 mod account_balance;
 mod account_block_count;
 mod account_representative;
@@ -6,6 +5,7 @@
 mod available_supply;
 mod block_account;
 mod block_confirm;
+mod block_count;
 
 pub use account_balance::*;
 pub use account_block_count::*;
@@ -14,8 +14,4 @@
 pub use available_supply::*;
 pub use block_account::*;
 pub use block_confirm::*;
-=======
-mod block_count;
-
-pub use block_count::*;
->>>>>>> 7a871654
+pub use block_count::*;