--- conflicted
+++ resolved
@@ -1,9 +1,5 @@
-<<<<<<< HEAD
 mod account_balance;
+mod account_block_count;
 
 pub use account_balance::*;
-=======
-mod account_block_count;
-
-pub use account_block_count::*;
->>>>>>> 51c4561c
+pub use account_block_count::*;