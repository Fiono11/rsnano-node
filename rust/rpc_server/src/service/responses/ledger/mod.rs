<<<<<<< HEAD
mod account_balance;
mod account_block_count;
mod account_representative;
mod account_weight;
mod available_supply;

pub use account_balance::*;
pub use account_block_count::*;
pub use account_representative::*;
pub use account_weight::*;
pub use available_supply::*;
=======
mod block_account;

pub use block_account::*;
>>>>>>> 33ce6695
<|MERGE_RESOLUTION|>--- conflicted
+++ resolved
@@ -1,17 +1,13 @@
-<<<<<<< HEAD
 mod account_balance;
 mod account_block_count;
 mod account_representative;
 mod account_weight;
 mod available_supply;
+mod block_account;
 
 pub use account_balance::*;
 pub use account_block_count::*;
 pub use account_representative::*;
 pub use account_weight::*;
 pub use available_supply::*;
-=======
-mod block_account;
-
-pub use block_account::*;
->>>>>>> 33ce6695
+pub use block_account::*;