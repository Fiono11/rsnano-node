use rsnano_node::Node;
use rsnano_rpc_messages::SuccessDto;
use serde_json::to_string_pretty;
use std::sync::Arc;

pub async fn unchecked_clear(node: Arc<Node>) -> String {
    node.unchecked.clear();
    to_string_pretty(&SuccessDto::new()).unwrap()
<<<<<<< HEAD
=======
}

#[cfg(test)]
mod tests {
    use rsnano_core::{Account, Amount, BlockEnum, BlockHash, KeyPair, StateBlock};
    use rsnano_ledger::{DEV_GENESIS_HASH, DEV_GENESIS_PUB_KEY};
    use std::{thread::sleep, time::Duration};
    use test_helpers::{assert_timely, setup_rpc_client_and_server, System};

    #[test]
    fn unchecked_clear() {
        let mut system = System::new();
        let node = system.make_node();

        let (rpc_client, server) = setup_rpc_client_and_server(node.clone(), true);

        let keypair = KeyPair::new();

        let send1 = BlockEnum::State(StateBlock::new(
            keypair.account(),
            BlockHash::zero(),
            *DEV_GENESIS_PUB_KEY,
            Amount::MAX - Amount::raw(1),
            Account::zero().into(),
            &keypair,
            node.work_generate_dev((*DEV_GENESIS_HASH).into()),
        ));

        node.process_local(send1.clone()).unwrap();

        assert_timely(Duration::from_secs(5), || !node.unchecked.is_empty());

        node.runtime
            .block_on(async { rpc_client.unchecked_clear().await.unwrap() });

        assert!(node.unchecked.is_empty());

        server.abort();
    }
>>>>>>> 33fd1b31
}<|MERGE_RESOLUTION|>--- conflicted
+++ resolved
@@ -6,8 +6,6 @@
 pub async fn unchecked_clear(node: Arc<Node>) -> String {
     node.unchecked.clear();
     to_string_pretty(&SuccessDto::new()).unwrap()
-<<<<<<< HEAD
-=======
 }
 
 #[cfg(test)]
@@ -47,5 +45,4 @@
 
         server.abort();
     }
->>>>>>> 33fd1b31
 }