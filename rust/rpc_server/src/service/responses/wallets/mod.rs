--- conflicted
+++ resolved
@@ -1,11 +1,7 @@
-<<<<<<< HEAD
 mod account_create;
 mod accounts_create;
+mod account_remove;
 
 pub use account_create::*;
 pub use accounts_create::*;
-=======
-mod account_remove;
-
-pub use account_remove::*;
->>>>>>> 69a1ea22
+pub use account_remove::*;