--- conflicted
+++ resolved
@@ -1,4 +1,3 @@
-<<<<<<< HEAD
 mod account_create;
 mod account_list;
 mod account_move;
@@ -28,6 +27,7 @@
 mod wallet_receivable;
 mod wallet_representative_set;
 mod search_receivable;
+mod wallet_republish;
 
 pub use account_create::*;
 pub use account_list::*;
@@ -59,8 +59,4 @@
 pub use wallet_change_seed::*;
 pub use wallet_representative_set::*;
 pub use search_receivable::*;
-=======
-mod wallet_republish;
-
-pub use wallet_republish::*;
->>>>>>> a197b0b8
+pub use wallet_republish::*;