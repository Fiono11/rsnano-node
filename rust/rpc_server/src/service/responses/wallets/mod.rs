<<<<<<< HEAD
mod account_create;
mod accounts_create;
mod account_remove;
mod account_move;
mod account_list;
mod wallet_create;
mod wallet_add;
mod wallet_contains;
mod wallet_destroy;
mod wallet_lock;
mod wallet_locked;

pub use account_create::*;
pub use accounts_create::*;
pub use account_remove::*;
pub use account_move::*;
pub use account_list::*;
pub use wallet_create::*;
pub use wallet_add::*;
pub use wallet_contains::*;
pub use wallet_destroy::*;
pub use wallet_lock::*;
pub use wallet_locked::*;
=======
mod wallet_add_watch;

pub use wallet_add_watch::*;
>>>>>>> f900bb38
<|MERGE_RESOLUTION|>--- conflicted
+++ resolved
@@ -1,4 +1,3 @@
-<<<<<<< HEAD
 mod account_create;
 mod accounts_create;
 mod account_remove;
@@ -10,6 +9,7 @@
 mod wallet_destroy;
 mod wallet_lock;
 mod wallet_locked;
+mod wallet_add_watch;
 
 pub use account_create::*;
 pub use accounts_create::*;
@@ -22,8 +22,4 @@
 pub use wallet_destroy::*;
 pub use wallet_lock::*;
 pub use wallet_locked::*;
-=======
-mod wallet_add_watch;
-
-pub use wallet_add_watch::*;
->>>>>>> f900bb38
+pub use wallet_add_watch::*;