--- conflicted
+++ resolved
@@ -18,8 +18,4 @@
 [dev-dependencies]
 test_helpers = { path = "../tools/test_helpers" }
 reqwest = { version = "0" }
-<<<<<<< HEAD
-rand = { version = "0.8.4" }
-=======
-rsnano_rpc_client = { path = "../rpc_client" }
->>>>>>> 64ae9cfb
+rsnano_rpc_client = { path = "../rpc_client" }