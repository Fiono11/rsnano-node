--- conflicted
+++ resolved
@@ -23,11 +23,4 @@
 itertools = "0.13"
 
 [dev-dependencies]
-<<<<<<< HEAD
-test_helpers = { path = "../tools/test_helpers" }
-=======
-test_helpers = { path = "../tools/test_helpers" }
-reqwest = { version = "0" }
-rsnano_rpc_client = { path = "../rpc_client" }
-rsnano_ledger = { path = "../ledger" }
->>>>>>> 2f47296d
+test_helpers = { path = "../tools/test_helpers" }