--- conflicted
+++ resolved
@@ -16,11 +16,7 @@
 rsnano_store_lmdb = { path = "../store_lmdb" }
 rsnano_ledger = { path = "../ledger" }
 rsnano_node = { path = "../node" }
-<<<<<<< HEAD
-rsnano_rpc = { path = "../rpc" }
-=======
 rsnano_rpc_server = { path = "../rpc_server" }
->>>>>>> 9a05c52e
 anyhow = "1"
 num = "0"
 num-traits = "0"
