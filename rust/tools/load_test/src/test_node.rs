--- conflicted
+++ resolved
@@ -1,11 +1,7 @@
 use crate::create_send_and_receive_blocks;
 use anyhow::{anyhow, Result};
 use reqwest::Url;
-<<<<<<< HEAD
-use rsnano_core::{utils::get_cpu_count, DEV_GENESIS_KEY};
-=======
 use rsnano_core::{utils::get_cpu_count, Account, WalletId, DEV_GENESIS_KEY};
->>>>>>> 9a05c52e
 use rsnano_node::{
     config::{
         get_node_toml_config_path, get_rpc_toml_config_path, DaemonConfig, DaemonToml,
@@ -13,13 +9,9 @@
     },
     unique_path, NetworkParams, DEV_NETWORK_PARAMS,
 };
-<<<<<<< HEAD
-use rsnano_rpc::{RpcConfig, RpcToml};
-=======
 use rsnano_rpc_client::NanoRpcClient;
 use rsnano_rpc_messages::{AccountInfoDto, KeyPairDto};
 use rsnano_rpc_server::{RpcServerConfig, RpcServerToml};
->>>>>>> 9a05c52e
 use std::{
     collections::HashMap,
     fs,
@@ -30,14 +22,6 @@
 };
 use tokio::time::sleep;
 use toml::to_string;
-<<<<<<< HEAD
-
-use crate::create_send_and_receive_blocks;
-use crate::Account;
-use crate::AccountInfo;
-use crate::RpcClient;
-=======
->>>>>>> 9a05c52e
 
 const RPC_PORT_START: u16 = 60000;
 const PEERING_PORT_START: u16 = 61000;
@@ -213,14 +197,6 @@
 }
 
 fn write_rpc_config(index: usize, data_path: &Path, network_params: &NetworkParams) -> Result<()> {
-<<<<<<< HEAD
-    let mut rpc_config = RpcConfig::new(&network_params.network, get_cpu_count());
-    rpc_config.port = RPC_PORT_START + index as u16;
-    rpc_config.enable_control = true;
-    rpc_config.rpc_process.ipc_port = IPC_PORT_START + index as u16;
-    let rpc_toml = RpcToml::default();
-    fs::write(get_rpc_toml_config_path(data_path), to_string(&rpc_toml)?)?;
-=======
     let mut rpc_server_config = RpcServerConfig::new(&network_params.network, get_cpu_count());
     rpc_server_config.port = RPC_PORT_START + index as u16;
     rpc_server_config.enable_control = true;
@@ -230,6 +206,5 @@
         get_rpc_toml_config_path(data_path),
         to_string(&rpc_server_toml)?,
     )?;
->>>>>>> 9a05c52e
     Ok(())
 }