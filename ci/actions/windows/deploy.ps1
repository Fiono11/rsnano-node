$ErrorActionPreference = "Continue"

$env:S3_BUCKET_NAME = $env:S3_BUCKET_NAME ?? "repo.nano.org"
if ( "${env:NETWORK}" -eq "BETA" ) {
    $network_cfg = "beta"
}
elseif ( "${env:NETWORK}" -eq "TEST" ) {
    $network_cfg = "test"
}
else {
    $network_cfg = "live"
}

<<<<<<< HEAD
if ( ${env:GITHUB_REPOSITORY} -eq "simpago/rsnano-node" ) {
    $directory=$network_cfg
=======
if (![string]::IsNullOrEmpty($env:S3_BUILD_DIRECTORY)) {
    $directory = "$env:S3_BUILD_DIRECTORY/$network_cfg"
>>>>>>> 47568010
}
else {
    $directory = $network_cfg
}

$exe = Resolve-Path -Path $env:GITHUB_WORKSPACE\build\nano-node-*-win64.exe
$zip = Resolve-Path -Path $env:GITHUB_WORKSPACE\build\nano-node-*-win64.zip

$exe_hash = ((Get-FileHash $exe).hash)+" "+(split-path -Path $exe -Resolve -leaf)
$zip_hash = ((Get-FileHash $zip).hash)+" "+(split-path -Path $zip -Resolve -leaf)

$exe_hash | Out-file -FilePath "$exe.sha256"
$zip_hash | Out-file -FilePath "$zip.sha256"

Write-Output "Hash: $exe_hash"
Write-Output "Hash: $zip_hash"

aws s3 cp "$exe" s3://$env:S3_BUCKET_NAME/$directory/binaries/nano-node-$env:TAG-win64.exe --grants read=uri=http://acs.amazonaws.com/groups/global/AllUsers
aws s3 cp "$exe.sha256" s3://$env:S3_BUCKET_NAME/$directory/binaries/nano-node-$env:TAG-win64.exe.sha256 --grants read=uri=http://acs.amazonaws.com/groups/global/AllUsers
aws s3 cp "$zip" s3://$env:S3_BUCKET_NAME/$directory/binaries/nano-node-$env:TAG-win64.zip --grants read=uri=http://acs.amazonaws.com/groups/global/AllUsers
aws s3 cp "$zip.sha256" s3://$env:S3_BUCKET_NAME/$directory/binaries/nano-node-$env:TAG-win64.zip.sha256 --grants read=uri=http://acs.amazonaws.com/groups/global/AllUsers<|MERGE_RESOLUTION|>--- conflicted
+++ resolved
@@ -11,13 +11,8 @@
     $network_cfg = "live"
 }
 
-<<<<<<< HEAD
-if ( ${env:GITHUB_REPOSITORY} -eq "simpago/rsnano-node" ) {
-    $directory=$network_cfg
-=======
 if (![string]::IsNullOrEmpty($env:S3_BUILD_DIRECTORY)) {
     $directory = "$env:S3_BUILD_DIRECTORY/$network_cfg"
->>>>>>> 47568010
 }
 else {
     $directory = $network_cfg
