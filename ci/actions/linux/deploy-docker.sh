#!/bin/bash

set -e

scripts="$PWD/ci"
TRAVIS_BRANCH=$(git branch | cut -f2 -d' ')
tags=()
if [ -n "$TRAVIS_TAG" ]; then
    tags+=("$TRAVIS_TAG")
elif [ -n "$TRAVIS_BRANCH" ]; then
    TRAVIS_TAG=$TRAVIS_BRANCH
    tags+=("$TRAVIS_BRANCH")
fi
if [[ "$GITHUB_WORKFLOW" = "Live" ]]; then
    echo "Live"
    network_tag_suffix=''
    network="live"
elif [[ "$GITHUB_WORKFLOW" = "Beta" ]]; then
    echo "Beta"
    network_tag_suffix="-beta"
    network="beta"
elif [[ "$GITHUB_WORKFLOW" = "Test" ]]; then
    echo "Test"
    network_tag_suffix="-test"
    network="test"
fi
if [[ "$GITHUB_WORKFLOW" != "Develop" ]]; then
    docker_image_name="simpago/nano${network_tag_suffix}"
    ghcr_image_name="ghcr.io/${GITHUB_REPOSITORY}/nano${network_tag_suffix}"
    "$scripts"/build-docker-image.sh docker/node/Dockerfile "$docker_image_name" --build-arg NETWORK="$network" --build-arg CI_BUILD=true --build-arg TRAVIS_TAG="$TRAVIS_TAG"
    for tag in "${tags[@]}"; do
        # Sanitize docker tag
        # https://docs.docker.com/engine/reference/commandline/tag/
        tag="$(printf '%s' "$tag" | tr -c '[a-z][A-Z][0-9]_.-' -)"
        if [ "$tag" != "latest" ]; then
            docker tag "$docker_image_name" "${docker_image_name}:$tag"
            docker tag "$ghcr_image_name" "${ghcr_image_name}:$tag"
        fi
    done
fi

if [ -n "$DOCKER_PASSWORD" ]; then
    echo "$DOCKER_PASSWORD" | docker login -u simpago --password-stdin
    if [[ "$GITHUB_WORKFLOW" = "Develop" ]]; then
        "$scripts"/custom-timeout.sh 30 docker push "simpago/nano-env:base"
        "$scripts"/custom-timeout.sh 30 docker push "simpago/nano-env:gcc"
        "$scripts"/custom-timeout.sh 30 docker push "simpago/nano-env:clang-6"
        echo "Deployed nano-env"
        exit 0
    else
<<<<<<< HEAD
        tags=$(docker images --format '{{.Repository}}:{{.Tag }}' | grep simpago | grep -vE "env|ghcr.io|none|latest")
=======
        if [[ "$GITHUB_WORKFLOW" = "Live" ]]; then
            tags=$(docker images --format '{{.Repository}}:{{.Tag }}' | grep nanocurrency | grep -vE "env|ghcr.io|none|latest")
        else
            tags=$(docker images --format '{{.Repository}}:{{.Tag }}' | grep nanocurrency | grep -vE "env|ghcr.io|none")
        fi
>>>>>>> fefd9939
        for a in $tags; do
            "$scripts"/custom-timeout.sh 30 docker push "$a"
        done
        echo "$docker_image_name with tags ${tags//$'\n'/' '} deployed"
    fi
else
    echo "\$DOCKER_PASSWORD environment variable required"
    exit 0
fi<|MERGE_RESOLUTION|>--- conflicted
+++ resolved
@@ -48,15 +48,11 @@
         echo "Deployed nano-env"
         exit 0
     else
-<<<<<<< HEAD
-        tags=$(docker images --format '{{.Repository}}:{{.Tag }}' | grep simpago | grep -vE "env|ghcr.io|none|latest")
-=======
         if [[ "$GITHUB_WORKFLOW" = "Live" ]]; then
-            tags=$(docker images --format '{{.Repository}}:{{.Tag }}' | grep nanocurrency | grep -vE "env|ghcr.io|none|latest")
+            tags=$(docker images --format '{{.Repository}}:{{.Tag }}' | grep simpago | grep -vE "env|ghcr.io|none|latest")
         else
-            tags=$(docker images --format '{{.Repository}}:{{.Tag }}' | grep nanocurrency | grep -vE "env|ghcr.io|none")
+            tags=$(docker images --format '{{.Repository}}:{{.Tag }}' | grep simpago | grep -vE "env|ghcr.io|none")
         fi
->>>>>>> fefd9939
         for a in $tags; do
             "$scripts"/custom-timeout.sh 30 docker push "$a"
         done
