#include <nano/boost/beast/core/flat_buffer.hpp>
#include <nano/boost/beast/http.hpp>
#include <nano/lib/rpcconfig.hpp>
#include <nano/lib/threading.hpp>
#include <nano/node/ipc/ipc_server.hpp>
#include <nano/node/json_handler.hpp>
#include <nano/node/node_rpc_config.hpp>
#include <nano/rpc/rpc.hpp>
#include <nano/rpc/rpc_request_processor.hpp>
#include <nano/test_common/network.hpp>
#include <nano/test_common/system.hpp>
#include <nano/test_common/telemetry.hpp>
#include <nano/test_common/testutil.hpp>

#include <gtest/gtest.h>

#include <boost/property_tree/json_parser.hpp>

#include <algorithm>
#include <map>
#include <tuple>
#include <utility>

using namespace std::chrono_literals;

namespace
{
class test_response
{
public:
	test_response (boost::property_tree::ptree const & request_a, boost::asio::io_context & io_ctx_a) :
		request (request_a),
		sock (io_ctx_a)
	{
	}

	test_response (boost::property_tree::ptree const & request_a, uint16_t port_a, boost::asio::io_context & io_ctx_a) :
		request (request_a),
		sock (io_ctx_a)
	{
		run (port_a);
	}

	void run (uint16_t port_a)
	{
		sock.async_connect (nano::tcp_endpoint (boost::asio::ip::address_v6::loopback (), port_a), [this] (boost::system::error_code const & ec) {
			if (!ec)
			{
				std::stringstream ostream;
				boost::property_tree::write_json (ostream, request);
				req.method (boost::beast::http::verb::post);
				req.target ("/");
				req.version (11);
				ostream.flush ();
				req.body () = ostream.str ();
				req.prepare_payload ();
				boost::beast::http::async_write (sock, req, [this] (boost::system::error_code const & ec, size_t bytes_transferred) {
					if (!ec)
					{
						boost::beast::http::async_read (sock, sb, resp, [this] (boost::system::error_code const & ec, size_t bytes_transferred) {
							if (!ec)
							{
								std::stringstream body (resp.body ());
								try
								{
									boost::property_tree::read_json (body, json);
									status = 200;
								}
								catch (std::exception &)
								{
									status = 500;
								}
							}
							else
							{
								status = 400;
							}
						});
					}
					else
					{
						status = 600;
					}
				});
			}
			else
			{
				status = 400;
			}
		});
	}
	boost::property_tree::ptree const & request;
	boost::asio::ip::tcp::socket sock;
	boost::property_tree::ptree json;
	boost::beast::flat_buffer sb;
	boost::beast::http::request<boost::beast::http::string_body> req;
	boost::beast::http::response<boost::beast::http::string_body> resp;
	std::atomic<int> status{ 0 };
};

class scoped_io_thread_name_change
{
public:
	scoped_io_thread_name_change ()
	{
		renew ();
	}

	~scoped_io_thread_name_change ()
	{
		reset ();
	}

	void reset ()
	{
		nano::thread_role::set (nano::thread_role::name::unknown);
	}

	void renew ()
	{
		nano::thread_role::set (nano::thread_role::name::io);
	}
};

class rpc_context
{
public:
	rpc_context (std::shared_ptr<nano::rpc> & rpc_a, std::unique_ptr<nano::ipc::ipc_server> & ipc_server_a, std::unique_ptr<nano::ipc_rpc_processor> & ipc_rpc_processor_a, std::unique_ptr<nano::node_rpc_config> & node_rpc_config_a, std::unique_ptr<scoped_io_thread_name_change> & io_scope_a)
	{
		rpc = std::move (rpc_a);
		ipc_server = std::move (ipc_server_a);
		ipc_rpc_processor = std::move (ipc_rpc_processor_a);
		node_rpc_config = std::move (node_rpc_config_a);
		io_scope = std::move (io_scope_a);
	}

	std::shared_ptr<nano::rpc> rpc;
	std::unique_ptr<nano::ipc::ipc_server> ipc_server;
	std::unique_ptr<nano::ipc_rpc_processor> ipc_rpc_processor;
	std::unique_ptr<nano::node_rpc_config> node_rpc_config;
	std::unique_ptr<scoped_io_thread_name_change> io_scope;
};

std::shared_ptr<nano::node> add_ipc_enabled_node (nano::test::system & system, nano::node_config & node_config, nano::node_flags const & node_flags)
{
	node_config.ipc_config.transport_tcp.enabled = true;
	node_config.ipc_config.transport_tcp.port = nano::test::get_available_port ();
	return system.add_node (node_config, node_flags);
}

std::shared_ptr<nano::node> add_ipc_enabled_node (nano::test::system & system, nano::node_config & node_config)
{
	return add_ipc_enabled_node (system, node_config, nano::node_flags ());
}

std::shared_ptr<nano::node> add_ipc_enabled_node (nano::test::system & system)
{
	nano::node_config node_config (nano::test::get_available_port (), system.logging);
	return add_ipc_enabled_node (system, node_config);
}

void reset_confirmation_height (nano::store & store, nano::account const & account)
{
	auto transaction = store.tx_begin_write ();
	nano::confirmation_height_info confirmation_height_info;
	if (!store.confirmation_height ().get (*transaction, account, confirmation_height_info))
	{
		store.confirmation_height ().clear (*transaction, account);
	}
}

void wait_response_impl (nano::test::system & system, rpc_context const & rpc_ctx, boost::property_tree::ptree & request, std::chrono::duration<double, std::nano> const & time, boost::property_tree::ptree & response_json)
{
	test_response response (request, rpc_ctx.rpc->listening_port (), system.io_ctx);
	ASSERT_TIMELY (time, response.status != 0);
	ASSERT_EQ (200, response.status);
	response_json = response.json;
}

boost::property_tree::ptree wait_response (nano::test::system & system, rpc_context const & rpc_ctx, boost::property_tree::ptree & request, std::chrono::duration<double, std::nano> const & time = 5s)
{
	boost::property_tree::ptree response_json;
	wait_response_impl (system, rpc_ctx, request, time, response_json);
	return response_json;
}

void check_block_response_count (nano::test::system & system, rpc_context const & rpc_ctx, boost::property_tree::ptree & request, uint64_t size_count)
{
	auto response (wait_response (system, rpc_ctx, request));
	auto & blocks = response.get_child ("blocks");
	if (size_count > 0)
	{
		ASSERT_EQ (size_count, blocks.front ().second.size ());
	}
	else
	{
		ASSERT_TRUE (blocks.empty ());
	}
}

rpc_context add_rpc (nano::test::system & system, std::shared_ptr<nano::node> const & node_a)
{
	auto scoped_thread_name_io (std::make_unique<scoped_io_thread_name_change> ());
	auto node_rpc_config (std::make_unique<nano::node_rpc_config> ());
	auto ipc_server (std::make_unique<nano::ipc::ipc_server> (*node_a, *node_rpc_config));
	nano::rpc_config rpc_config (node_a->network_params.network, nano::test::get_available_port (), true);
	const auto ipc_tcp_port = ipc_server->listening_tcp_port ();
	debug_assert (ipc_tcp_port.has_value ());
	auto ipc_rpc_processor (std::make_unique<nano::ipc_rpc_processor> (system.io_ctx, rpc_config, ipc_tcp_port.value ()));
	auto rpc (std::make_shared<nano::rpc> (system.io_ctx, rpc_config, *ipc_rpc_processor));
	rpc->start ();

	return rpc_context{ rpc, ipc_server, ipc_rpc_processor, node_rpc_config, scoped_thread_name_io };
}
}

TEST (rpc, wrapped_task)
{
	nano::test::system system;
	auto & node = *add_ipc_enabled_node (system);
	nano::node_rpc_config node_rpc_config;
	std::atomic<bool> response (false);
	auto response_handler_l ([&response] (std::string const & response_a) {
		std::stringstream istream (response_a);
		boost::property_tree::ptree json_l;
		ASSERT_NO_THROW (boost::property_tree::read_json (istream, json_l));
		ASSERT_EQ (1, json_l.count ("error"));
		ASSERT_EQ ("Unable to parse JSON", json_l.get<std::string> ("error"));
		response = true;
	});
	auto handler_l (std::make_shared<nano::json_handler> (node, node_rpc_config, "", response_handler_l));
	auto task (handler_l->create_worker_task ([] (std::shared_ptr<nano::json_handler> const &) {
		// Exception should get caught
		throw std::runtime_error ("");
	}));
	system.nodes[0]->workers->push_task (task);
	ASSERT_TIMELY (5s, response == true);
}

TEST (rpc, account_balance)
{
	nano::test::system system;
	auto node = add_ipc_enabled_node (system);

	// Add a send block (which will add a pending entry too) for the genesis account
	nano::state_block_builder builder;

	auto send1 = builder.make_block ()
				 .account (nano::dev::genesis_key.pub)
				 .previous (nano::dev::genesis->hash ())
				 .representative (nano::dev::genesis_key.pub)
				 .balance (nano::dev::constants.genesis_amount - 1)
				 .link (nano::dev::genesis_key.pub)
				 .sign (nano::dev::genesis_key.prv, nano::dev::genesis_key.pub)
				 .work (*system.work.generate (nano::dev::genesis->hash ()))
				 .build ();

	ASSERT_EQ (nano::process_result::progress, node->process (*send1).code);

	auto const rpc_ctx = add_rpc (system, node);

	boost::property_tree::ptree request;
	request.put ("action", "account_balance");
	request.put ("account", nano::dev::genesis_key.pub.to_account ());

	// The send and pending should be unconfirmed
	{
		auto response (wait_response (system, rpc_ctx, request));
		std::string balance_text (response.get<std::string> ("balance"));
		ASSERT_EQ ("340282366920938463463374607431768211455", balance_text);
		std::string pending_text (response.get<std::string> ("pending"));
		ASSERT_EQ ("0", pending_text);
	}

	request.put ("include_only_confirmed", false);
	{
		auto response (wait_response (system, rpc_ctx, request));
		std::string balance_text (response.get<std::string> ("balance"));
		ASSERT_EQ ("340282366920938463463374607431768211454", balance_text);
		std::string pending_text (response.get<std::string> ("pending"));
		ASSERT_EQ ("1", pending_text);
	}
}

TEST (rpc, account_block_count)
{
	nano::test::system system;
	auto node = add_ipc_enabled_node (system);
	auto const rpc_ctx = add_rpc (system, node);
	boost::property_tree::ptree request;
	request.put ("action", "account_block_count");
	request.put ("account", nano::dev::genesis_key.pub.to_account ());
	auto response (wait_response (system, rpc_ctx, request));
	std::string block_count_text (response.get<std::string> ("block_count"));
	ASSERT_EQ ("1", block_count_text);
}

TEST (rpc, account_create)
{
	nano::test::system system;
	auto node = add_ipc_enabled_node (system);
	auto const rpc_ctx = add_rpc (system, node);
	boost::property_tree::ptree request;
	request.put ("action", "account_create");
	request.put ("wallet", node->wallets.items.begin ()->first.to_string ());
	auto response0 (wait_response (system, rpc_ctx, request));
	auto account_text0 (response0.get<std::string> ("account"));
	nano::account account0;
	ASSERT_FALSE (account0.decode_account (account_text0));
	ASSERT_TRUE (system.wallet (0)->exists (account0));
	constexpr uint64_t max_index (std::numeric_limits<uint32_t>::max ());
	request.put ("index", max_index);
	auto response1 (wait_response (system, rpc_ctx, request, 10s));
	auto account_text1 (response1.get<std::string> ("account"));
	nano::account account1;
	ASSERT_FALSE (account1.decode_account (account_text1));
	ASSERT_TRUE (system.wallet (0)->exists (account1));
	request.put ("index", max_index + 1);
	auto response2 (wait_response (system, rpc_ctx, request));
	ASSERT_EQ (std::error_code (nano::error_common::invalid_index).message (), response2.get<std::string> ("error"));
}

TEST (rpc, account_weight)
{
	nano::keypair key;
	nano::test::system system;
	auto node1 = add_ipc_enabled_node (system);
	nano::block_hash latest (node1->latest (nano::dev::genesis_key.pub));
	nano::block_builder builder;
	auto block = builder
				 .change ()
				 .previous (latest)
				 .representative (key.pub)
				 .sign (nano::dev::genesis_key.prv, nano::dev::genesis_key.pub)
				 .work (*node1->work_generate_blocking (latest))
				 .build ();
	ASSERT_EQ (nano::process_result::progress, node1->process (*block).code);
	auto const rpc_ctx = add_rpc (system, node1);
	boost::property_tree::ptree request;
	request.put ("action", "account_weight");
	request.put ("account", key.pub.to_account ());
	auto response (wait_response (system, rpc_ctx, request));
	std::string balance_text (response.get<std::string> ("weight"));
	ASSERT_EQ ("340282366920938463463374607431768211455", balance_text);
}

TEST (rpc, wallet_contains)
{
	nano::test::system system;
	auto node = add_ipc_enabled_node (system);
	system.wallet (0)->insert_adhoc (nano::dev::genesis_key.prv);
	auto const rpc_ctx = add_rpc (system, node);
	boost::property_tree::ptree request;
	std::string wallet;
	node->wallets.items.begin ()->first.encode_hex (wallet);
	request.put ("wallet", wallet);
	request.put ("action", "wallet_contains");
	request.put ("account", nano::dev::genesis_key.pub.to_account ());
	auto response (wait_response (system, rpc_ctx, request));
	std::string exists_text (response.get<std::string> ("exists"));
	ASSERT_EQ ("1", exists_text);
}

TEST (rpc, wallet_doesnt_contain)
{
	nano::test::system system;
	auto node = add_ipc_enabled_node (system);
	auto const rpc_ctx = add_rpc (system, node);
	boost::property_tree::ptree request;
	std::string wallet;
	node->wallets.items.begin ()->first.encode_hex (wallet);
	request.put ("wallet", wallet);
	request.put ("action", "wallet_contains");
	request.put ("account", nano::dev::genesis_key.pub.to_account ());
	auto response (wait_response (system, rpc_ctx, request));
	std::string exists_text (response.get<std::string> ("exists"));
	ASSERT_EQ ("0", exists_text);
}

TEST (rpc, validate_account_number)
{
	nano::test::system system;
	auto node = add_ipc_enabled_node (system);
	auto const rpc_ctx = add_rpc (system, node);
	boost::property_tree::ptree request;
	request.put ("action", "validate_account_number");
	request.put ("account", nano::dev::genesis_key.pub.to_account ());
	auto response (wait_response (system, rpc_ctx, request));
	std::string exists_text (response.get<std::string> ("valid"));
	ASSERT_EQ ("1", exists_text);
}

TEST (rpc, validate_account_invalid)
{
	nano::test::system system;
	auto node = add_ipc_enabled_node (system);
	auto const rpc_ctx = add_rpc (system, node);
	std::string account;
	nano::dev::genesis_key.pub.encode_account (account);
	account[0] ^= 0x1;
	boost::property_tree::ptree request;
	request.put ("action", "validate_account_number");
	request.put ("account", account);
	auto response (wait_response (system, rpc_ctx, request));
	std::string exists_text (response.get<std::string> ("valid"));
	ASSERT_EQ ("0", exists_text);
}

TEST (rpc, send)
{
	nano::test::system system;
	auto node = add_ipc_enabled_node (system);
	system.wallet (0)->insert_adhoc (nano::dev::genesis_key.prv);
	auto const rpc_ctx = add_rpc (system, node);
	boost::property_tree::ptree request;
	std::string wallet;
	node->wallets.items.begin ()->first.encode_hex (wallet);
	request.put ("wallet", wallet);
	request.put ("action", "send");
	request.put ("source", nano::dev::genesis_key.pub.to_account ());
	request.put ("destination", nano::dev::genesis_key.pub.to_account ());
	request.put ("amount", "100");
	ASSERT_EQ (node->balance (nano::dev::genesis_key.pub), nano::dev::constants.genesis_amount);
	auto response (wait_response (system, rpc_ctx, request, 10s));
	std::string block_text (response.get<std::string> ("block"));
	nano::block_hash block;
	ASSERT_FALSE (block.decode_hex (block_text));
	ASSERT_TRUE (node->ledger.block_or_pruned_exists (block));
	ASSERT_EQ (node->latest (nano::dev::genesis_key.pub), block);
	ASSERT_NE (node->balance (nano::dev::genesis_key.pub), nano::dev::constants.genesis_amount);
}

TEST (rpc, send_fail)
{
	nano::test::system system;
	auto node = add_ipc_enabled_node (system);
	auto const rpc_ctx = add_rpc (system, node);
	boost::property_tree::ptree request;
	std::string wallet;
	node->wallets.items.begin ()->first.encode_hex (wallet);
	request.put ("wallet", wallet);
	request.put ("action", "send");
	request.put ("source", nano::dev::genesis_key.pub.to_account ());
	request.put ("destination", nano::dev::genesis_key.pub.to_account ());
	request.put ("amount", "100");
	auto response (wait_response (system, rpc_ctx, request, 10s));
	ASSERT_EQ (std::error_code (nano::error_common::account_not_found_wallet).message (), response.get<std::string> ("error"));
}

TEST (rpc, send_work)
{
	nano::test::system system;
	auto node = add_ipc_enabled_node (system);
	system.wallet (0)->insert_adhoc (nano::dev::genesis_key.prv);
	auto const rpc_ctx = add_rpc (system, node);
	boost::property_tree::ptree request;
	std::string wallet;
	node->wallets.items.begin ()->first.encode_hex (wallet);
	request.put ("wallet", wallet);
	request.put ("action", "send");
	request.put ("source", nano::dev::genesis_key.pub.to_account ());
	request.put ("destination", nano::dev::genesis_key.pub.to_account ());
	request.put ("amount", "100");
	request.put ("work", "1");
	auto response (wait_response (system, rpc_ctx, request, 10s));
	ASSERT_EQ (std::error_code (nano::error_common::invalid_work).message (), response.get<std::string> ("error"));
	request.erase ("work");
	request.put ("work", nano::to_string_hex (*node->work_generate_blocking (node->latest (nano::dev::genesis_key.pub))));
	auto response2 (wait_response (system, rpc_ctx, request, 10s));
	std::string block_text (response2.get<std::string> ("block"));
	nano::block_hash block;
	ASSERT_FALSE (block.decode_hex (block_text));
	ASSERT_TRUE (node->ledger.block_or_pruned_exists (block));
	ASSERT_EQ (node->latest (nano::dev::genesis_key.pub), block);
}

TEST (rpc, send_work_disabled)
{
	nano::test::system system;
	nano::node_config node_config (nano::test::get_available_port (), system.logging);
	node_config.work_threads = 0;
	auto node = add_ipc_enabled_node (system, node_config);
	system.wallet (0)->insert_adhoc (nano::dev::genesis_key.prv);
	auto const rpc_ctx = add_rpc (system, node);
	boost::property_tree::ptree request;
	std::string wallet;
	node->wallets.items.begin ()->first.encode_hex (wallet);
	request.put ("wallet", wallet);
	request.put ("action", "send");
	request.put ("source", nano::dev::genesis_key.pub.to_account ());
	request.put ("destination", nano::dev::genesis_key.pub.to_account ());
	request.put ("amount", "100");
	auto response (wait_response (system, rpc_ctx, request, 10s));
	ASSERT_EQ (std::error_code (nano::error_common::disabled_work_generation).message (), response.get<std::string> ("error"));
}

TEST (rpc, send_idempotent)
{
	nano::test::system system;
	auto node = add_ipc_enabled_node (system);
	system.wallet (0)->insert_adhoc (nano::dev::genesis_key.prv);
	auto const rpc_ctx = add_rpc (system, node);
	boost::property_tree::ptree request;
	std::string wallet;
	node->wallets.items.begin ()->first.encode_hex (wallet);
	request.put ("wallet", wallet);
	request.put ("action", "send");
	request.put ("source", nano::dev::genesis_key.pub.to_account ());
	request.put ("destination", nano::account{}.to_account ());
	request.put ("amount", (nano::dev::constants.genesis_amount - (nano::dev::constants.genesis_amount / 4)).convert_to<std::string> ());
	request.put ("id", "123abc");
	auto response (wait_response (system, rpc_ctx, request));
	std::string block_text (response.get<std::string> ("block"));
	nano::block_hash block;
	ASSERT_FALSE (block.decode_hex (block_text));
	ASSERT_TRUE (node->ledger.block_or_pruned_exists (block));
	ASSERT_EQ (node->balance (nano::dev::genesis_key.pub), nano::dev::constants.genesis_amount / 4);
	auto response2 (wait_response (system, rpc_ctx, request));
	ASSERT_EQ ("", response2.get<std::string> ("error", ""));
	ASSERT_EQ (block_text, response2.get<std::string> ("block"));
	ASSERT_EQ (node->balance (nano::dev::genesis_key.pub), nano::dev::constants.genesis_amount / 4);
	request.erase ("id");
	request.put ("id", "456def");
	auto response3 (wait_response (system, rpc_ctx, request));
	ASSERT_EQ (std::error_code (nano::error_common::insufficient_balance).message (), response3.get<std::string> ("error"));
}

// Test disabled because it's failing intermittently.
// PR in which it got disabled: https://github.com/nanocurrency/nano-node/pull/3560
// Issue for investigating it: https://github.com/nanocurrency/nano-node/issues/3561
// CI run in which it failed: https://github.com/nanocurrency/nano-node/runs/4280938039?check_suite_focus=true#step:5:1895
TEST (rpc, DISABLED_send_epoch_2)
{
	nano::test::system system;
	auto node = add_ipc_enabled_node (system);

	// Upgrade the genesis account to epoch 2
	ASSERT_NE (nullptr, system.upgrade_genesis_epoch (*node, nano::epoch::epoch_1));
	ASSERT_NE (nullptr, system.upgrade_genesis_epoch (*node, nano::epoch::epoch_2));

	system.wallet (0)->insert_adhoc (nano::dev::genesis_key.prv, false);

	auto target_difficulty = nano::dev::network_params.work.threshold (nano::work_version::work_1, nano::block_details (nano::epoch::epoch_2, true, false, false));
	ASSERT_LT (node->network_params.work.get_entry (), target_difficulty);
	auto min_difficulty = node->network_params.work.get_entry ();

	auto const rpc_ctx = add_rpc (system, node);
	boost::property_tree::ptree request;
	std::string wallet;
	node->wallets.items.begin ()->first.encode_hex (wallet);
	request.put ("wallet", wallet);
	request.put ("action", "send");
	request.put ("source", nano::dev::genesis_key.pub.to_account ());
	request.put ("destination", nano::keypair ().pub.to_account ());
	request.put ("amount", "1");

	// Test that the correct error is given if there is insufficient work
	auto insufficient = system.work_generate_limited (nano::dev::genesis->hash (), min_difficulty, target_difficulty);
	request.put ("work", nano::to_string_hex (insufficient));
	{
		auto response (wait_response (system, rpc_ctx, request));
		std::error_code ec (nano::error_common::invalid_work);
		ASSERT_EQ (1, response.count ("error"));
		ASSERT_EQ (response.get<std::string> ("error"), ec.message ());
	}
}

TEST (rpc, send_ipc_random_id)
{
	nano::test::system system;
	auto node = add_ipc_enabled_node (system);
	auto const rpc_ctx = add_rpc (system, node);
	std::atomic<bool> got_request{ false };
	rpc_ctx.node_rpc_config->set_request_callback ([&got_request] (boost::property_tree::ptree const & request_a) {
		EXPECT_TRUE (request_a.count ("id"));
		got_request = true;
	});
	boost::property_tree::ptree request;
	request.put ("action", "send");
	auto response (wait_response (system, rpc_ctx, request, 10s));
	ASSERT_EQ (1, response.count ("error"));
	ASSERT_EQ ("Unable to parse JSON", response.get<std::string> ("error"));
	ASSERT_TRUE (got_request);
}

TEST (rpc, stop)
{
	nano::test::system system;
	auto node = add_ipc_enabled_node (system);
	auto const rpc_ctx = add_rpc (system, node);
	boost::property_tree::ptree request;
	request.put ("action", "stop");
	auto response (wait_response (system, rpc_ctx, request));
}

TEST (rpc, wallet_add)
{
	nano::test::system system;
	auto node = add_ipc_enabled_node (system);
	auto const rpc_ctx = add_rpc (system, node);
	nano::keypair key1;
	std::string key_text;
	key1.prv.encode_hex (key_text);
	boost::property_tree::ptree request;
	std::string wallet;
	node->wallets.items.begin ()->first.encode_hex (wallet);
	request.put ("wallet", wallet);
	request.put ("action", "wallet_add");
	request.put ("key", key_text);
	auto response (wait_response (system, rpc_ctx, request));
	std::string account_text1 (response.get<std::string> ("account"));
	ASSERT_EQ (account_text1, key1.pub.to_account ());
	ASSERT_TRUE (system.wallet (0)->exists (key1.pub));
}

TEST (rpc, wallet_password_valid)
{
	nano::test::system system;
	auto node = add_ipc_enabled_node (system);
	auto const rpc_ctx = add_rpc (system, node);
	boost::property_tree::ptree request;
	std::string wallet;
	node->wallets.items.begin ()->first.encode_hex (wallet);
	request.put ("wallet", wallet);
	request.put ("action", "password_valid");
	auto response (wait_response (system, rpc_ctx, request));
	std::string account_text1 (response.get<std::string> ("valid"));
	ASSERT_EQ (account_text1, "1");
}

TEST (rpc, wallet_password_change)
{
	nano::test::system system;
	auto node = add_ipc_enabled_node (system);
	auto const rpc_ctx = add_rpc (system, node);
	boost::property_tree::ptree request;
	std::string wallet;
	node->wallets.items.begin ()->first.encode_hex (wallet);
	request.put ("wallet", wallet);
	request.put ("action", "password_change");
	request.put ("password", "test");
	auto response (wait_response (system, rpc_ctx, request));
	std::string account_text1 (response.get<std::string> ("changed"));
	ASSERT_EQ (account_text1, "1");
	rpc_ctx.io_scope->reset ();
	auto transaction (system.wallet (0)->wallets.tx_begin_write ());
	ASSERT_TRUE (system.wallet (0)->store.valid_password (*transaction));
	ASSERT_TRUE (system.wallet (0)->enter_password (*transaction, ""));
	ASSERT_FALSE (system.wallet (0)->store.valid_password (*transaction));
	ASSERT_FALSE (system.wallet (0)->enter_password (*transaction, "test"));
	ASSERT_TRUE (system.wallet (0)->store.valid_password (*transaction));
}

TEST (rpc, wallet_password_enter)
{
	nano::test::system system;
	auto node = add_ipc_enabled_node (system);
	auto const rpc_ctx = add_rpc (system, node);
	nano::raw_key password_l;
	password_l.clear ();
	system.deadline_set (10s);
	while (password_l == 0)
	{
		ASSERT_NO_ERROR (system.poll ());
		system.wallet (0)->store.password (password_l);
	}
	boost::property_tree::ptree request;
	std::string wallet;
	node->wallets.items.begin ()->first.encode_hex (wallet);
	request.put ("wallet", wallet);
	request.put ("action", "password_enter");
	request.put ("password", "");
	auto response (wait_response (system, rpc_ctx, request));
	std::string account_text1 (response.get<std::string> ("valid"));
	ASSERT_EQ (account_text1, "1");
}

TEST (rpc, wallet_representative)
{
	nano::test::system system;
	auto node = add_ipc_enabled_node (system);
	auto const rpc_ctx = add_rpc (system, node);
	boost::property_tree::ptree request;
	std::string wallet;
	node->wallets.items.begin ()->first.encode_hex (wallet);
	request.put ("wallet", wallet);
	request.put ("action", "wallet_representative");
	auto response (wait_response (system, rpc_ctx, request));
	std::string account_text1 (response.get<std::string> ("representative"));
	ASSERT_EQ (account_text1, nano::dev::genesis->account ().to_account ());
}

TEST (rpc, wallet_representative_set)
{
	nano::test::system system;
	auto node = add_ipc_enabled_node (system);
	auto const rpc_ctx = add_rpc (system, node);
	boost::property_tree::ptree request;
	std::string wallet;
	node->wallets.items.begin ()->first.encode_hex (wallet);
	request.put ("wallet", wallet);
	nano::keypair key;
	request.put ("action", "wallet_representative_set");
	request.put ("representative", key.pub.to_account ());
	auto response (wait_response (system, rpc_ctx, request));
	auto transaction (node->wallets.tx_begin_read ());
	ASSERT_EQ (key.pub, node->wallets.items.begin ()->second->store.representative (*transaction));
}

TEST (rpc, wallet_representative_set_force)
{
	nano::test::system system;
	auto node = add_ipc_enabled_node (system);
	system.wallet (0)->insert_adhoc (nano::dev::genesis_key.prv);
	auto const rpc_ctx = add_rpc (system, node);
	boost::property_tree::ptree request;
	std::string wallet;
	node->wallets.items.begin ()->first.encode_hex (wallet);
	request.put ("wallet", wallet);
	nano::keypair key;
	request.put ("action", "wallet_representative_set");
	request.put ("representative", key.pub.to_account ());
	request.put ("update_existing_accounts", true);
	auto response (wait_response (system, rpc_ctx, request));
	{
		auto transaction (node->wallets.tx_begin_read ());
		ASSERT_EQ (key.pub, node->wallets.items.begin ()->second->store.representative (*transaction));
	}
	nano::account representative{};
	while (representative != key.pub)
	{
		auto transaction (node->store.tx_begin_read ());
		auto info = node->ledger.account_info (*transaction, nano::dev::genesis_key.pub);
		if (info)
		{
			representative = info->representative ();
		}
		ASSERT_NO_ERROR (system.poll ());
	}
}

TEST (rpc, account_list)
{
	nano::test::system system;
	auto node = add_ipc_enabled_node (system);
	nano::keypair key2;
	system.wallet (0)->insert_adhoc (nano::dev::genesis_key.prv);
	system.wallet (0)->insert_adhoc (key2.prv);
	auto const rpc_ctx = add_rpc (system, node);
	boost::property_tree::ptree request;
	std::string wallet;
	node->wallets.items.begin ()->first.encode_hex (wallet);
	request.put ("wallet", wallet);
	request.put ("action", "account_list");
	auto response (wait_response (system, rpc_ctx, request));
	auto & accounts_node (response.get_child ("accounts"));
	std::vector<nano::account> accounts;
	for (auto i (accounts_node.begin ()), j (accounts_node.end ()); i != j; ++i)
	{
		auto account (i->second.get<std::string> (""));
		nano::account number;
		ASSERT_FALSE (number.decode_account (account));
		accounts.push_back (number);
	}
	ASSERT_EQ (2, accounts.size ());
	for (auto i (accounts.begin ()), j (accounts.end ()); i != j; ++i)
	{
		ASSERT_TRUE (system.wallet (0)->exists (*i));
	}
}

TEST (rpc, wallet_key_valid)
{
	nano::test::system system;
	auto node = add_ipc_enabled_node (system);
	system.wallet (0)->insert_adhoc (nano::dev::genesis_key.prv);
	auto const rpc_ctx = add_rpc (system, node);
	boost::property_tree::ptree request;
	std::string wallet;
	node->wallets.items.begin ()->first.encode_hex (wallet);
	request.put ("wallet", wallet);
	request.put ("action", "wallet_key_valid");
	auto response (wait_response (system, rpc_ctx, request));
	std::string exists_text (response.get<std::string> ("valid"));
	ASSERT_EQ ("1", exists_text);
}

TEST (rpc, wallet_create)
{
	nano::test::system system;
	auto node = add_ipc_enabled_node (system);
	auto const rpc_ctx = add_rpc (system, node);
	boost::property_tree::ptree request;
	request.put ("action", "wallet_create");
	auto response (wait_response (system, rpc_ctx, request));
	std::string wallet_text (response.get<std::string> ("wallet"));
	nano::wallet_id wallet_id;
	ASSERT_FALSE (wallet_id.decode_hex (wallet_text));
	ASSERT_NE (node->wallets.items.end (), node->wallets.items.find (wallet_id));
}

TEST (rpc, wallet_create_seed)
{
	nano::test::system system;
	auto node = add_ipc_enabled_node (system);
	nano::raw_key seed;
	nano::random_pool::generate_block (seed.bytes.data (), seed.bytes.size ());
	auto prv = nano::deterministic_key (seed, 0);
	auto pub (nano::pub_key (prv));
	auto const rpc_ctx = add_rpc (system, node);
	boost::property_tree::ptree request;
	request.put ("action", "wallet_create");
	request.put ("seed", seed.to_string ());
	auto response (wait_response (system, rpc_ctx, request, 10s));
	std::string wallet_text (response.get<std::string> ("wallet"));
	nano::wallet_id wallet_id;
	ASSERT_FALSE (wallet_id.decode_hex (wallet_text));
	auto existing (node->wallets.items.find (wallet_id));
	ASSERT_NE (node->wallets.items.end (), existing);
	{
		auto transaction (node->wallets.tx_begin_read ());
		nano::raw_key seed0;
		existing->second->store.seed (seed0, *transaction);
		ASSERT_EQ (seed, seed0);
	}
	auto account_text (response.get<std::string> ("last_restored_account"));
	nano::account account;
	ASSERT_FALSE (account.decode_account (account_text));
	ASSERT_TRUE (existing->second->exists (account));
	ASSERT_EQ (pub, account);
	ASSERT_EQ ("1", response.get<std::string> ("restored_count"));
}

TEST (rpc, wallet_export)
{
	nano::test::system system;
	auto node = add_ipc_enabled_node (system);
	system.wallet (0)->insert_adhoc (nano::dev::genesis_key.prv);
	auto const rpc_ctx = add_rpc (system, node);
	boost::property_tree::ptree request;
	request.put ("action", "wallet_export");
	request.put ("wallet", node->wallets.items.begin ()->first.to_string ());
	auto response (wait_response (system, rpc_ctx, request));
	std::string wallet_json (response.get<std::string> ("json"));
	bool error (false);
	rpc_ctx.io_scope->reset ();
	auto transaction (node->wallets.tx_begin_write ());
	nano::kdf kdf{ nano::dev::network_params.kdf_work };
	nano::wallet_store store (error, kdf, *transaction, nano::dev::genesis->account (), 1, "0", wallet_json);
	ASSERT_FALSE (error);
	ASSERT_TRUE (store.exists (*transaction, nano::dev::genesis_key.pub));
}

TEST (rpc, wallet_destroy)
{
	nano::test::system system;
	auto node = add_ipc_enabled_node (system);
	system.wallet (0)->insert_adhoc (nano::dev::genesis_key.prv);
	auto const rpc_ctx = add_rpc (system, node);
	auto wallet_id (node->wallets.items.begin ()->first);
	boost::property_tree::ptree request;
	request.put ("action", "wallet_destroy");
	request.put ("wallet", wallet_id.to_string ());
	auto response (wait_response (system, rpc_ctx, request));
	ASSERT_EQ (node->wallets.items.end (), node->wallets.items.find (wallet_id));
}

TEST (rpc, account_move)
{
	nano::test::system system;
	auto node = add_ipc_enabled_node (system);
	auto wallet_id (node->wallets.items.begin ()->first);
	auto destination (system.wallet (0));
	destination->insert_adhoc (nano::dev::genesis_key.prv);
	nano::keypair key;
	auto source_id = nano::random_wallet_id ();
	auto source (node->wallets.create (source_id));
	source->insert_adhoc (key.prv);
	auto const rpc_ctx = add_rpc (system, node);
	boost::property_tree::ptree request;
	request.put ("action", "account_move");
	request.put ("wallet", wallet_id.to_string ());
	request.put ("source", source_id.to_string ());
	boost::property_tree::ptree keys;
	boost::property_tree::ptree entry;
	entry.put ("", key.pub.to_account ());
	keys.push_back (std::make_pair ("", entry));
	request.add_child ("accounts", keys);
	auto response (wait_response (system, rpc_ctx, request));
	ASSERT_EQ ("1", response.get<std::string> ("moved"));
	ASSERT_TRUE (destination->exists (key.pub));
	ASSERT_TRUE (destination->exists (nano::dev::genesis_key.pub));
	auto transaction (node->wallets.tx_begin_read ());
	ASSERT_EQ (source->store.end (), source->store.begin (*transaction));
}

TEST (rpc, block)
{
	nano::test::system system;
	auto node = add_ipc_enabled_node (system);
	auto const rpc_ctx = add_rpc (system, node);
	boost::property_tree::ptree request;
	request.put ("action", "block");
	request.put ("hash", node->latest (nano::dev::genesis->account ()).to_string ());
	auto response (wait_response (system, rpc_ctx, request));
	auto contents (response.get<std::string> ("contents"));
	ASSERT_FALSE (contents.empty ());
	ASSERT_TRUE (response.get<bool> ("confirmed")); // Genesis block is confirmed by default
}

TEST (rpc, block_account)
{
	nano::test::system system;
	auto node = add_ipc_enabled_node (system);
	auto const rpc_ctx = add_rpc (system, node);
	boost::property_tree::ptree request;
	request.put ("action", "block_account");
	request.put ("hash", nano::dev::genesis->hash ().to_string ());
	auto response (wait_response (system, rpc_ctx, request));
	std::string account_text (response.get<std::string> ("account"));
	nano::account account;
	ASSERT_FALSE (account.decode_account (account_text));
}

TEST (rpc, chain)
{
	nano::test::system system;
	auto node = add_ipc_enabled_node (system);
	system.wallet (0)->insert_adhoc (nano::dev::genesis_key.prv);
	nano::keypair key;
	auto genesis (node->latest (nano::dev::genesis_key.pub));
	ASSERT_FALSE (genesis.is_zero ());
	auto block (system.wallet (0)->send_action (nano::dev::genesis_key.pub, key.pub, 1));
	ASSERT_NE (nullptr, block);
	auto const rpc_ctx = add_rpc (system, node);
	boost::property_tree::ptree request;
	request.put ("action", "chain");
	request.put ("block", block->hash ().to_string ());
	request.put ("count", std::to_string (std::numeric_limits<uint64_t>::max ()));
	auto response (wait_response (system, rpc_ctx, request));
	auto & blocks_node (response.get_child ("blocks"));
	std::vector<nano::block_hash> blocks;
	for (auto i (blocks_node.begin ()), n (blocks_node.end ()); i != n; ++i)
	{
		blocks.push_back (nano::block_hash (i->second.get<std::string> ("")));
	}
	ASSERT_EQ (2, blocks.size ());
	ASSERT_EQ (block->hash (), blocks[0]);
	ASSERT_EQ (genesis, blocks[1]);
}

TEST (rpc, chain_limit)
{
	nano::test::system system;
	auto node = add_ipc_enabled_node (system);
	system.wallet (0)->insert_adhoc (nano::dev::genesis_key.prv);
	nano::keypair key;
	auto genesis (node->latest (nano::dev::genesis_key.pub));
	ASSERT_FALSE (genesis.is_zero ());
	auto block (system.wallet (0)->send_action (nano::dev::genesis_key.pub, key.pub, 1));
	ASSERT_NE (nullptr, block);
	auto const rpc_ctx = add_rpc (system, node);
	boost::property_tree::ptree request;
	request.put ("action", "chain");
	request.put ("block", block->hash ().to_string ());
	request.put ("count", 1);
	auto response (wait_response (system, rpc_ctx, request));
	auto & blocks_node (response.get_child ("blocks"));
	std::vector<nano::block_hash> blocks;
	for (auto i (blocks_node.begin ()), n (blocks_node.end ()); i != n; ++i)
	{
		blocks.push_back (nano::block_hash (i->second.get<std::string> ("")));
	}
	ASSERT_EQ (1, blocks.size ());
	ASSERT_EQ (block->hash (), blocks[0]);
}

TEST (rpc, chain_offset)
{
	nano::test::system system;
	auto node = add_ipc_enabled_node (system);
	system.wallet (0)->insert_adhoc (nano::dev::genesis_key.prv);
	nano::keypair key;
	auto genesis (node->latest (nano::dev::genesis_key.pub));
	ASSERT_FALSE (genesis.is_zero ());
	auto block (system.wallet (0)->send_action (nano::dev::genesis_key.pub, key.pub, 1));
	ASSERT_NE (nullptr, block);
	auto const rpc_ctx = add_rpc (system, node);
	boost::property_tree::ptree request;
	request.put ("action", "chain");
	request.put ("block", block->hash ().to_string ());
	request.put ("count", std::to_string (std::numeric_limits<uint64_t>::max ()));
	request.put ("offset", 1);
	auto response (wait_response (system, rpc_ctx, request));
	auto & blocks_node (response.get_child ("blocks"));
	std::vector<nano::block_hash> blocks;
	for (auto i (blocks_node.begin ()), n (blocks_node.end ()); i != n; ++i)
	{
		blocks.push_back (nano::block_hash (i->second.get<std::string> ("")));
	}
	ASSERT_EQ (1, blocks.size ());
	ASSERT_EQ (genesis, blocks[0]);
}

TEST (rpc, frontier)
{
	nano::test::system system;
	auto node = add_ipc_enabled_node (system);
	std::unordered_map<nano::account, nano::block_hash> source;
	{
		auto transaction (node->store.tx_begin_write ());
		for (auto i (0); i < 1000; ++i)
		{
			nano::keypair key;
			nano::block_hash hash;
			nano::random_pool::generate_block (hash.bytes.data (), hash.bytes.size ());
			source[key.pub] = hash;
			node->store.confirmation_height ().put (*transaction, key.pub, { 0, nano::block_hash (0) });
			node->store.account ().put (*transaction, key.pub, nano::account_info (hash, 0, 0, 0, 0, 0, nano::epoch::epoch_0));
		}
	}
	nano::keypair key;
	auto const rpc_ctx = add_rpc (system, node);
	boost::property_tree::ptree request;
	request.put ("action", "frontiers");
	request.put ("account", nano::account{}.to_account ());
	request.put ("count", std::to_string (std::numeric_limits<uint64_t>::max ()));
	auto response (wait_response (system, rpc_ctx, request));
	auto & frontiers_node (response.get_child ("frontiers"));
	std::unordered_map<nano::account, nano::block_hash> frontiers;
	for (auto i (frontiers_node.begin ()), j (frontiers_node.end ()); i != j; ++i)
	{
		nano::account account;
		account.decode_account (i->first);
		nano::block_hash frontier;
		frontier.decode_hex (i->second.get<std::string> (""));
		frontiers[account] = frontier;
	}
	ASSERT_EQ (1, frontiers.erase (nano::dev::genesis_key.pub));
	ASSERT_EQ (source, frontiers);
}

TEST (rpc, frontier_limited)
{
	nano::test::system system;
	auto node = add_ipc_enabled_node (system);
	std::unordered_map<nano::account, nano::block_hash> source;
	{
		auto transaction (node->store.tx_begin_write ());
		for (auto i (0); i < 1000; ++i)
		{
			nano::keypair key;
			nano::block_hash hash;
			nano::random_pool::generate_block (hash.bytes.data (), hash.bytes.size ());
			source[key.pub] = hash;
			node->store.confirmation_height ().put (*transaction, key.pub, { 0, nano::block_hash (0) });
			node->store.account ().put (*transaction, key.pub, nano::account_info (hash, 0, 0, 0, 0, 0, nano::epoch::epoch_0));
		}
	}
	nano::keypair key;
	auto const rpc_ctx = add_rpc (system, node);
	boost::property_tree::ptree request;
	request.put ("action", "frontiers");
	request.put ("account", nano::account{}.to_account ());
	request.put ("count", std::to_string (100));
	auto response (wait_response (system, rpc_ctx, request));
	auto & frontiers_node (response.get_child ("frontiers"));
	ASSERT_EQ (100, frontiers_node.size ());
}

TEST (rpc, frontier_startpoint)
{
	nano::test::system system;
	auto node = add_ipc_enabled_node (system);
	std::unordered_map<nano::account, nano::block_hash> source;
	{
		auto transaction (node->store.tx_begin_write ());
		for (auto i (0); i < 1000; ++i)
		{
			nano::keypair key;
			nano::block_hash hash;
			nano::random_pool::generate_block (hash.bytes.data (), hash.bytes.size ());
			source[key.pub] = hash;
			node->store.confirmation_height ().put (*transaction, key.pub, { 0, nano::block_hash (0) });
			node->store.account ().put (*transaction, key.pub, nano::account_info (hash, 0, 0, 0, 0, 0, nano::epoch::epoch_0));
		}
	}
	nano::keypair key;
	auto const rpc_ctx = add_rpc (system, node);
	boost::property_tree::ptree request;
	request.put ("action", "frontiers");
	request.put ("account", source.begin ()->first.to_account ());
	request.put ("count", std::to_string (1));
	auto response (wait_response (system, rpc_ctx, request));
	auto & frontiers_node (response.get_child ("frontiers"));
	ASSERT_EQ (1, frontiers_node.size ());
	ASSERT_EQ (source.begin ()->first.to_account (), frontiers_node.begin ()->first);
}

TEST (rpc, history)
{
	nano::test::system system;
	auto node0 = add_ipc_enabled_node (system);
	system.wallet (0)->insert_adhoc (nano::dev::genesis_key.prv);
	auto change (system.wallet (0)->change_action (nano::dev::genesis_key.pub, nano::dev::genesis_key.pub));
	ASSERT_NE (nullptr, change);
	auto send (system.wallet (0)->send_action (nano::dev::genesis_key.pub, nano::dev::genesis_key.pub, node0->config->receive_minimum.number ()));
	ASSERT_NE (nullptr, send);
	auto receive (system.wallet (0)->receive_action (send->hash (), nano::dev::genesis_key.pub, node0->config->receive_minimum.number (), send->link ().as_account ()));
	ASSERT_NE (nullptr, receive);
	nano::block_builder builder;
	auto usend = builder
				 .state ()
				 .account (nano::dev::genesis->account ())
				 .previous (node0->latest (nano::dev::genesis->account ()))
				 .representative (nano::dev::genesis->account ())
				 .balance (nano::dev::constants.genesis_amount - nano::Gxrb_ratio)
				 .link (nano::dev::genesis->account ())
				 .sign (nano::dev::genesis_key.prv, nano::dev::genesis_key.pub)
				 .work (*node0->work_generate_blocking (node0->latest (nano::dev::genesis->account ())))
				 .build ();
	auto ureceive = builder
					.state ()
					.account (nano::dev::genesis->account ())
					.previous (usend->hash ())
					.representative (nano::dev::genesis->account ())
					.balance (nano::dev::constants.genesis_amount)
					.link (usend->hash ())
					.sign (nano::dev::genesis_key.prv, nano::dev::genesis_key.pub)
					.work (*node0->work_generate_blocking (usend->hash ()))
					.build ();
	auto uchange = builder
				   .state ()
				   .account (nano::dev::genesis->account ())
				   .previous (ureceive->hash ())
				   .representative (nano::keypair ().pub)
				   .balance (nano::dev::constants.genesis_amount)
				   .link (0)
				   .sign (nano::dev::genesis_key.prv, nano::dev::genesis_key.pub)
				   .work (*node0->work_generate_blocking (ureceive->hash ()))
				   .build ();
	{
		auto transaction (node0->store.tx_begin_write ());
		ASSERT_EQ (nano::process_result::progress, node0->ledger.process (*transaction, *usend).code);
		ASSERT_EQ (nano::process_result::progress, node0->ledger.process (*transaction, *ureceive).code);
		ASSERT_EQ (nano::process_result::progress, node0->ledger.process (*transaction, *uchange).code);
	}
	auto const rpc_ctx = add_rpc (system, node0);
	boost::property_tree::ptree request;
	request.put ("action", "history");
	request.put ("hash", uchange->hash ().to_string ());
	request.put ("count", 100);
	auto response (wait_response (system, rpc_ctx, request));
	std::vector<std::tuple<std::string, std::string, std::string, std::string>> history_l;
	auto & history_node (response.get_child ("history"));
	for (auto i (history_node.begin ()), n (history_node.end ()); i != n; ++i)
	{
		history_l.push_back (std::make_tuple (i->second.get<std::string> ("type"), i->second.get<std::string> ("account"), i->second.get<std::string> ("amount"), i->second.get<std::string> ("hash")));
	}
	ASSERT_EQ (5, history_l.size ());
	ASSERT_EQ ("receive", std::get<0> (history_l[0]));
	ASSERT_EQ (ureceive->hash ().to_string (), std::get<3> (history_l[0]));
	ASSERT_EQ (nano::dev::genesis_key.pub.to_account (), std::get<1> (history_l[0]));
	ASSERT_EQ (nano::Gxrb_ratio.convert_to<std::string> (), std::get<2> (history_l[0]));
	ASSERT_EQ (5, history_l.size ());
	ASSERT_EQ ("send", std::get<0> (history_l[1]));
	ASSERT_EQ (usend->hash ().to_string (), std::get<3> (history_l[1]));
	ASSERT_EQ (nano::dev::genesis_key.pub.to_account (), std::get<1> (history_l[1]));
	ASSERT_EQ (nano::Gxrb_ratio.convert_to<std::string> (), std::get<2> (history_l[1]));
	ASSERT_EQ ("receive", std::get<0> (history_l[2]));
	ASSERT_EQ (nano::dev::genesis_key.pub.to_account (), std::get<1> (history_l[2]));
	ASSERT_EQ (node0->config->receive_minimum.to_string_dec (), std::get<2> (history_l[2]));
	ASSERT_EQ (receive->hash ().to_string (), std::get<3> (history_l[2]));
	ASSERT_EQ ("send", std::get<0> (history_l[3]));
	ASSERT_EQ (nano::dev::genesis_key.pub.to_account (), std::get<1> (history_l[3]));
	ASSERT_EQ (node0->config->receive_minimum.to_string_dec (), std::get<2> (history_l[3]));
	ASSERT_EQ (send->hash ().to_string (), std::get<3> (history_l[3]));
	ASSERT_EQ ("receive", std::get<0> (history_l[4]));
	ASSERT_EQ (nano::dev::genesis_key.pub.to_account (), std::get<1> (history_l[4]));
	ASSERT_EQ (nano::dev::constants.genesis_amount.convert_to<std::string> (), std::get<2> (history_l[4]));
	ASSERT_EQ (nano::dev::genesis->hash ().to_string (), std::get<3> (history_l[4]));
}

TEST (rpc, account_history)
{
	nano::test::system system;
	auto node0 = add_ipc_enabled_node (system);
	system.wallet (0)->insert_adhoc (nano::dev::genesis_key.prv);
	auto change (system.wallet (0)->change_action (nano::dev::genesis_key.pub, nano::dev::genesis_key.pub));
	ASSERT_NE (nullptr, change);
	auto send (system.wallet (0)->send_action (nano::dev::genesis_key.pub, nano::dev::genesis_key.pub, node0->config->receive_minimum.number ()));
	ASSERT_NE (nullptr, send);
	auto receive (system.wallet (0)->receive_action (send->hash (), nano::dev::genesis_key.pub, node0->config->receive_minimum.number (), send->link ().as_account ()));
	ASSERT_NE (nullptr, receive);
	nano::block_builder builder;
	auto usend = builder
				 .state ()
				 .account (nano::dev::genesis->account ())
				 .previous (node0->latest (nano::dev::genesis->account ()))
				 .representative (nano::dev::genesis->account ())
				 .balance (nano::dev::constants.genesis_amount - nano::Gxrb_ratio)
				 .link (nano::dev::genesis->account ())
				 .sign (nano::dev::genesis_key.prv, nano::dev::genesis_key.pub)
				 .work (*node0->work_generate_blocking (node0->latest (nano::dev::genesis->account ())))
				 .build ();
	auto ureceive = builder
					.state ()
					.account (nano::dev::genesis->account ())
					.previous (usend->hash ())
					.representative (nano::dev::genesis->account ())
					.balance (nano::dev::constants.genesis_amount)
					.link (usend->hash ())
					.sign (nano::dev::genesis_key.prv, nano::dev::genesis_key.pub)
					.work (*node0->work_generate_blocking (usend->hash ()))
					.build ();
	auto uchange = builder
				   .state ()
				   .account (nano::dev::genesis->account ())
				   .previous (ureceive->hash ())
				   .representative (nano::keypair ().pub)
				   .balance (nano::dev::constants.genesis_amount)
				   .link (0)
				   .sign (nano::dev::genesis_key.prv, nano::dev::genesis_key.pub)
				   .work (*node0->work_generate_blocking (ureceive->hash ()))
				   .build ();
	{
		auto transaction (node0->store.tx_begin_write ());
		ASSERT_EQ (nano::process_result::progress, node0->ledger.process (*transaction, *usend).code);
		ASSERT_EQ (nano::process_result::progress, node0->ledger.process (*transaction, *ureceive).code);
		ASSERT_EQ (nano::process_result::progress, node0->ledger.process (*transaction, *uchange).code);
	}
	auto const rpc_ctx = add_rpc (system, node0);
	{
		boost::property_tree::ptree request;
		request.put ("action", "account_history");
		request.put ("account", nano::dev::genesis->account ().to_account ());
		request.put ("count", 100);
		auto response (wait_response (system, rpc_ctx, request, 10s));
		std::vector<std::tuple<std::string, std::string, std::string, std::string, std::string, bool>> history_l;
		auto & history_node (response.get_child ("history"));
		for (auto i (history_node.begin ()), n (history_node.end ()); i != n; ++i)
		{
			history_l.push_back (std::make_tuple (i->second.get<std::string> ("type"), i->second.get<std::string> ("account"), i->second.get<std::string> ("amount"), i->second.get<std::string> ("hash"), i->second.get<std::string> ("height"), i->second.get<bool> ("confirmed")));
		}

		ASSERT_EQ (5, history_l.size ());
		ASSERT_EQ ("receive", std::get<0> (history_l[0]));
		ASSERT_EQ (ureceive->hash ().to_string (), std::get<3> (history_l[0]));
		ASSERT_EQ (nano::dev::genesis_key.pub.to_account (), std::get<1> (history_l[0]));
		ASSERT_EQ (nano::Gxrb_ratio.convert_to<std::string> (), std::get<2> (history_l[0]));
		ASSERT_EQ ("6", std::get<4> (history_l[0])); // change block (height 7) is skipped by account_history since "raw" is not set
		ASSERT_FALSE (std::get<5> (history_l[0]));
		ASSERT_EQ ("send", std::get<0> (history_l[1]));
		ASSERT_EQ (usend->hash ().to_string (), std::get<3> (history_l[1]));
		ASSERT_EQ (nano::dev::genesis_key.pub.to_account (), std::get<1> (history_l[1]));
		ASSERT_EQ (nano::Gxrb_ratio.convert_to<std::string> (), std::get<2> (history_l[1]));
		ASSERT_EQ ("5", std::get<4> (history_l[1]));
		ASSERT_FALSE (std::get<5> (history_l[1]));
		ASSERT_EQ ("receive", std::get<0> (history_l[2]));
		ASSERT_EQ (nano::dev::genesis_key.pub.to_account (), std::get<1> (history_l[2]));
		ASSERT_EQ (node0->config->receive_minimum.to_string_dec (), std::get<2> (history_l[2]));
		ASSERT_EQ (receive->hash ().to_string (), std::get<3> (history_l[2]));
		ASSERT_EQ ("4", std::get<4> (history_l[2]));
		ASSERT_FALSE (std::get<5> (history_l[2]));
		ASSERT_EQ ("send", std::get<0> (history_l[3]));
		ASSERT_EQ (nano::dev::genesis_key.pub.to_account (), std::get<1> (history_l[3]));
		ASSERT_EQ (node0->config->receive_minimum.to_string_dec (), std::get<2> (history_l[3]));
		ASSERT_EQ (send->hash ().to_string (), std::get<3> (history_l[3]));
		ASSERT_EQ ("3", std::get<4> (history_l[3]));
		ASSERT_FALSE (std::get<5> (history_l[3]));
		ASSERT_EQ ("receive", std::get<0> (history_l[4]));
		ASSERT_EQ (nano::dev::genesis_key.pub.to_account (), std::get<1> (history_l[4]));
		ASSERT_EQ (nano::dev::constants.genesis_amount.convert_to<std::string> (), std::get<2> (history_l[4]));
		ASSERT_EQ (nano::dev::genesis->hash ().to_string (), std::get<3> (history_l[4]));
		ASSERT_EQ ("1", std::get<4> (history_l[4])); // change block (height 2) is skipped
		ASSERT_TRUE (std::get<5> (history_l[4]));
	}
	// Test count and reverse
	{
		boost::property_tree::ptree request;
		request.put ("action", "account_history");
		request.put ("account", nano::dev::genesis->account ().to_account ());
		request.put ("reverse", true);
		request.put ("count", 1);
		auto response (wait_response (system, rpc_ctx, request, 10s));
		auto & history_node (response.get_child ("history"));
		ASSERT_EQ (1, history_node.size ());
		ASSERT_EQ ("1", history_node.begin ()->second.get<std::string> ("height"));
		ASSERT_EQ (change->hash ().to_string (), response.get<std::string> ("next"));
	}

	// Test filtering
	rpc_ctx.io_scope->reset ();
	auto account2 (system.wallet (0)->deterministic_insert ());
	auto send2 (system.wallet (0)->send_action (nano::dev::genesis_key.pub, account2, node0->config->receive_minimum.number ()));
	ASSERT_NE (nullptr, send2);
	auto receive2 (system.wallet (0)->receive_action (send2->hash (), account2, node0->config->receive_minimum.number (), send2->link ().as_account ()));
	rpc_ctx.io_scope->renew ();
	// Test filter for send state blocks
	ASSERT_NE (nullptr, receive2);
	{
		boost::property_tree::ptree request;
		request.put ("action", "account_history");
		request.put ("account", nano::dev::genesis_key.pub.to_account ());
		boost::property_tree::ptree other_account;
		other_account.put ("", account2.to_account ());
		boost::property_tree::ptree filtered_accounts;
		filtered_accounts.push_back (std::make_pair ("", other_account));
		request.add_child ("account_filter", filtered_accounts);
		request.put ("count", 100);
		auto response (wait_response (system, rpc_ctx, request));
		auto history_node (response.get_child ("history"));
		ASSERT_EQ (history_node.size (), 2);
	}
	// Test filter for receive state blocks
	{
		boost::property_tree::ptree request;
		request.put ("action", "account_history");
		request.put ("account", account2.to_account ());
		boost::property_tree::ptree other_account;
		other_account.put ("", nano::dev::genesis_key.pub.to_account ());
		boost::property_tree::ptree filtered_accounts;
		filtered_accounts.push_back (std::make_pair ("", other_account));
		request.add_child ("account_filter", filtered_accounts);
		request.put ("count", 100);
		auto response (wait_response (system, rpc_ctx, request));
		auto history_node (response.get_child ("history"));
		ASSERT_EQ (history_node.size (), 1);
	}
}

TEST (rpc, history_count)
{
	nano::test::system system;
	auto node = add_ipc_enabled_node (system);
	system.wallet (0)->insert_adhoc (nano::dev::genesis_key.prv);
	auto change (system.wallet (0)->change_action (nano::dev::genesis_key.pub, nano::dev::genesis_key.pub));
	ASSERT_NE (nullptr, change);
	auto send (system.wallet (0)->send_action (nano::dev::genesis_key.pub, nano::dev::genesis_key.pub, node->config->receive_minimum.number ()));
	ASSERT_NE (nullptr, send);
	auto receive (system.wallet (0)->receive_action (send->hash (), nano::dev::genesis_key.pub, node->config->receive_minimum.number (), send->link ().as_account ()));
	ASSERT_NE (nullptr, receive);
	auto const rpc_ctx = add_rpc (system, node);
	boost::property_tree::ptree request;
	request.put ("action", "history");
	request.put ("hash", receive->hash ().to_string ());
	request.put ("count", 1);
	auto response (wait_response (system, rpc_ctx, request));
	auto & history_node (response.get_child ("history"));
	ASSERT_EQ (1, history_node.size ());
}

TEST (rpc, history_pruning)
{
	nano::test::system system;
	nano::node_config node_config (nano::test::get_available_port (), system.logging);
	node_config.enable_voting = false; // Remove after allowing pruned voting
	nano::node_flags node_flags;
	node_flags.set_enable_pruning (true);
	auto node0 = add_ipc_enabled_node (system, node_config, node_flags);
	std::vector<std::shared_ptr<nano::block>> blocks;

	nano::block_builder builder;

	// noop change block
	auto change = builder
				  .change ()
				  .previous (nano::dev::genesis->hash ())
				  .representative (nano::dev::genesis_key.pub)
				  .sign (nano::dev::genesis_key.prv, nano::dev::genesis_key.pub)
				  .work (*node0->work.generate (nano::dev::genesis->hash ()))
				  .build_shared ();
	blocks.push_back (change);

	// legacy send to itself
	auto send = builder
				.send ()
				.previous (change->hash ())
				.destination (nano::dev::genesis_key.pub)
				.balance (nano::dev::constants.genesis_amount - node0->config->receive_minimum.number ())
				.sign (nano::dev::genesis_key.prv, nano::dev::genesis_key.pub)
				.work (*node0->work.generate (change->hash ()))
				.build_shared ();
	blocks.push_back (send);

	// legacy receive the legacy self send
	auto receive = builder
				   .receive ()
				   .previous (send->hash ())
				   .source (send->hash ())
				   .sign (nano::dev::genesis_key.prv, nano::dev::genesis_key.pub)
				   .work (*node0->work.generate (send->hash ()))
				   .build_shared ();
	blocks.push_back (receive);

	// non legacy self send
	auto usend = builder
				 .state ()
				 .account (nano::dev::genesis->account ())
				 .previous (receive->hash ())
				 .representative (nano::dev::genesis->account ())
				 .balance (nano::dev::constants.genesis_amount - nano::Gxrb_ratio)
				 .link (nano::dev::genesis->account ())
				 .sign (nano::dev::genesis_key.prv, nano::dev::genesis_key.pub)
				 .work (*node0->work_generate_blocking (receive->hash ()))
				 .build_shared ();
	blocks.push_back (usend);

	// non legacy receive of the non legacy self send
	auto ureceive = builder
					.state ()
					.account (nano::dev::genesis->account ())
					.previous (usend->hash ())
					.representative (nano::dev::genesis->account ())
					.balance (nano::dev::constants.genesis_amount)
					.link (usend->hash ())
					.sign (nano::dev::genesis_key.prv, nano::dev::genesis_key.pub)
					.work (*node0->work_generate_blocking (usend->hash ()))
					.build_shared ();
	blocks.push_back (ureceive);

	// change genesis to a random rep
	auto uchange = builder
				   .state ()
				   .account (nano::dev::genesis->account ())
				   .previous (ureceive->hash ())
				   .representative (nano::keypair ().pub)
				   .balance (nano::dev::constants.genesis_amount)
				   .link (0)
				   .sign (nano::dev::genesis_key.prv, nano::dev::genesis_key.pub)
				   .work (*node0->work_generate_blocking (ureceive->hash ()))
				   .build_shared ();
	blocks.push_back (uchange);

	nano::test::process_live (*node0, blocks);
	ASSERT_TIMELY (5s, nano::test::exists (*node0, blocks));
	system.wallet (0)->insert_adhoc (nano::dev::genesis_key.prv);

	// WORKAROUND: this is called repeatedly inside an assert timely because nano::test::confirm()
	// uses block_processor.flush internally which can fail to flush
	ASSERT_TIMELY (5s, nano::test::confirm (*node0, blocks));

	ASSERT_TIMELY (5s, node0->block_confirmed (uchange->hash ()));
	nano::confirmation_height_info confirmation_height_info;
	node0->store.confirmation_height ().get (*node0->store.tx_begin_read (), nano::dev::genesis_key.pub, confirmation_height_info);
	ASSERT_EQ (7, confirmation_height_info.height ());

	// Prune block "change"
	{
		auto transaction (node0->store.tx_begin_write ());
		ASSERT_EQ (1, node0->ledger.pruning_action (*transaction, change->hash (), 1));
	}

	auto const rpc_ctx = add_rpc (system, node0);
	boost::property_tree::ptree request;
	request.put ("action", "history");
	request.put ("hash", send->hash ().to_string ());
	request.put ("count", 100);
	auto response = wait_response (system, rpc_ctx, request);
	auto history_node = response.get_child ("history");
	ASSERT_EQ (history_node.size (), 1);
	auto entry = (*history_node.begin ()).second;
	ASSERT_EQ ("send", entry.get<std::string> ("type"));
	ASSERT_EQ (nano::dev::genesis_key.pub.to_account (), entry.get<std::string> ("account", "N/A"));
	ASSERT_EQ ("N/A", entry.get<std::string> ("amount", "N/A"));
	ASSERT_EQ (send->hash ().to_string (), entry.get<std::string> ("hash"));

	// Prune block "send"
	{
		rpc_ctx.io_scope->reset ();
		auto transaction (node0->store.tx_begin_write ());
		ASSERT_EQ (1, node0->ledger.pruning_action (*transaction, send->hash (), 1));
		rpc_ctx.io_scope->renew ();
	}

	boost::property_tree::ptree request2;
	request2.put ("action", "history");
	request2.put ("hash", receive->hash ().to_string ());
	request2.put ("count", 100);
	response = wait_response (system, rpc_ctx, request2);
	history_node = response.get_child ("history");
	ASSERT_EQ (history_node.size (), 1);
	entry = (*history_node.begin ()).second;
	ASSERT_EQ ("receive", entry.get<std::string> ("type"));
	ASSERT_EQ ("N/A", entry.get<std::string> ("account", "N/A"));
	ASSERT_EQ ("N/A", entry.get<std::string> ("amount", "N/A"));
	ASSERT_EQ (receive->hash ().to_string (), entry.get<std::string> ("hash"));

	// Prune block "receive"
	{
		rpc_ctx.io_scope->reset ();
		auto transaction (node0->store.tx_begin_write ());
		ASSERT_EQ (1, node0->ledger.pruning_action (*transaction, receive->hash (), 1));
		rpc_ctx.io_scope->renew ();
	}

	boost::property_tree::ptree request3;
	request3.put ("action", "history");
	request3.put ("hash", uchange->hash ().to_string ());
	request3.put ("count", 100);
	response = wait_response (system, rpc_ctx, request3);
	history_node = response.get_child ("history");
	ASSERT_EQ (history_node.size (), 2);

	// first array element
	entry = (*history_node.begin ()).second;
	ASSERT_EQ ("receive", entry.get<std::string> ("type"));
	ASSERT_EQ (ureceive->hash ().to_string (), entry.get<std::string> ("hash"));
	ASSERT_EQ (nano::dev::genesis_key.pub.to_account (), entry.get<std::string> ("account", "N/A"));
	ASSERT_EQ (nano::Gxrb_ratio.convert_to<std::string> (), entry.get<std::string> ("amount", "N/A"));

	// second array element
	entry = (*(++history_node.begin ())).second;
	ASSERT_EQ ("unknown", entry.get<std::string> ("type"));
	ASSERT_EQ ("N/A", entry.get<std::string> ("account", "N/A"));
	ASSERT_EQ ("N/A", entry.get<std::string> ("amount", "N/A"));
	ASSERT_EQ (usend->hash ().to_string (), entry.get<std::string> ("hash"));
}

TEST (rpc, process_block)
{
	nano::test::system system;
	auto node1 = add_ipc_enabled_node (system);
	auto const rpc_ctx = add_rpc (system, node1);
	nano::keypair key;
	auto latest (node1->latest (nano::dev::genesis_key.pub));
	nano::block_builder builder;
	auto send = builder
				.send ()
				.previous (latest)
				.destination (key.pub)
				.balance (100)
				.sign (nano::dev::genesis_key.prv, nano::dev::genesis_key.pub)
				.work (*node1->work_generate_blocking (latest))
				.build ();
	boost::property_tree::ptree request;
	request.put ("action", "process");
	std::string json;
	send->serialize_json (json);
	request.put ("block", json);
	{
		auto response (wait_response (system, rpc_ctx, request));
		ASSERT_TIMELY (10s, node1->latest (nano::dev::genesis_key.pub) == send->hash ());
		std::string send_hash (response.get<std::string> ("hash"));
		ASSERT_EQ (send->hash ().to_string (), send_hash);
	}
	request.put ("json_block", true);
	{
		auto response (wait_response (system, rpc_ctx, request));
		std::error_code ec (nano::error_blocks::invalid_block);
		ASSERT_EQ (ec.message (), response.get<std::string> ("error"));
	}
}

TEST (rpc, process_json_block)
{
	nano::test::system system;
	auto node1 = add_ipc_enabled_node (system);
	auto const rpc_ctx = add_rpc (system, node1);
	nano::keypair key;
	auto latest (node1->latest (nano::dev::genesis_key.pub));
	nano::block_builder builder;
	auto send = builder
				.send ()
				.previous (latest)
				.destination (key.pub)
				.balance (100)
				.sign (nano::dev::genesis_key.prv, nano::dev::genesis_key.pub)
				.work (*node1->work_generate_blocking (latest))
				.build ();
	boost::property_tree::ptree request;
	request.put ("action", "process");
	boost::property_tree::ptree block_node;
	send->serialize_json (block_node);
	request.add_child ("block", block_node);
	{
		auto response (wait_response (system, rpc_ctx, request));
		std::error_code ec (nano::error_blocks::invalid_block);
		ASSERT_EQ (ec.message (), response.get<std::string> ("error"));
	}
	request.put ("json_block", true);
	{
		auto response (wait_response (system, rpc_ctx, request));
		ASSERT_TIMELY (10s, node1->latest (nano::dev::genesis_key.pub) == send->hash ());
		std::string send_hash (response.get<std::string> ("hash"));
		ASSERT_EQ (send->hash ().to_string (), send_hash);
	}
}

TEST (rpc, process_block_async)
{
	nano::test::system system;
	auto node1 = add_ipc_enabled_node (system);
	auto const rpc_ctx = add_rpc (system, node1);
	nano::keypair key;
	auto latest (node1->latest (nano::dev::genesis_key.pub));
	nano::block_builder builder;
	auto send = builder
				.send ()
				.previous (latest)
				.destination (key.pub)
				.balance (100)
				.sign (nano::dev::genesis_key.prv, nano::dev::genesis_key.pub)
				.work (*node1->work_generate_blocking (latest))
				.build ();
	boost::property_tree::ptree request;
	request.put ("action", "process");
	request.put ("async", "true");
	std::string json;
	send->serialize_json (json);
	request.put ("block", json);
	request.put ("json_block", true);
	{
		auto response (wait_response (system, rpc_ctx, request));
		std::error_code ec (nano::error_blocks::invalid_block);
		ASSERT_EQ (ec.message (), response.get<std::string> ("error"));
	}
	request.put ("json_block", false);
	{
		auto response (wait_response (system, rpc_ctx, request));
		std::error_code ec (nano::error_common::is_not_state_block);
		ASSERT_EQ (ec.message (), response.get<std::string> ("error"));
	}

	auto state_send = builder
					  .state ()
					  .account (nano::dev::genesis_key.pub)
					  .previous (latest)
					  .representative (nano::dev::genesis_key.pub)
					  .balance (nano::dev::constants.genesis_amount - 100)
					  .link (nano::dev::genesis_key.pub)
					  .sign (nano::dev::genesis_key.prv, nano::dev::genesis_key.pub)
					  .work (*system.work.generate (latest))
					  .build_shared ();
	std::string json1;
	state_send->serialize_json (json1);
	request.put ("block", json1);
	{
		auto response (wait_response (system, rpc_ctx, request));
		ASSERT_EQ ("1", response.get<std::string> ("started"));
		ASSERT_TIMELY (10s, node1->latest (nano::dev::genesis_key.pub) == state_send->hash ());
	}
}

TEST (rpc, process_block_no_work)
{
	nano::test::system system;
	auto node1 = add_ipc_enabled_node (system);
	auto const rpc_ctx = add_rpc (system, node1);
	nano::keypair key;
	auto latest (node1->latest (nano::dev::genesis_key.pub));
	nano::block_builder builder;
	auto send = builder
				.send ()
				.previous (latest)
				.destination (key.pub)
				.balance (100)
				.sign (nano::dev::genesis_key.prv, nano::dev::genesis_key.pub)
				.work (*node1->work_generate_blocking (latest))
				.build ();
	send->block_work_set (0);
	boost::property_tree::ptree request;
	request.put ("action", "process");
	std::string json;
	send->serialize_json (json);
	request.put ("block", json);
	auto response (wait_response (system, rpc_ctx, request));
	ASSERT_FALSE (response.get<std::string> ("error", "").empty ());
}

TEST (rpc, process_republish)
{
	nano::test::system system (2);
	auto & node1 (*system.nodes[0]);
	auto & node2 (*system.nodes[1]);
	auto node3 = add_ipc_enabled_node (system);
	auto const rpc_ctx = add_rpc (system, node3);
	nano::keypair key;
	auto latest (node1.latest (nano::dev::genesis_key.pub));
	nano::block_builder builder;
	auto send = builder
				.send ()
				.previous (latest)
				.destination (key.pub)
				.balance (100)
				.sign (nano::dev::genesis_key.prv, nano::dev::genesis_key.pub)
				.work (*node3->work_generate_blocking (latest))
				.build ();
	boost::property_tree::ptree request;
	request.put ("action", "process");
	std::string json;
	send->serialize_json (json);
	request.put ("block", json);
	auto response (wait_response (system, rpc_ctx, request));
	ASSERT_TIMELY (10s, node2.latest (nano::dev::genesis_key.pub) == send->hash ());
}

TEST (rpc, process_subtype_send)
{
	nano::test::system system;
	auto node1 = add_ipc_enabled_node (system);
	system.add_node ();
	auto const rpc_ctx = add_rpc (system, node1);
	nano::keypair key;
	auto latest (node1->latest (nano::dev::genesis_key.pub));
	nano::block_builder builder;
	auto send = builder
				.state ()
				.account (nano::dev::genesis->account ())
				.previous (latest)
				.representative (nano::dev::genesis->account ())
				.balance (nano::dev::constants.genesis_amount - nano::Gxrb_ratio)
				.link (key.pub)
				.sign (nano::dev::genesis_key.prv, nano::dev::genesis_key.pub)
				.work (*node1->work_generate_blocking (latest))
				.build ();
	boost::property_tree::ptree request;
	request.put ("action", "process");
	std::string json;
	send->serialize_json (json);
	request.put ("block", json);
	request.put ("subtype", "receive");
	auto response (wait_response (system, rpc_ctx, request));
	std::error_code ec (nano::error_rpc::invalid_subtype_balance);
	ASSERT_EQ (response.get<std::string> ("error"), ec.message ());
	request.put ("subtype", "change");
	auto response2 (wait_response (system, rpc_ctx, request));
	ASSERT_EQ (response2.get<std::string> ("error"), ec.message ());
	request.put ("subtype", "send");
	auto response3 (wait_response (system, rpc_ctx, request));
	ASSERT_EQ (send->hash ().to_string (), response3.get<std::string> ("hash"));
	ASSERT_TIMELY (10s, system.nodes[1]->latest (nano::dev::genesis_key.pub) == send->hash ());
}

TEST (rpc, process_subtype_open)
{
	nano::test::system system;
	auto node1 = add_ipc_enabled_node (system);
	auto & node2 = *system.add_node ();
	nano::keypair key;
	auto latest (node1->latest (nano::dev::genesis_key.pub));
	nano::block_builder builder;
	auto send = builder
				.state ()
				.account (nano::dev::genesis->account ())
				.previous (latest)
				.representative (nano::dev::genesis->account ())
				.balance (nano::dev::constants.genesis_amount - nano::Gxrb_ratio)
				.link (key.pub)
				.sign (nano::dev::genesis_key.prv, nano::dev::genesis_key.pub)
				.work (*node1->work_generate_blocking (latest))
				.build_shared ();
	ASSERT_EQ (nano::process_result::progress, node1->process (*send).code);
	ASSERT_EQ (nano::process_result::progress, node2.process (*send).code);
	auto const rpc_ctx = add_rpc (system, node1);
	node1->scheduler.manual (send);
	auto open = builder
				.state ()
				.account (key.pub)
				.previous (0)
				.representative (key.pub)
				.balance (nano::Gxrb_ratio)
				.link (send->hash ())
				.sign (key.prv, key.pub)
				.work (*node1->work_generate_blocking (key.pub))
				.build ();
	boost::property_tree::ptree request;
	request.put ("action", "process");
	std::string json;
	open->serialize_json (json);
	request.put ("block", json);
	request.put ("subtype", "send");
	auto response (wait_response (system, rpc_ctx, request));
	std::error_code ec (nano::error_rpc::invalid_subtype_balance);
	ASSERT_EQ (response.get<std::string> ("error"), ec.message ());
	request.put ("subtype", "epoch");
	auto response2 (wait_response (system, rpc_ctx, request));
	ASSERT_EQ (response2.get<std::string> ("error"), ec.message ());
	request.put ("subtype", "open");
	auto response3 (wait_response (system, rpc_ctx, request));
	ASSERT_EQ (open->hash ().to_string (), response3.get<std::string> ("hash"));
	ASSERT_TIMELY (10s, node2.latest (key.pub) == open->hash ());
}

TEST (rpc, process_subtype_receive)
{
	nano::test::system system;
	auto node1 = add_ipc_enabled_node (system);
	auto & node2 = *system.add_node ();
	auto latest (node1->latest (nano::dev::genesis_key.pub));
	nano::block_builder builder;
	auto send = builder
				.state ()
				.account (nano::dev::genesis->account ())
				.previous (latest)
				.representative (nano::dev::genesis->account ())
				.balance (nano::dev::constants.genesis_amount - nano::Gxrb_ratio)
				.link (nano::dev::genesis_key.pub)
				.sign (nano::dev::genesis_key.prv, nano::dev::genesis_key.pub)
				.work (*node1->work_generate_blocking (latest))
				.build_shared ();
	ASSERT_EQ (nano::process_result::progress, node1->process (*send).code);
	ASSERT_EQ (nano::process_result::progress, node2.process (*send).code);
	auto const rpc_ctx = add_rpc (system, node1);
	node1->scheduler.manual (send);
	auto receive = builder
				   .state ()
				   .account (nano::dev::genesis_key.pub)
				   .previous (send->hash ())
				   .representative (nano::dev::genesis_key.pub)
				   .balance (nano::dev::constants.genesis_amount)
				   .link (send->hash ())
				   .sign (nano::dev::genesis_key.prv, nano::dev::genesis_key.pub)
				   .work (*node1->work_generate_blocking (send->hash ()))
				   .build ();
	boost::property_tree::ptree request;
	request.put ("action", "process");
	std::string json;
	receive->serialize_json (json);
	request.put ("block", json);
	request.put ("subtype", "send");
	auto response (wait_response (system, rpc_ctx, request));
	std::error_code ec (nano::error_rpc::invalid_subtype_balance);
	ASSERT_EQ (response.get<std::string> ("error"), ec.message ());
	request.put ("subtype", "open");
	auto response2 (wait_response (system, rpc_ctx, request));
	ec = nano::error_rpc::invalid_subtype_previous;
	ASSERT_EQ (response2.get<std::string> ("error"), ec.message ());
	request.put ("subtype", "receive");
	auto response3 (wait_response (system, rpc_ctx, request));
	ASSERT_EQ (receive->hash ().to_string (), response3.get<std::string> ("hash"));
	ASSERT_TIMELY (10s, node2.latest (nano::dev::genesis_key.pub) == receive->hash ());
}

TEST (rpc, process_ledger_insufficient_work)
{
	nano::test::system system;
	auto node = add_ipc_enabled_node (system);
	auto const rpc_ctx = add_rpc (system, node);
	ASSERT_LT (node->network_params.work.get_entry (), node->network_params.work.get_epoch_1 ());
	auto latest (node->latest (nano::dev::genesis_key.pub));
	auto min_difficulty = node->network_params.work.get_entry ();
	auto max_difficulty = node->network_params.work.get_epoch_1 ();
	nano::block_builder builder;
	auto send = builder
				.state ()
				.account (nano::dev::genesis->account ())
				.previous (latest)
				.representative (nano::dev::genesis->account ())
				.balance (nano::dev::constants.genesis_amount - nano::Gxrb_ratio)
				.link (nano::dev::genesis_key.pub)
				.sign (nano::dev::genesis_key.prv, nano::dev::genesis_key.pub)
				.work (system.work_generate_limited (latest, min_difficulty, max_difficulty))
				.build ();
	ASSERT_LT (nano::dev::network_params.work.difficulty (*send), max_difficulty);
	ASSERT_GE (nano::dev::network_params.work.difficulty (*send), min_difficulty);
	boost::property_tree::ptree request;
	request.put ("action", "process");
	std::string json;
	send->serialize_json (json);
	request.put ("block", json);
	request.put ("subtype", "send");
	auto response (wait_response (system, rpc_ctx, request));
	std::error_code ec (nano::error_process::insufficient_work);
	ASSERT_EQ (1, response.count ("error"));
	ASSERT_EQ (response.get<std::string> ("error"), ec.message ());
}

TEST (rpc, keepalive)
{
	nano::test::system system;
	auto node0 = add_ipc_enabled_node (system);
	auto node1 (std::make_shared<nano::node> (system.io_ctx, nano::test::get_available_port (), nano::unique_path (), system.logging, system.work));
	node1->start ();
	system.nodes.push_back (node1);
	auto const rpc_ctx = add_rpc (system, node0);
	boost::property_tree::ptree request;
	request.put ("action", "keepalive");
	auto address (boost::str (boost::format ("%1%") % node1->network->endpoint ().address ()));
	auto port (boost::str (boost::format ("%1%") % node1->network->endpoint ().port ()));
	request.put ("address", address);
	request.put ("port", port);
	ASSERT_EQ (nullptr, node0->network->tcp_channels->find_node_id (node1->get_node_id ()));
	ASSERT_EQ (0, node0->network->size ());
	auto response (wait_response (system, rpc_ctx, request));
	system.deadline_set (10s);
	while (node0->network->find_node_id (node1->get_node_id ()) == nullptr)
	{
		ASSERT_EQ (0, node0->network->size ());
		ASSERT_NO_ERROR (system.poll ());
	}
	node1->stop ();
}

TEST (rpc, peers)
{
	nano::test::system system;
	auto node = add_ipc_enabled_node (system);
	auto const node2 = system.add_node (nano::node_config (nano::test::get_available_port (), system.logging));
	auto const rpc_ctx = add_rpc (system, node);
	boost::property_tree::ptree request;
	request.put ("action", "peers");
	auto response (wait_response (system, rpc_ctx, request));
	auto & peers_node (response.get_child ("peers"));
	ASSERT_EQ (1, peers_node.size ());
	ASSERT_EQ (std::to_string (node->network_params.network.protocol_version), peers_node.get<std::string> ((boost::format ("[::1]:%1%") % node2->network->endpoint ().port ()).str ()));
	// The previous version of this test had an UDP connection to an arbitrary IP address, so it could check for two peers. This doesn't work with TCP.
}

TEST (rpc, peers_node_id)
{
	nano::test::system system;
	auto node = add_ipc_enabled_node (system);
	auto const node2 = system.add_node (nano::node_config (nano::test::get_available_port (), system.logging));
	auto const rpc_ctx = add_rpc (system, node);
	boost::property_tree::ptree request;
	request.put ("action", "peers");
	request.put ("peer_details", true);
	auto response (wait_response (system, rpc_ctx, request));
	auto & peers_node (response.get_child ("peers"));
	ASSERT_EQ (1, peers_node.size ());
	auto tree1 (peers_node.get_child ((boost::format ("[::1]:%1%") % node2->network->endpoint ().port ()).str ()));
	ASSERT_EQ (std::to_string (node->network_params.network.protocol_version), tree1.get<std::string> ("protocol_version"));
	ASSERT_EQ (system.nodes[1]->node_id.pub.to_node_id (), tree1.get<std::string> ("node_id"));
	// The previous version of this test had an UDP connection to an arbitrary IP address, so it could check for two peers. This doesn't work with TCP.
}

TEST (rpc, pending)
{
	nano::test::system system;
	auto node = add_ipc_enabled_node (system);
	nano::keypair key1;
	system.wallet (0)->insert_adhoc (nano::dev::genesis_key.prv);
	auto block1 (system.wallet (0)->send_action (nano::dev::genesis_key.pub, key1.pub, 100));
	node->scheduler.flush ();
	ASSERT_TIMELY (5s, !node->active.active (*block1));
	ASSERT_TIMELY (5s, node->ledger.cache.cemented_count () == 2 && node->confirmation_height_processor.current ().is_zero () && node->confirmation_height_processor.awaiting_processing_size () == 0);
	auto const rpc_ctx = add_rpc (system, node);
	boost::property_tree::ptree request;
	request.put ("action", "pending");
	request.put ("account", key1.pub.to_account ());
	request.put ("count", "100");
	{
		auto response (wait_response (system, rpc_ctx, request));
		auto & blocks_node (response.get_child ("blocks"));
		ASSERT_EQ (1, blocks_node.size ());
		nano::block_hash hash (blocks_node.begin ()->second.get<std::string> (""));
		ASSERT_EQ (block1->hash (), hash);
	}
	request.put ("sorting", "true"); // Sorting test
	{
		auto response (wait_response (system, rpc_ctx, request));
		auto & blocks_node (response.get_child ("blocks"));
		ASSERT_EQ (1, blocks_node.size ());
		nano::block_hash hash (blocks_node.begin ()->first);
		ASSERT_EQ (block1->hash (), hash);
		std::string amount (blocks_node.begin ()->second.get<std::string> (""));
		ASSERT_EQ ("100", amount);
	}
	request.put ("threshold", "100"); // Threshold test
	{
		auto response (wait_response (system, rpc_ctx, request));
		auto & blocks_node (response.get_child ("blocks"));
		ASSERT_EQ (1, blocks_node.size ());
		std::unordered_map<nano::block_hash, nano::uint128_union> blocks;
		for (auto i (blocks_node.begin ()), j (blocks_node.end ()); i != j; ++i)
		{
			nano::block_hash hash;
			hash.decode_hex (i->first);
			nano::uint128_union amount;
			amount.decode_dec (i->second.get<std::string> (""));
			blocks[hash] = amount;
			boost::optional<std::string> source (i->second.get_optional<std::string> ("source"));
			ASSERT_FALSE (source.is_initialized ());
			boost::optional<uint8_t> min_version (i->second.get_optional<uint8_t> ("min_version"));
			ASSERT_FALSE (min_version.is_initialized ());
		}
		ASSERT_EQ (blocks[block1->hash ()], 100);
	}
	request.put ("threshold", "101");
	{
		auto response (wait_response (system, rpc_ctx, request, 10s));
		auto & blocks_node (response.get_child ("blocks"));
		ASSERT_EQ (0, blocks_node.size ());
	}
	request.put ("threshold", "0");
	request.put ("source", "true");
	request.put ("min_version", "true");
	{
		auto response (wait_response (system, rpc_ctx, request));
		auto & blocks_node (response.get_child ("blocks"));
		ASSERT_EQ (1, blocks_node.size ());
		std::unordered_map<nano::block_hash, nano::uint128_union> amounts;
		std::unordered_map<nano::block_hash, nano::account> sources;
		for (auto i (blocks_node.begin ()), j (blocks_node.end ()); i != j; ++i)
		{
			nano::block_hash hash;
			hash.decode_hex (i->first);
			amounts[hash].decode_dec (i->second.get<std::string> ("amount"));
			sources[hash].decode_account (i->second.get<std::string> ("source"));
			ASSERT_EQ (i->second.get<uint8_t> ("min_version"), 0);
		}
		ASSERT_EQ (amounts[block1->hash ()], 100);
		ASSERT_EQ (sources[block1->hash ()], nano::dev::genesis_key.pub);
	}

	request.put ("account", key1.pub.to_account ());
	request.put ("source", "false");
	request.put ("min_version", "false");

	auto check_block_response_count_l = [&system, &request, &rpc_ctx] (size_t size) {
		auto response (wait_response (system, rpc_ctx, request));
		ASSERT_EQ (size, response.get_child ("blocks").size ());
	};

	check_block_response_count_l (1);
	rpc_ctx.io_scope->reset ();
	reset_confirmation_height (system.nodes.front ()->store, block1->account ());
	rpc_ctx.io_scope->renew ();
	check_block_response_count_l (0);
	request.put ("include_only_confirmed", "false");
	rpc_ctx.io_scope->renew ();
	check_block_response_count_l (1);
	request.put ("include_only_confirmed", "true");

	// Sorting with a smaller count than total should give absolute sorted amounts
	rpc_ctx.io_scope->reset ();
	node->store.confirmation_height ().put (*node->store.tx_begin_write (), nano::dev::genesis_key.pub, { 2, block1->hash () });
	auto block2 (system.wallet (0)->send_action (nano::dev::genesis_key.pub, key1.pub, 200));
	auto block3 (system.wallet (0)->send_action (nano::dev::genesis_key.pub, key1.pub, 300));
	auto block4 (system.wallet (0)->send_action (nano::dev::genesis_key.pub, key1.pub, 400));
	rpc_ctx.io_scope->renew ();

	ASSERT_TIMELY (10s, node->ledger.account_receivable (*node->store.tx_begin_read (), key1.pub) == 1000);
	ASSERT_TIMELY (5s, !node->active.active (*block4));
	ASSERT_TIMELY (5s, node->block_confirmed (block4->hash ()));

	request.put ("count", "2");
	{
		auto response (wait_response (system, rpc_ctx, request));
		auto & blocks_node (response.get_child ("blocks"));
		ASSERT_EQ (2, blocks_node.size ());
		nano::block_hash hash (blocks_node.begin ()->first);
		nano::block_hash hash1 ((++blocks_node.begin ())->first);
		ASSERT_EQ (block4->hash (), hash);
		ASSERT_EQ (block3->hash (), hash1);
	}
}

/**
 * This test case tests the receivable RPC command when used with offsets and sorting.
 */
TEST (rpc, receivable_offset_and_sorting)
{
	nano::test::system system;
	auto node = add_ipc_enabled_node (system);
	nano::keypair key1;
	system.wallet (0)->insert_adhoc (nano::dev::genesis_key.prv);

	auto block1 = system.wallet (0)->send_action (nano::dev::genesis_key.pub, key1.pub, 200);
	auto block2 = system.wallet (0)->send_action (nano::dev::genesis_key.pub, key1.pub, 100);
	auto block3 = system.wallet (0)->send_action (nano::dev::genesis_key.pub, key1.pub, 400);
	auto block4 = system.wallet (0)->send_action (nano::dev::genesis_key.pub, key1.pub, 300);
	auto block5 = system.wallet (0)->send_action (nano::dev::genesis_key.pub, key1.pub, 300);
	auto block6 = system.wallet (0)->send_action (nano::dev::genesis_key.pub, key1.pub, 300);

	// check that all blocks got confirmed
	ASSERT_TIMELY (5s, node->ledger.account_receivable (*node->store.tx_begin_read (), key1.pub, true) == 1600);

	// check confirmation height is as expected, there is no perfect clarity yet when confirmation height updates after a block get confirmed
	nano::confirmation_height_info confirmation_height_info;
	ASSERT_FALSE (node->store.confirmation_height ().get (*node->store.tx_begin_read (), nano::dev::genesis->account (), confirmation_height_info));
	ASSERT_EQ (confirmation_height_info.height (), 7);
	ASSERT_EQ (confirmation_height_info.frontier (), block6->hash ());

	// returns true if hash is found in node
	// if match_first is set then the function looks for key (first item)
	// if match_first is not set then the function looks for value (second item)
	auto hash_exists = [] (boost::property_tree::ptree & node, bool match_first, nano::block_hash hash) {
		std::stringstream ss;
		boost::property_tree::json_parser::write_json (ss, node);
		for (auto itr = node.begin (); itr != node.end (); ++itr)
		{
			std::string possible_match = match_first ? itr->first : itr->second.get<std::string> ("");
			if (possible_match == hash.to_string ())
			{
				return true;
			}
		}
		return false;
	};

	auto const rpc_ctx = add_rpc (system, node);
	boost::property_tree::ptree request;
	request.put ("action", "receivable");
	request.put ("account", key1.pub.to_account ());

	request.put ("offset", "0");
	request.put ("sorting", "false");
	{
		auto response (wait_response (system, rpc_ctx, request));
		auto & blocks_node (response.get_child ("blocks"));
		ASSERT_EQ (6, blocks_node.size ());

		// check that all 6 blocks are listed, the order does not matter
		ASSERT_TRUE (hash_exists (blocks_node, false, block1->hash ()));
		ASSERT_TRUE (hash_exists (blocks_node, false, block2->hash ()));
		ASSERT_TRUE (hash_exists (blocks_node, false, block3->hash ()));
		ASSERT_TRUE (hash_exists (blocks_node, false, block4->hash ()));
		ASSERT_TRUE (hash_exists (blocks_node, false, block5->hash ()));
		ASSERT_TRUE (hash_exists (blocks_node, false, block6->hash ()));
	}

	request.put ("offset", "4");
	{
		auto response (wait_response (system, rpc_ctx, request));
		auto & blocks_node (response.get_child ("blocks"));
		// since we haven't asked for sorted, we can't be sure which 2 blocks will be returned
		ASSERT_EQ (2, blocks_node.size ());
	}

	request.put ("count", "2");
	request.put ("offset", "2");
	{
		auto response (wait_response (system, rpc_ctx, request));
		auto & blocks_node (response.get_child ("blocks"));
		// since we haven't asked for sorted, we can't be sure which 2 blocks will be returned
		ASSERT_EQ (2, blocks_node.size ());
	}

	// Sort by amount from here onwards, this is a sticky setting that applies for the rest of the test case
	request.put ("sorting", "true");

	request.put ("count", "5");
	request.put ("offset", "0");
	{
		auto response (wait_response (system, rpc_ctx, request));
		auto & blocks_node (response.get_child ("blocks"));
		ASSERT_EQ (5, blocks_node.size ());

		// the first block should be block3 with amount 400
		auto itr = blocks_node.begin ();
		ASSERT_EQ (block3->hash (), nano::block_hash{ itr->first });
		ASSERT_EQ ("400", itr->second.get<std::string> (""));

		// the next 3 block will be of amount 300 but in unspecified order
		++itr;
		ASSERT_EQ ("300", itr->second.get<std::string> (""));

		++itr;
		ASSERT_EQ ("300", itr->second.get<std::string> (""));

		++itr;
		ASSERT_EQ ("300", itr->second.get<std::string> (""));

		// the last one will be block1 with amount 200
		++itr;
		ASSERT_EQ (block1->hash (), nano::block_hash{ itr->first });
		ASSERT_EQ ("200", itr->second.get<std::string> (""));

		// check that the blocks returned with 300 amounts have the right hashes
		ASSERT_TRUE (hash_exists (blocks_node, true, block4->hash ()));
		ASSERT_TRUE (hash_exists (blocks_node, true, block5->hash ()));
		ASSERT_TRUE (hash_exists (blocks_node, true, block6->hash ()));
	}

	request.put ("count", "3");
	request.put ("offset", "3");
	{
		auto response (wait_response (system, rpc_ctx, request));
		auto & blocks_node (response.get_child ("blocks"));
		ASSERT_EQ (3, blocks_node.size ());

		auto itr = blocks_node.begin ();
		ASSERT_EQ ("300", itr->second.get<std::string> (""));

		++itr;
		ASSERT_EQ (block1->hash (), nano::block_hash{ itr->first });
		ASSERT_EQ ("200", itr->second.get<std::string> (""));

		++itr;
		ASSERT_EQ (block2->hash (), nano::block_hash{ itr->first });
		ASSERT_EQ ("100", itr->second.get<std::string> (""));
	}

	request.put ("source", "true");
	request.put ("min_version", "true");
	request.put ("count", "3");
	request.put ("offset", "2");
	{
		auto response (wait_response (system, rpc_ctx, request));
		auto & blocks_node (response.get_child ("blocks"));
		ASSERT_EQ (3, blocks_node.size ());

		auto itr = blocks_node.begin ();
		ASSERT_EQ ("300", itr->second.get<std::string> ("amount"));

		++itr;
		ASSERT_EQ ("300", itr->second.get<std::string> ("amount"));

		++itr;
		ASSERT_EQ (block1->hash (), nano::block_hash{ itr->first });
		ASSERT_EQ ("200", itr->second.get<std::string> ("amount"));
	}
}

TEST (rpc, pending_burn)
{
	nano::test::system system;
	auto node = add_ipc_enabled_node (system);
	system.wallet (0)->insert_adhoc (nano::dev::genesis_key.prv);
	auto block1 (system.wallet (0)->send_action (nano::dev::genesis_key.pub, nano::dev::constants.burn_account, 100));
	auto const rpc_ctx = add_rpc (system, node);
	node->scheduler.flush ();
	ASSERT_TIMELY (5s, !node->active.active (*block1));
	ASSERT_TIMELY (5s, node->ledger.cache.cemented_count () == 2 && node->confirmation_height_processor.current ().is_zero () && node->confirmation_height_processor.awaiting_processing_size () == 0);
	boost::property_tree::ptree request;
	request.put ("action", "pending");
	request.put ("account", nano::dev::constants.burn_account.to_account ());
	request.put ("count", "100");
	{
		auto response (wait_response (system, rpc_ctx, request));
		auto & blocks_node (response.get_child ("blocks"));
		ASSERT_EQ (1, blocks_node.size ());
		nano::block_hash hash (blocks_node.begin ()->second.get<std::string> (""));
		ASSERT_EQ (block1->hash (), hash);
	}
}

TEST (rpc, search_receivable)
{
	nano::test::system system;
	auto node = add_ipc_enabled_node (system);
	system.wallet (0)->insert_adhoc (nano::dev::genesis_key.prv);
	auto wallet (node->wallets.items.begin ()->first.to_string ());
	auto latest (node->latest (nano::dev::genesis_key.pub));
	nano::block_builder builder;
	auto block = builder
				 .send ()
				 .previous (latest)
				 .destination (nano::dev::genesis_key.pub)
				 .balance (nano::dev::constants.genesis_amount - node->config->receive_minimum.number ())
				 .sign (nano::dev::genesis_key.prv, nano::dev::genesis_key.pub)
				 .work (*node->work_generate_blocking (latest))
				 .build ();
	{
		auto transaction (node->store.tx_begin_write ());
		ASSERT_EQ (nano::process_result::progress, node->ledger.process (*transaction, *block).code);
	}
	auto const rpc_ctx = add_rpc (system, node);
	boost::property_tree::ptree request;
	request.put ("action", "search_receivable");
	request.put ("wallet", wallet);
	auto response (wait_response (system, rpc_ctx, request));
	ASSERT_TIMELY (10s, node->balance (nano::dev::genesis_key.pub) == nano::dev::constants.genesis_amount);
}

TEST (rpc, version)
{
	nano::test::system system;
	auto node1 = add_ipc_enabled_node (system);
	auto const rpc_ctx = add_rpc (system, node1);
	boost::property_tree::ptree request1;
	request1.put ("action", "version");
	test_response response1 (request1, rpc_ctx.rpc->listening_port (), system.io_ctx);
	ASSERT_TIMELY (5s, response1.status != 0);
	ASSERT_EQ (200, response1.status);
	ASSERT_EQ ("1", response1.json.get<std::string> ("rpc_version"));
	{
		auto transaction (node1->store.tx_begin_read ());
		ASSERT_EQ (std::to_string (node1->store.version ().get (*transaction)), response1.json.get<std::string> ("store_version"));
	}
	ASSERT_EQ (std::to_string (node1->network_params.network.protocol_version), response1.json.get<std::string> ("protocol_version"));
	ASSERT_EQ (boost::str (boost::format ("Nano %1%") % NANO_VERSION_STRING), response1.json.get<std::string> ("node_vendor"));
	ASSERT_EQ (node1->store.vendor_get (), response1.json.get<std::string> ("store_vendor"));
	auto network_label (node1->network_params.network.get_current_network_as_string ());
	ASSERT_EQ (network_label, response1.json.get<std::string> ("network"));
	auto genesis_open (node1->latest (nano::dev::genesis_key.pub));
	ASSERT_EQ (genesis_open.to_string (), response1.json.get<std::string> ("network_identifier"));
	ASSERT_EQ (BUILD_INFO, response1.json.get<std::string> ("build_info"));
	auto headers (response1.resp.base ());
	auto allow (headers.at ("Allow"));
	auto content_type (headers.at ("Content-Type"));
	auto access_control_allow_origin (headers.at ("Access-Control-Allow-Origin"));
	auto access_control_allow_methods (headers.at ("Access-Control-Allow-Methods"));
	auto access_control_allow_headers (headers.at ("Access-Control-Allow-Headers"));
	auto connection (headers.at ("Connection"));
	ASSERT_EQ ("POST, OPTIONS", allow);
	ASSERT_EQ ("application/json", content_type);
	ASSERT_EQ ("*", access_control_allow_origin);
	ASSERT_EQ (allow, access_control_allow_methods);
	ASSERT_EQ ("Accept, Accept-Language, Content-Language, Content-Type", access_control_allow_headers);
	ASSERT_EQ ("close", connection);
}

TEST (rpc, work_generate)
{
	nano::test::system system;
	auto node = add_ipc_enabled_node (system);
	auto const rpc_ctx = add_rpc (system, node);
	nano::block_hash hash (1);
	boost::property_tree::ptree request;
	request.put ("action", "work_generate");
	request.put ("hash", hash.to_string ());
	auto verify_response = [&node, &rpc_ctx, &system] (auto & request, auto & hash) {
		auto response (wait_response (system, rpc_ctx, request));
		ASSERT_EQ (hash.to_string (), response.template get<std::string> ("hash"));
		auto work_text (response.template get<std::string> ("work"));
		uint64_t work;
		ASSERT_FALSE (nano::from_string_hex (work_text, work));
		auto result_difficulty (nano::dev::network_params.work.difficulty (nano::work_version::work_1, hash, work));
		auto response_difficulty_text (response.template get<std::string> ("difficulty"));
		uint64_t response_difficulty;
		ASSERT_FALSE (nano::from_string_hex (response_difficulty_text, response_difficulty));
		ASSERT_EQ (result_difficulty, response_difficulty);
		auto multiplier = response.template get<double> ("multiplier");
		ASSERT_NEAR (nano::difficulty::to_multiplier (result_difficulty, node->default_difficulty (nano::work_version::work_1)), multiplier, 1e-6);
	};
	verify_response (request, hash);
	request.put ("use_peers", "true");
	verify_response (request, hash);
}

TEST (rpc, work_generate_difficulty)
{
	nano::test::system system;
	nano::node_config node_config (nano::test::get_available_port (), system.logging);
	node_config.max_work_generate_multiplier = 1000;
	auto node = add_ipc_enabled_node (system);
	auto const rpc_ctx = add_rpc (system, node);
	nano::block_hash hash (1);
	boost::property_tree::ptree request;
	request.put ("action", "work_generate");
	request.put ("hash", hash.to_string ());
	{
		uint64_t difficulty (0xfff0000000000000);
		request.put ("difficulty", nano::to_string_hex (difficulty));
		auto response (wait_response (system, rpc_ctx, request, 10s));
		auto work_text (response.get<std::string> ("work"));
		uint64_t work;
		ASSERT_FALSE (nano::from_string_hex (work_text, work));
		auto result_difficulty (nano::dev::network_params.work.difficulty (nano::work_version::work_1, hash, work));
		auto response_difficulty_text (response.get<std::string> ("difficulty"));
		uint64_t response_difficulty;
		ASSERT_FALSE (nano::from_string_hex (response_difficulty_text, response_difficulty));
		ASSERT_EQ (result_difficulty, response_difficulty);
		auto multiplier = response.get<double> ("multiplier");
		// Expected multiplier from base threshold, not from the given difficulty
		ASSERT_NEAR (nano::difficulty::to_multiplier (result_difficulty, node->default_difficulty (nano::work_version::work_1)), multiplier, 1e-10);
		ASSERT_GE (result_difficulty, difficulty);
	}
	{
		uint64_t difficulty (0xffff000000000000);
		request.put ("difficulty", nano::to_string_hex (difficulty));
		auto response (wait_response (system, rpc_ctx, request));
		auto work_text (response.get<std::string> ("work"));
		uint64_t work;
		ASSERT_FALSE (nano::from_string_hex (work_text, work));
		auto result_difficulty (nano::dev::network_params.work.difficulty (nano::work_version::work_1, hash, work));
		ASSERT_GE (result_difficulty, difficulty);
	}
	{
		uint64_t difficulty (node->max_work_generate_difficulty (nano::work_version::work_1) + 1);
		request.put ("difficulty", nano::to_string_hex (difficulty));
		auto response (wait_response (system, rpc_ctx, request));
		std::error_code ec (nano::error_rpc::difficulty_limit);
		ASSERT_EQ (response.get<std::string> ("error"), ec.message ());
	}
}

TEST (rpc, work_generate_multiplier)
{
	nano::test::system system;
	nano::node_config node_config (nano::test::get_available_port (), system.logging);
	node_config.max_work_generate_multiplier = 100;
	auto node = add_ipc_enabled_node (system, node_config);
	auto const rpc_ctx = add_rpc (system, node);
	nano::block_hash hash (1);
	boost::property_tree::ptree request;
	request.put ("action", "work_generate");
	request.put ("hash", hash.to_string ());
	{
		// When both difficulty and multiplier are given, should use multiplier
		// Give base difficulty and very high multiplier to test
		request.put ("difficulty", nano::to_string_hex (static_cast<uint64_t> (0xff00000000000000)));
		double multiplier{ 100.0 };
		request.put ("multiplier", multiplier);
		auto response (wait_response (system, rpc_ctx, request, 10s));
		auto work_text (response.get_optional<std::string> ("work"));
		ASSERT_TRUE (work_text.is_initialized ());
		uint64_t work;
		ASSERT_FALSE (nano::from_string_hex (*work_text, work));
		auto result_difficulty (nano::dev::network_params.work.difficulty (nano::work_version::work_1, hash, work));
		auto response_difficulty_text (response.get<std::string> ("difficulty"));
		uint64_t response_difficulty;
		ASSERT_FALSE (nano::from_string_hex (response_difficulty_text, response_difficulty));
		ASSERT_EQ (result_difficulty, response_difficulty);
		auto result_multiplier = response.get<double> ("multiplier");
		ASSERT_GE (result_multiplier, multiplier);
	}
	{
		request.put ("multiplier", -1.5);
		auto response (wait_response (system, rpc_ctx, request));
		std::error_code ec (nano::error_rpc::bad_multiplier_format);
		ASSERT_EQ (response.get<std::string> ("error"), ec.message ());
	}
	{
		double max_multiplier (nano::difficulty::to_multiplier (node->max_work_generate_difficulty (nano::work_version::work_1), node->default_difficulty (nano::work_version::work_1)));
		request.put ("multiplier", max_multiplier + 1);
		auto response (wait_response (system, rpc_ctx, request));
		std::error_code ec (nano::error_rpc::difficulty_limit);
		ASSERT_EQ (response.get<std::string> ("error"), ec.message ());
	}
}

TEST (rpc, work_generate_block_high)
{
	nano::test::system system;
	auto node = add_ipc_enabled_node (system);
	auto const rpc_ctx = add_rpc (system, node);
	nano::keypair key;
	nano::block_builder builder;
	auto block = builder
				 .state ()
				 .account (key.pub)
				 .previous (0)
				 .representative (nano::dev::genesis_key.pub)
				 .balance (nano::Gxrb_ratio)
				 .link (123)
				 .sign (key.prv, key.pub)
				 .work (*node->work_generate_blocking (key.pub))
				 .build ();
	nano::block_hash hash (block->root ().as_block_hash ());
	auto block_difficulty (nano::dev::network_params.work.difficulty (nano::work_version::work_1, hash, block->block_work ()));
	boost::property_tree::ptree request;
	request.put ("action", "work_generate");
	request.put ("hash", hash.to_string ());
	request.put ("json_block", "true");
	boost::property_tree::ptree json;
	block->serialize_json (json);
	request.add_child ("block", json);
	{
		auto response (wait_response (system, rpc_ctx, request));
		ASSERT_EQ (1, response.count ("error"));
		ASSERT_EQ (std::error_code (nano::error_rpc::block_work_enough).message (), response.get<std::string> ("error"));
	}
}

TEST (rpc, work_generate_block_low)
{
	nano::test::system system;
	auto node = add_ipc_enabled_node (system);
	auto const rpc_ctx = add_rpc (system, node);
	nano::keypair key;
	nano::block_builder builder;
	auto block = builder
				 .state ()
				 .account (key.pub)
				 .previous (0)
				 .representative (nano::dev::genesis_key.pub)
				 .balance (nano::Gxrb_ratio)
				 .link (123)
				 .sign (key.prv, key.pub)
				 .work (0)
				 .build ();
	auto threshold (node->default_difficulty (block->work_version ()));
	block->block_work_set (system.work_generate_limited (block->root ().as_block_hash (), threshold, nano::difficulty::from_multiplier (node->config->max_work_generate_multiplier / 10, threshold)));
	nano::block_hash hash (block->root ().as_block_hash ());
	auto block_difficulty (nano::dev::network_params.work.difficulty (*block));
	boost::property_tree::ptree request;
	request.put ("action", "work_generate");
	request.put ("hash", hash.to_string ());
	request.put ("difficulty", nano::to_string_hex (block_difficulty + 1));
	request.put ("json_block", "false");
	std::string json;
	block->serialize_json (json);
	request.put ("block", json);
	{
		auto response (wait_response (system, rpc_ctx, request, 10s));
		auto work_text (response.get_optional<std::string> ("work"));
		ASSERT_TRUE (work_text.is_initialized ());
		uint64_t work;
		ASSERT_FALSE (nano::from_string_hex (*work_text, work));
		ASSERT_NE (block->block_work (), work);
		auto result_difficulty (nano::dev::network_params.work.difficulty (nano::work_version::work_1, hash, work));
		auto response_difficulty_text (response.get<std::string> ("difficulty"));
		uint64_t response_difficulty;
		ASSERT_FALSE (nano::from_string_hex (response_difficulty_text, response_difficulty));
		ASSERT_EQ (result_difficulty, response_difficulty);
		ASSERT_LT (block_difficulty, result_difficulty);
	}
}

TEST (rpc, work_generate_block_root_mismatch)
{
	nano::test::system system;
	auto node = add_ipc_enabled_node (system);
	auto const rpc_ctx = add_rpc (system, node);
	nano::keypair key;
	nano::block_builder builder;
	auto block = builder
				 .state ()
				 .account (key.pub)
				 .previous (0)
				 .representative (nano::dev::genesis_key.pub)
				 .balance (nano::Gxrb_ratio)
				 .link (123)
				 .sign (key.prv, key.pub)
				 .work (*node->work_generate_blocking (key.pub))
				 .build ();
	nano::block_hash hash (1);
	boost::property_tree::ptree request;
	request.put ("action", "work_generate");
	request.put ("hash", hash.to_string ());
	request.put ("json_block", "false");
	std::string json;
	block->serialize_json (json);
	request.put ("block", json);
	{
		auto response (wait_response (system, rpc_ctx, request));
		ASSERT_EQ (1, response.count ("error"));
		ASSERT_EQ (std::error_code (nano::error_rpc::block_root_mismatch).message (), response.get<std::string> ("error"));
	}
}

TEST (rpc, work_generate_block_ledger_epoch_2)
{
	nano::test::system system;
	auto node = add_ipc_enabled_node (system);
	auto epoch1 = system.upgrade_genesis_epoch (*node, nano::epoch::epoch_1);
	ASSERT_NE (nullptr, epoch1);
	auto epoch2 = system.upgrade_genesis_epoch (*node, nano::epoch::epoch_2);
	ASSERT_NE (nullptr, epoch2);
	nano::keypair key;
	system.wallet (0)->insert_adhoc (nano::dev::genesis_key.prv);
	auto send_block (system.wallet (0)->send_action (nano::dev::genesis_key.pub, key.pub, nano::Gxrb_ratio));
	ASSERT_NE (nullptr, send_block);
	nano::block_builder builder;
	auto block = builder
				 .state ()
				 .account (key.pub)
				 .previous (0)
				 .representative (nano::dev::genesis_key.pub)
				 .balance (nano::Gxrb_ratio)
				 .link (send_block->hash ())
				 .sign (key.prv, key.pub)
				 .work (0)
				 .build ();
	auto threshold (nano::dev::network_params.work.threshold (block->work_version (), nano::block_details (nano::epoch::epoch_2, false, true, false)));
	block->block_work_set (system.work_generate_limited (block->root ().as_block_hash (), 1, threshold - 1));
	nano::block_hash hash (block->root ().as_block_hash ());
	auto const rpc_ctx = add_rpc (system, node);
	boost::property_tree::ptree request;
	request.put ("action", "work_generate");
	request.put ("hash", hash.to_string ());
	request.put ("json_block", "false");
	std::string json;
	block->serialize_json (json);
	request.put ("block", json);
	bool finished (false);
	auto iteration (0);
	while (!finished)
	{
		auto response (wait_response (system, rpc_ctx, request, 10s));
		auto work_text (response.get_optional<std::string> ("work"));
		ASSERT_TRUE (work_text.is_initialized ());
		uint64_t work;
		ASSERT_FALSE (nano::from_string_hex (*work_text, work));
		auto result_difficulty (nano::dev::network_params.work.difficulty (nano::work_version::work_1, hash, work));
		auto response_difficulty_text (response.get<std::string> ("difficulty"));
		uint64_t response_difficulty;
		ASSERT_FALSE (nano::from_string_hex (response_difficulty_text, response_difficulty));
		ASSERT_EQ (result_difficulty, response_difficulty);
		ASSERT_GE (result_difficulty, node->network_params.work.get_epoch_2_receive ());
		finished = result_difficulty < node->network_params.work.get_epoch_1 ();
		ASSERT_LT (++iteration, 200);
	}
}

TEST (rpc, work_cancel)
{
	nano::test::system system;
	auto node1 = add_ipc_enabled_node (system);
	auto const rpc_ctx = add_rpc (system, node1);
	nano::block_hash hash1 (1);
	boost::property_tree::ptree request1;
	request1.put ("action", "work_cancel");
	request1.put ("hash", hash1.to_string ());
	std::atomic<bool> done (false);
	system.deadline_set (10s);
	while (!done)
	{
		system.work.generate (nano::work_version::work_1, hash1, node1->network_params.work.get_base (), [&done] (boost::optional<uint64_t> work_a) {
			done = !work_a;
		});
		auto response1 (wait_response (system, rpc_ctx, request1));
		std::error_code ec;
		ASSERT_NO_ERROR (ec);
		std::string success (response1.get<std::string> ("success"));
		ASSERT_TRUE (success.empty ());
	}
}

TEST (rpc, work_peer_bad)
{
	nano::test::system system;
	auto node1 = add_ipc_enabled_node (system);
	auto & node2 = *system.add_node ();
	node2.config->work_peers.emplace_back (boost::asio::ip::address_v6::any ().to_string (), 0);
	auto const rpc_ctx = add_rpc (system, node1);
	nano::block_hash hash1 (1);
	std::atomic<uint64_t> work (0);
	node2.work_generate (nano::work_version::work_1, hash1, node2.network_params.work.get_base (), [&work] (boost::optional<uint64_t> work_a) {
		ASSERT_TRUE (work_a.is_initialized ());
		work = *work_a;
	});
	ASSERT_TIMELY (5s, nano::dev::network_params.work.difficulty (nano::work_version::work_1, hash1, work) >= nano::dev::network_params.work.threshold_base (nano::work_version::work_1));
}

// Test disabled because it's failing intermittently.
// PR in which it got disabled: https://github.com/nanocurrency/nano-node/pull/3629
// Issue for investigating it: https://github.com/nanocurrency/nano-node/issues/3639
TEST (rpc, DISABLED_work_peer_one)
{
	nano::test::system system;
	auto node1 = add_ipc_enabled_node (system);
	auto & node2 = *system.add_node ();
	auto const rpc_ctx = add_rpc (system, node1);
	node2.config->work_peers.emplace_back (node1->network->endpoint ().address ().to_string (), rpc_ctx.rpc->listening_port ());
	nano::keypair key1;
	std::atomic<uint64_t> work (0);
	node2.work_generate (nano::work_version::work_1, key1.pub, node1->network_params.work.get_base (), [&work] (boost::optional<uint64_t> work_a) {
		ASSERT_TRUE (work_a.is_initialized ());
		work = *work_a;
	});
	ASSERT_TIMELY (5s, nano::dev::network_params.work.difficulty (nano::work_version::work_1, key1.pub, work) >= nano::dev::network_params.work.threshold_base (nano::work_version::work_1));
}

// Test disabled because it's failing intermittently.
// PR in which it got disabled: https://github.com/nanocurrency/nano-node/pull/3629
// Issue for investigating it: https://github.com/nanocurrency/nano-node/issues/3636
TEST (rpc, DISABLED_work_peer_many)
{
	nano::test::system system1 (1);
	nano::test::system system2;
	nano::test::system system3 (1);
	nano::test::system system4 (1);
	auto & node1 (*system1.nodes[0]);
	auto node2 = add_ipc_enabled_node (system2);
	auto node3 = add_ipc_enabled_node (system3);
	auto node4 = add_ipc_enabled_node (system4);
	const auto rpc_ctx_2 = add_rpc (system2, node2);
	const auto rpc_ctx_3 = add_rpc (system3, node3);
	const auto rpc_ctx_4 = add_rpc (system4, node4);
	node1.config->work_peers.emplace_back (node2->network->endpoint ().address ().to_string (), rpc_ctx_2.rpc->listening_port ());
	node1.config->work_peers.emplace_back (node3->network->endpoint ().address ().to_string (), rpc_ctx_3.rpc->listening_port ());
	node1.config->work_peers.emplace_back (node4->network->endpoint ().address ().to_string (), rpc_ctx_4.rpc->listening_port ());

	std::array<std::atomic<uint64_t>, 10> works{};
	for (auto & work : works)
	{
		nano::keypair key1;
		node1.work_generate (nano::work_version::work_1, key1.pub, node1.network_params.work.get_base (), [&work] (boost::optional<uint64_t> work_a) {
			work = *work_a;
		});
		while (nano::dev::network_params.work.difficulty (nano::work_version::work_1, key1.pub, work) < nano::dev::network_params.work.threshold_base (nano::work_version::work_1))
		{
			system1.poll ();
			system2.poll ();
			system3.poll ();
			system4.poll ();
		}
	}
	node1.stop ();
}

// Test disabled because it's failing intermittently.
// PR in which it got disabled: https://github.com/nanocurrency/nano-node/pull/3629
// Issue for investigating it: https://github.com/nanocurrency/nano-node/issues/3637
TEST (rpc, DISABLED_work_version_invalid)
{
	nano::test::system system;
	auto node = add_ipc_enabled_node (system);
	auto const rpc_ctx = add_rpc (system, node);
	nano::block_hash hash (1);
	boost::property_tree::ptree request;
	request.put ("action", "work_generate");
	request.put ("hash", hash.to_string ());
	request.put ("version", "work_invalid");
	{
		auto response (wait_response (system, rpc_ctx, request));
		ASSERT_EQ (1, response.count ("error"));
		ASSERT_EQ (std::error_code (nano::error_rpc::bad_work_version).message (), response.get<std::string> ("error"));
	}
	request.put ("action", "work_validate");
	{
		auto response (wait_response (system, rpc_ctx, request));
		ASSERT_EQ (1, response.count ("error"));
		ASSERT_EQ (std::error_code (nano::error_rpc::bad_work_version).message (), response.get<std::string> ("error"));
	}
}

TEST (rpc, block_count)
{
	{
		nano::test::system system;
		auto node1 = add_ipc_enabled_node (system);
		auto const rpc_ctx = add_rpc (system, node1);
		boost::property_tree::ptree request1;
		request1.put ("action", "block_count");
		{
			auto response1 (wait_response (system, rpc_ctx, request1));
			ASSERT_EQ ("1", response1.get<std::string> ("count"));
			ASSERT_EQ ("0", response1.get<std::string> ("unchecked"));
			ASSERT_EQ ("1", response1.get<std::string> ("cemented"));
		}
	}

	// Should be able to get all counts even when enable_control is false.
	{
		nano::test::system system;
		auto node1 = add_ipc_enabled_node (system);
		auto const rpc_ctx = add_rpc (system, node1);
		boost::property_tree::ptree request1;
		request1.put ("action", "block_count");
		{
			auto response1 (wait_response (system, rpc_ctx, request1));
			ASSERT_EQ ("1", response1.get<std::string> ("count"));
			ASSERT_EQ ("0", response1.get<std::string> ("unchecked"));
			ASSERT_EQ ("1", response1.get<std::string> ("cemented"));
		}
	}
}

TEST (rpc, block_count_pruning)
{
	nano::test::system system;
	auto & node0 = *system.add_node ();
	nano::node_config node_config (nano::test::get_available_port (), system.logging);
	node_config.enable_voting = false; // Remove after allowing pruned voting
	nano::node_flags node_flags;
	node_flags.set_enable_pruning (true);
	auto node1 = add_ipc_enabled_node (system, node_config, node_flags);
	auto latest (node1->latest (nano::dev::genesis_key.pub));
	nano::block_builder builder;
	auto send1 = builder
				 .send ()
				 .previous (latest)
				 .destination (nano::dev::genesis_key.pub)
				 .balance (nano::dev::constants.genesis_amount - nano::Gxrb_ratio)
				 .sign (nano::dev::genesis_key.prv, nano::dev::genesis_key.pub)
				 .work (*node1->work_generate_blocking (latest))
				 .build_shared ();
	node1->process_active (send1);
	auto receive1 = builder
					.receive ()
					.previous (send1->hash ())
					.source (send1->hash ())
					.sign (nano::dev::genesis_key.prv, nano::dev::genesis_key.pub)
					.work (*node1->work_generate_blocking (send1->hash ()))
					.build_shared ();
	node1->process_active (receive1);
	node1->block_processor.flush ();
	system.wallet (0)->insert_adhoc (nano::dev::genesis_key.prv);
	ASSERT_TIMELY (5s, node1->ledger.cache.cemented_count () == 3 && node1->confirmation_height_processor.current ().is_zero () && node1->confirmation_height_processor.awaiting_processing_size () == 0);
	// Pruning action
	{
		auto transaction (node1->store.tx_begin_write ());
		ASSERT_EQ (1, node1->ledger.pruning_action (*transaction, send1->hash (), 1));
	}
	auto const rpc_ctx = add_rpc (system, node1);
	boost::property_tree::ptree request1;
	request1.put ("action", "block_count");
	{
		auto response1 (wait_response (system, rpc_ctx, request1));
		ASSERT_EQ ("3", response1.get<std::string> ("count"));
		ASSERT_EQ ("0", response1.get<std::string> ("unchecked"));
		ASSERT_EQ ("3", response1.get<std::string> ("cemented"));
		ASSERT_EQ ("2", response1.get<std::string> ("full"));
		ASSERT_EQ ("1", response1.get<std::string> ("pruned"));
	}
}

TEST (rpc, frontier_count)
{
	nano::test::system system;
	auto node1 = add_ipc_enabled_node (system);
	auto const rpc_ctx = add_rpc (system, node1);
	boost::property_tree::ptree request1;
	request1.put ("action", "frontier_count");
	auto response1 (wait_response (system, rpc_ctx, request1));
	ASSERT_EQ ("1", response1.get<std::string> ("count"));
}

TEST (rpc, account_count)
{
	nano::test::system system;
	auto node1 = add_ipc_enabled_node (system);
	auto const rpc_ctx = add_rpc (system, node1);
	boost::property_tree::ptree request1;
	request1.put ("action", "account_count");
	auto response1 (wait_response (system, rpc_ctx, request1));
	ASSERT_EQ ("1", response1.get<std::string> ("count"));
}

TEST (rpc, available_supply)
{
	nano::test::system system;
	auto node1 = add_ipc_enabled_node (system);
	auto const rpc_ctx = add_rpc (system, node1);
	boost::property_tree::ptree request1;
	request1.put ("action", "available_supply");
	auto response1 (wait_response (system, rpc_ctx, request1));
	ASSERT_EQ ("0", response1.get<std::string> ("available"));
	rpc_ctx.io_scope->reset ();
	system.wallet (0)->insert_adhoc (nano::dev::genesis_key.prv);
	nano::keypair key;
	auto block (system.wallet (0)->send_action (nano::dev::genesis_key.pub, key.pub, 1));
	rpc_ctx.io_scope->renew ();
	auto response2 (wait_response (system, rpc_ctx, request1));
	ASSERT_EQ ("1", response2.get<std::string> ("available"));
	rpc_ctx.io_scope->reset ();
	auto block2 (system.wallet (0)->send_action (nano::dev::genesis_key.pub, 0, 100)); // Sending to burning 0 account
	rpc_ctx.io_scope->renew ();
	auto response3 (wait_response (system, rpc_ctx, request1, 10s));
	ASSERT_EQ ("1", response3.get<std::string> ("available"));
}

TEST (rpc, mrai_to_raw)
{
	nano::test::system system;
	auto node1 = add_ipc_enabled_node (system);
	auto const rpc_ctx = add_rpc (system, node1);
	boost::property_tree::ptree request1;
	request1.put ("action", "mrai_to_raw");
	request1.put ("amount", "1");
	auto response1 (wait_response (system, rpc_ctx, request1));
	ASSERT_EQ (nano::Mxrb_ratio.convert_to<std::string> (), response1.get<std::string> ("amount"));
}

TEST (rpc, mrai_from_raw)
{
	nano::test::system system;
	auto node1 = add_ipc_enabled_node (system);
	auto const rpc_ctx = add_rpc (system, node1);
	boost::property_tree::ptree request1;
	request1.put ("action", "mrai_from_raw");
	request1.put ("amount", nano::Mxrb_ratio.convert_to<std::string> ());
	auto response1 (wait_response (system, rpc_ctx, request1));
	ASSERT_EQ ("1", response1.get<std::string> ("amount"));
}

TEST (rpc, krai_to_raw)
{
	nano::test::system system;
	auto node1 = add_ipc_enabled_node (system);
	auto const rpc_ctx = add_rpc (system, node1);
	boost::property_tree::ptree request1;
	request1.put ("action", "krai_to_raw");
	request1.put ("amount", "1");
	auto response1 (wait_response (system, rpc_ctx, request1));
	ASSERT_EQ (nano::kxrb_ratio.convert_to<std::string> (), response1.get<std::string> ("amount"));
}

TEST (rpc, krai_from_raw)
{
	nano::test::system system;
	auto node1 = add_ipc_enabled_node (system);
	auto const rpc_ctx = add_rpc (system, node1);
	boost::property_tree::ptree request1;
	request1.put ("action", "krai_from_raw");
	request1.put ("amount", nano::kxrb_ratio.convert_to<std::string> ());
	auto response1 (wait_response (system, rpc_ctx, request1));
	ASSERT_EQ ("1", response1.get<std::string> ("amount"));
}

TEST (rpc, nano_to_raw)
{
	nano::test::system system;
	auto node1 = add_ipc_enabled_node (system);
	auto const rpc_ctx = add_rpc (system, node1);
	boost::property_tree::ptree request1;
	request1.put ("action", "nano_to_raw");
	request1.put ("amount", "1");
	auto response1 (wait_response (system, rpc_ctx, request1));
	ASSERT_EQ (nano::Mxrb_ratio.convert_to<std::string> (), response1.get<std::string> ("amount"));
}

TEST (rpc, raw_to_nano)
{
	nano::test::system system;
	auto node1 = add_ipc_enabled_node (system);
	auto const rpc_ctx = add_rpc (system, node1);
	boost::property_tree::ptree request1;
	request1.put ("action", "raw_to_nano");
	request1.put ("amount", nano::Mxrb_ratio.convert_to<std::string> ());
	auto response1 (wait_response (system, rpc_ctx, request1));
	ASSERT_EQ ("1", response1.get<std::string> ("amount"));
}

TEST (rpc, account_representative)
{
	nano::test::system system;
	auto node = add_ipc_enabled_node (system);
	auto const rpc_ctx = add_rpc (system, node);
	boost::property_tree::ptree request;
	request.put ("account", nano::dev::genesis->account ().to_account ());
	request.put ("action", "account_representative");
	auto response (wait_response (system, rpc_ctx, request));
	std::string account_text1 (response.get<std::string> ("representative"));
	ASSERT_EQ (account_text1, nano::dev::genesis->account ().to_account ());
}

TEST (rpc, account_representative_set)
{
	nano::test::system system;
	auto node = add_ipc_enabled_node (system);
	auto & wallet = *system.wallet (0);
	wallet.insert_adhoc (nano::dev::genesis_key.prv);

	// create a 2nd account and send it some nano
	nano::keypair key2;
	wallet.insert_adhoc (key2.prv);
	auto key2_open_block_hash = wallet.send_sync (nano::dev::genesis_key.pub, key2.pub, node->config->receive_minimum.number ());
	ASSERT_TIMELY (5s, node->ledger.block_confirmed (*node->store.tx_begin_read (), key2_open_block_hash));
	auto key2_open_block = node->store.block ().get (*node->store.tx_begin_read (), key2_open_block_hash);
	ASSERT_EQ (nano::dev::genesis_key.pub, key2_open_block->representative ());

	// now change the representative of key2 to be genesis
	auto const rpc_ctx = add_rpc (system, node);
	boost::property_tree::ptree request;
	request.put ("account", key2.pub.to_account ());
	request.put ("representative", key2.pub.to_account ());
	request.put ("wallet", node->wallets.items.begin ()->first.to_string ());
	request.put ("action", "account_representative_set");
	auto response (wait_response (system, rpc_ctx, request));
	std::string block_text1 (response.get<std::string> ("block"));

	// check that the rep change succeeded
	nano::block_hash hash;
	ASSERT_FALSE (hash.decode_hex (block_text1));
	ASSERT_FALSE (hash.is_zero ());
	auto block = node->store.block ().get (*node->store.tx_begin_read (), hash);
	ASSERT_NE (block, nullptr);
	ASSERT_TIMELY (5s, node->ledger.block_confirmed (*node->store.tx_begin_read (), hash));
	ASSERT_EQ (key2.pub, block->representative ());
}

TEST (rpc, account_representative_set_work_disabled)
{
	nano::test::system system;
	nano::node_config node_config (nano::test::get_available_port (), system.logging);
	node_config.work_threads = 0;
	auto node = add_ipc_enabled_node (system, node_config);
	system.wallet (0)->insert_adhoc (nano::dev::genesis_key.prv);
	auto const rpc_ctx = add_rpc (system, node);
	boost::property_tree::ptree request;
	nano::keypair rep;
	request.put ("account", nano::dev::genesis->account ().to_account ());
	request.put ("representative", rep.pub.to_account ());
	request.put ("wallet", node->wallets.items.begin ()->first.to_string ());
	request.put ("action", "account_representative_set");
	{
		auto response (wait_response (system, rpc_ctx, request, 10s));
		ASSERT_EQ (std::error_code (nano::error_common::disabled_work_generation).message (), response.get<std::string> ("error"));
	}
}

TEST (rpc, account_representative_set_epoch_2_insufficient_work)
{
	nano::test::system system;
	auto node = add_ipc_enabled_node (system);
	system.wallet (0)->insert_adhoc (nano::dev::genesis_key.prv, false);

	// Upgrade the genesis account to epoch 2
	ASSERT_NE (nullptr, system.upgrade_genesis_epoch (*node, nano::epoch::epoch_1));
	ASSERT_NE (nullptr, system.upgrade_genesis_epoch (*node, nano::epoch::epoch_2));

	// speed up the cementing process, otherwise the node waits for frontiers confirmation to notice the unconfirmed epoch blocks, which takes time
	node->scheduler.activate (nano::dev::genesis_key.pub, *node->store.tx_begin_read ());

	// wait for the epoch blocks to be cemented
	ASSERT_TIMELY (5s, node->get_confirmation_height (*node->store.tx_begin_read (), nano::dev::genesis_key.pub) == 3);

	auto target_difficulty = nano::dev::network_params.work.threshold (nano::work_version::work_1, nano::block_details (nano::epoch::epoch_2, false, false, false));
	ASSERT_LT (node->network_params.work.get_entry (), target_difficulty);
	auto min_difficulty = node->network_params.work.get_entry ();

	auto const rpc_ctx = add_rpc (system, node);
	boost::property_tree::ptree request;
	std::string wallet;
	node->wallets.items.begin ()->first.encode_hex (wallet);
	request.put ("wallet", wallet);
	request.put ("action", "account_representative_set");
	request.put ("account", nano::dev::genesis_key.pub.to_account ());
	request.put ("representative", nano::keypair ().pub.to_account ());

	// Test that the correct error is given if there is insufficient work
	auto latest = node->ledger.latest (*node->store.tx_begin_read (), nano::dev::genesis_key.pub);
	auto insufficient = system.work_generate_limited (latest, min_difficulty, target_difficulty);
	request.put ("work", nano::to_string_hex (insufficient));
	{
		auto response (wait_response (system, rpc_ctx, request));
		std::error_code ec (nano::error_common::invalid_work);
		ASSERT_EQ (1, response.count ("error"));
		ASSERT_EQ (response.get<std::string> ("error"), ec.message ());
	}
}

TEST (rpc, bootstrap)
{
	nano::test::system system0;
	auto node = add_ipc_enabled_node (system0);
	nano::test::system system1 (1);
	auto node1 = system1.nodes[0];
	auto latest (node1->latest (nano::dev::genesis_key.pub));
	nano::block_builder builder;
	auto send = builder
				.send ()
				.previous (latest)
				.destination (nano::dev::genesis->account ())
				.balance (100)
				.sign (nano::dev::genesis_key.prv, nano::dev::genesis_key.pub)
				.work (*node1->work_generate_blocking (latest))
				.build ();
	{
		auto transaction (node1->store.tx_begin_write ());
		ASSERT_EQ (nano::process_result::progress, node1->ledger.process (*transaction, *send).code);
	}
	auto const rpc_ctx = add_rpc (system0, node);
	boost::property_tree::ptree request;
	request.put ("action", "bootstrap");
	request.put ("address", "::ffff:127.0.0.1");
	request.put ("port", node1->network->endpoint ().port ());
	test_response response (request, rpc_ctx.rpc->listening_port (), system0.io_ctx);
	while (response.status == 0)
	{
		system0.poll ();
	}
	system1.deadline_set (10s);
	while (node->latest (nano::dev::genesis->account ()) != node1->latest (nano::dev::genesis->account ()))
	{
		ASSERT_NO_ERROR (system0.poll ());
		ASSERT_NO_ERROR (system1.poll ());
	}
}

TEST (rpc, account_remove)
{
	nano::test::system system0;
	auto node = add_ipc_enabled_node (system0);
	auto key1 (system0.wallet (0)->deterministic_insert ());
	ASSERT_TRUE (system0.wallet (0)->exists (key1));
	auto const rpc_ctx = add_rpc (system0, node);
	boost::property_tree::ptree request;
	request.put ("action", "account_remove");
	request.put ("wallet", node->wallets.items.begin ()->first.to_string ());
	request.put ("account", key1.to_account ());
	auto response (wait_response (system0, rpc_ctx, request));
	ASSERT_FALSE (system0.wallet (0)->exists (key1));
}

TEST (rpc, representatives)
{
	nano::test::system system0;
	auto node = add_ipc_enabled_node (system0);
	auto const rpc_ctx = add_rpc (system0, node);
	boost::property_tree::ptree request;
	request.put ("action", "representatives");
	auto response (wait_response (system0, rpc_ctx, request));
	auto & representatives_node (response.get_child ("representatives"));
	std::vector<nano::account> representatives;
	for (auto i (representatives_node.begin ()), n (representatives_node.end ()); i != n; ++i)
	{
		nano::account account;
		ASSERT_FALSE (account.decode_account (i->first));
		representatives.push_back (account);
	}
	ASSERT_EQ (1, representatives.size ());
	ASSERT_EQ (nano::dev::genesis->account (), representatives[0]);
}

// wallet_seed is only available over IPC's unsafe encoding, and when running on test network
TEST (rpc, wallet_seed)
{
	nano::test::system system;
	auto node = add_ipc_enabled_node (system);
	auto const rpc_ctx = add_rpc (system, node);
	nano::raw_key seed;
	{
		auto transaction (node->wallets.tx_begin_read ());
		system.wallet (0)->store.seed (seed, *transaction);
	}
	boost::property_tree::ptree request;
	request.put ("action", "wallet_seed");
	request.put ("wallet", node->wallets.items.begin ()->first.to_string ());
	auto response (wait_response (system, rpc_ctx, request));
	{
		std::string seed_text (response.get<std::string> ("seed"));
		ASSERT_EQ (seed.to_string (), seed_text);
	}
}

TEST (rpc, wallet_change_seed)
{
	nano::test::system system0;
	auto node = add_ipc_enabled_node (system0);
	auto const rpc_ctx = add_rpc (system0, node);
	nano::raw_key seed;
	nano::random_pool::generate_block (seed.bytes.data (), seed.bytes.size ());
	{
		auto transaction (node->wallets.tx_begin_read ());
		nano::raw_key seed0;
		nano::random_pool::generate_block (seed0.bytes.data (), seed0.bytes.size ());
		system0.wallet (0)->store.seed (seed0, *transaction);
		ASSERT_NE (seed, seed0);
	}
	auto prv = nano::deterministic_key (seed, 0);
	auto pub (nano::pub_key (prv));
	boost::property_tree::ptree request;
	request.put ("action", "wallet_change_seed");
	request.put ("wallet", node->wallets.items.begin ()->first.to_string ());
	request.put ("seed", seed.to_string ());
	auto response (wait_response (system0, rpc_ctx, request));
	{
		auto transaction (node->wallets.tx_begin_read ());
		nano::raw_key seed0;
		system0.wallet (0)->store.seed (seed0, *transaction);
		ASSERT_EQ (seed, seed0);
	}
	auto account_text (response.get<std::string> ("last_restored_account"));
	nano::account account;
	ASSERT_FALSE (account.decode_account (account_text));
	ASSERT_TRUE (system0.wallet (0)->exists (account));
	ASSERT_EQ (pub, account);
	ASSERT_EQ ("1", response.get<std::string> ("restored_count"));
}

TEST (rpc, wallet_frontiers)
{
	nano::test::system system0;
	auto node = add_ipc_enabled_node (system0);
	system0.wallet (0)->insert_adhoc (nano::dev::genesis_key.prv);
	auto const rpc_ctx = add_rpc (system0, node);
	boost::property_tree::ptree request;
	request.put ("action", "wallet_frontiers");
	request.put ("wallet", node->wallets.items.begin ()->first.to_string ());
	auto response (wait_response (system0, rpc_ctx, request));
	auto & frontiers_node (response.get_child ("frontiers"));
	std::vector<nano::account> frontiers;
	for (auto i (frontiers_node.begin ()), n (frontiers_node.end ()); i != n; ++i)
	{
		frontiers.push_back (nano::account (i->second.get<std::string> ("")));
	}
	ASSERT_EQ (1, frontiers.size ());
	ASSERT_EQ (node->latest (nano::dev::genesis->account ()), frontiers[0]);
}

TEST (rpc, work_validate)
{
	nano::test::system system;
	auto node1 = add_ipc_enabled_node (system);
	auto const rpc_ctx = add_rpc (system, node1);
	nano::block_hash hash (1);
	uint64_t work1 (*node1->work_generate_blocking (hash));
	boost::property_tree::ptree request;
	request.put ("action", "work_validate");
	request.put ("hash", hash.to_string ());
	request.put ("work", nano::to_string_hex (work1));
	{
		auto response (wait_response (system, rpc_ctx, request));
		ASSERT_EQ (0, response.count ("valid"));
		ASSERT_TRUE (response.get<bool> ("valid_all"));
		ASSERT_TRUE (response.get<bool> ("valid_receive"));
		std::string difficulty_text (response.get<std::string> ("difficulty"));
		uint64_t difficulty;
		ASSERT_FALSE (nano::from_string_hex (difficulty_text, difficulty));
		ASSERT_GE (difficulty, node1->default_difficulty (nano::work_version::work_1));
		double multiplier (response.get<double> ("multiplier"));
		ASSERT_NEAR (multiplier, nano::difficulty::to_multiplier (difficulty, node1->default_difficulty (nano::work_version::work_1)), 1e-6);
	}
	uint64_t work2 (0);
	request.put ("work", nano::to_string_hex (work2));
	{
		auto response (wait_response (system, rpc_ctx, request));
		ASSERT_EQ (0, response.count ("valid"));
		ASSERT_FALSE (response.get<bool> ("valid_all"));
		ASSERT_FALSE (response.get<bool> ("valid_receive"));
		std::string difficulty_text (response.get<std::string> ("difficulty"));
		uint64_t difficulty;
		ASSERT_FALSE (nano::from_string_hex (difficulty_text, difficulty));
		ASSERT_GE (node1->default_difficulty (nano::work_version::work_1), difficulty);
		double multiplier (response.get<double> ("multiplier"));
		ASSERT_NEAR (multiplier, nano::difficulty::to_multiplier (difficulty, node1->default_difficulty (nano::work_version::work_1)), 1e-6);
	}
	auto result_difficulty (nano::dev::network_params.work.difficulty (nano::work_version::work_1, hash, work1));
	ASSERT_GE (result_difficulty, node1->default_difficulty (nano::work_version::work_1));
	request.put ("work", nano::to_string_hex (work1));
	request.put ("difficulty", nano::to_string_hex (result_difficulty));
	{
		auto response (wait_response (system, rpc_ctx, request));
		ASSERT_TRUE (response.get<bool> ("valid"));
		ASSERT_TRUE (response.get<bool> ("valid_all"));
		ASSERT_TRUE (response.get<bool> ("valid_receive"));
	}
	uint64_t difficulty4 (0xfff0000000000000);
	request.put ("work", nano::to_string_hex (work1));
	request.put ("difficulty", nano::to_string_hex (difficulty4));
	{
		auto response (wait_response (system, rpc_ctx, request));
		ASSERT_EQ (result_difficulty >= difficulty4, response.get<bool> ("valid"));
		ASSERT_EQ (result_difficulty >= node1->default_difficulty (nano::work_version::work_1), response.get<bool> ("valid_all"));
		ASSERT_EQ (result_difficulty >= node1->network_params.work.get_epoch_2_receive (), response.get<bool> ("valid_all"));
	}
	uint64_t work3 (*node1->work_generate_blocking (hash, difficulty4));
	request.put ("work", nano::to_string_hex (work3));
	{
		auto response (wait_response (system, rpc_ctx, request));
		ASSERT_TRUE (response.get<bool> ("valid"));
		ASSERT_TRUE (response.get<bool> ("valid_all"));
		ASSERT_TRUE (response.get<bool> ("valid_receive"));
	}
}

TEST (rpc, work_validate_epoch_2)
{
	nano::test::system system;
	auto node = add_ipc_enabled_node (system);
	auto epoch1 = system.upgrade_genesis_epoch (*node, nano::epoch::epoch_1);
	ASSERT_NE (nullptr, epoch1);
	ASSERT_EQ (node->network_params.work.get_epoch_2 (), node->network_params.work.get_base ());
	auto work = system.work_generate_limited (epoch1->hash (), node->network_params.work.get_epoch_1 (), node->network_params.work.get_base ());
	auto const rpc_ctx = add_rpc (system, node);
	boost::property_tree::ptree request;
	request.put ("action", "work_validate");
	request.put ("hash", epoch1->hash ().to_string ());
	request.put ("work", nano::to_string_hex (work));
	{
		auto response (wait_response (system, rpc_ctx, request));
		ASSERT_EQ (0, response.count ("valid"));
		ASSERT_FALSE (response.get<bool> ("valid_all"));
		ASSERT_TRUE (response.get<bool> ("valid_receive"));
		std::string difficulty_text (response.get<std::string> ("difficulty"));
		uint64_t difficulty{ 0 };
		ASSERT_FALSE (nano::from_string_hex (difficulty_text, difficulty));
		double multiplier (response.get<double> ("multiplier"));
		ASSERT_NEAR (multiplier, nano::difficulty::to_multiplier (difficulty, node->network_params.work.get_epoch_2 ()), 1e-6);
	};
	// After upgrading, the higher difficulty is used to validate and calculate the multiplier
	rpc_ctx.io_scope->reset ();
	ASSERT_NE (nullptr, system.upgrade_genesis_epoch (*node, nano::epoch::epoch_2));
	rpc_ctx.io_scope->renew ();
	{
		auto response (wait_response (system, rpc_ctx, request));
		ASSERT_EQ (0, response.count ("valid"));
		ASSERT_FALSE (response.get<bool> ("valid_all"));
		ASSERT_TRUE (response.get<bool> ("valid_receive"));
		std::string difficulty_text (response.get<std::string> ("difficulty"));
		uint64_t difficulty{ 0 };
		ASSERT_FALSE (nano::from_string_hex (difficulty_text, difficulty));
		double multiplier (response.get<double> ("multiplier"));
		ASSERT_NEAR (multiplier, nano::difficulty::to_multiplier (difficulty, node->default_difficulty (nano::work_version::work_1)), 1e-6);
	};
}

TEST (rpc, successors)
{
	nano::test::system system;
	auto node = add_ipc_enabled_node (system);
	system.wallet (0)->insert_adhoc (nano::dev::genesis_key.prv);
	nano::keypair key;
	auto genesis (node->latest (nano::dev::genesis_key.pub));
	ASSERT_FALSE (genesis.is_zero ());
	auto block (system.wallet (0)->send_action (nano::dev::genesis_key.pub, key.pub, 1));
	ASSERT_NE (nullptr, block);
	auto const rpc_ctx = add_rpc (system, node);
	boost::property_tree::ptree request;
	request.put ("action", "successors");
	request.put ("block", genesis.to_string ());
	request.put ("count", std::to_string (std::numeric_limits<uint64_t>::max ()));
	auto response (wait_response (system, rpc_ctx, request));
	auto & blocks_node (response.get_child ("blocks"));
	std::vector<nano::block_hash> blocks;
	for (auto i (blocks_node.begin ()), n (blocks_node.end ()); i != n; ++i)
	{
		blocks.push_back (nano::block_hash (i->second.get<std::string> ("")));
	}
	ASSERT_EQ (2, blocks.size ());
	ASSERT_EQ (genesis, blocks[0]);
	ASSERT_EQ (block->hash (), blocks[1]);
	// RPC chain "reverse" option
	request.put ("action", "chain");
	request.put ("reverse", "true");
	auto response2 (wait_response (system, rpc_ctx, request, 10s));
	ASSERT_EQ (response, response2);
}

TEST (rpc, bootstrap_any)
{
	nano::test::system system0;
	auto node = add_ipc_enabled_node (system0);
	nano::test::system system1 (1);
	auto latest (system1.nodes[0]->latest (nano::dev::genesis_key.pub));
	nano::block_builder builder;
	auto send = builder
				.send ()
				.previous (latest)
				.destination (nano::dev::genesis->account ())
				.balance (100)
				.sign (nano::dev::genesis_key.prv, nano::dev::genesis_key.pub)
				.work (*system1.nodes[0]->work_generate_blocking (latest))
				.build ();
	{
		auto transaction (system1.nodes[0]->store.tx_begin_write ());
		ASSERT_EQ (nano::process_result::progress, system1.nodes[0]->ledger.process (*transaction, *send).code);
	}
	auto const rpc_ctx = add_rpc (system0, node);
	boost::property_tree::ptree request;
	request.put ("action", "bootstrap_any");
	auto response (wait_response (system0, rpc_ctx, request));
	std::string success (response.get<std::string> ("success"));
	ASSERT_TRUE (success.empty ());
}

TEST (rpc, republish)
{
	nano::test::system system;
	nano::keypair key;
	auto node1 = add_ipc_enabled_node (system);
	system.add_node ();
	auto latest (node1->latest (nano::dev::genesis_key.pub));
	nano::block_builder builder;
	auto send = builder
				.send ()
				.previous (latest)
				.destination (key.pub)
				.balance (100)
				.sign (nano::dev::genesis_key.prv, nano::dev::genesis_key.pub)
				.work (*node1->work_generate_blocking (latest))
				.build ();
	ASSERT_EQ (nano::process_result::progress, node1->process (*send).code);
	auto open = builder
				.open ()
				.source (send->hash ())
				.representative (key.pub)
				.account (key.pub)
				.sign (key.prv, key.pub)
				.work (*node1->work_generate_blocking (key.pub))
				.build ();
	ASSERT_EQ (nano::process_result::progress, node1->process (*open).code);
	auto const rpc_ctx = add_rpc (system, node1);
	boost::property_tree::ptree request;
	request.put ("action", "republish");
	request.put ("hash", send->hash ().to_string ());
	auto response (wait_response (system, rpc_ctx, request));
	ASSERT_TIMELY (10s, system.nodes[1]->balance (nano::dev::genesis_key.pub) != nano::dev::constants.genesis_amount);
	auto & blocks_node (response.get_child ("blocks"));
	std::vector<nano::block_hash> blocks;
	for (auto i (blocks_node.begin ()), n (blocks_node.end ()); i != n; ++i)
	{
		blocks.push_back (nano::block_hash (i->second.get<std::string> ("")));
	}
	ASSERT_EQ (1, blocks.size ());
	ASSERT_EQ (send->hash (), blocks[0]);

	request.put ("hash", nano::dev::genesis->hash ().to_string ());
	request.put ("count", 1);
	auto response1 (wait_response (system, rpc_ctx, request));
	blocks_node = response1.get_child ("blocks");
	blocks.clear ();
	for (auto i (blocks_node.begin ()), n (blocks_node.end ()); i != n; ++i)
	{
		blocks.push_back (nano::block_hash (i->second.get<std::string> ("")));
	}
	ASSERT_EQ (1, blocks.size ());
	ASSERT_EQ (nano::dev::genesis->hash (), blocks[0]);

	request.put ("hash", open->hash ().to_string ());
	request.put ("sources", 2);
	auto response2 (wait_response (system, rpc_ctx, request));
	blocks_node = response2.get_child ("blocks");
	blocks.clear ();
	for (auto i (blocks_node.begin ()), n (blocks_node.end ()); i != n; ++i)
	{
		blocks.push_back (nano::block_hash (i->second.get<std::string> ("")));
	}
	ASSERT_EQ (3, blocks.size ());
	ASSERT_EQ (nano::dev::genesis->hash (), blocks[0]);
	ASSERT_EQ (send->hash (), blocks[1]);
	ASSERT_EQ (open->hash (), blocks[2]);
}

TEST (rpc, deterministic_key)
{
	nano::test::system system0;
	auto node = add_ipc_enabled_node (system0);
	nano::raw_key seed;
	{
		auto transaction (system0.nodes[0]->wallets.tx_begin_read ());
		system0.wallet (0)->store.seed (seed, *transaction);
	}
	nano::account account0 (system0.wallet (0)->deterministic_insert ());
	nano::account account1 (system0.wallet (0)->deterministic_insert ());
	nano::account account2 (system0.wallet (0)->deterministic_insert ());
	auto const rpc_ctx = add_rpc (system0, node);
	boost::property_tree::ptree request;
	request.put ("action", "deterministic_key");
	request.put ("seed", seed.to_string ());
	request.put ("index", "0");
	auto response0 (wait_response (system0, rpc_ctx, request));
	std::string validate_text (response0.get<std::string> ("account"));
	ASSERT_EQ (account0.to_account (), validate_text);
	request.put ("index", "2");
	auto response1 (wait_response (system0, rpc_ctx, request));
	validate_text = response1.get<std::string> ("account");
	ASSERT_NE (account1.to_account (), validate_text);
	ASSERT_EQ (account2.to_account (), validate_text);
}

/**
 * Test the RPC accounts_balances with 3 accounts, one good one, one with an invalid account ID and one with
 * an account that does not exist.
 */
TEST (rpc, accounts_balances)
{
	nano::test::system system;
	auto node = add_ipc_enabled_node (system);
	auto const rpc_ctx = add_rpc (system, node);
	boost::property_tree::ptree request;
	request.put ("action", "accounts_balances");
	boost::property_tree::ptree accounts_l;

	// Adds a valid account present in the ledger.
	boost::property_tree::ptree entry1;
	entry1.put ("", nano::dev::genesis_key.pub.to_account ());
	accounts_l.push_back (std::make_pair ("", entry1));

	// Adds a bad account string for getting an error response (the nano_ address checksum is wrong)
	boost::property_tree::ptree entry2;
	auto const bad_account_number = "nano_3e3j5tkog48pnny9dmfzj1r16pg8t1e76dz5tmac6iq689wyjfpiij4txtd1";
	entry2.put ("", bad_account_number);
	accounts_l.push_back (std::make_pair ("", entry2));

	// Adds a valid account string that isn't on the ledger for getting an error response.
	boost::property_tree::ptree entry3;
	auto const account_not_found = "nano_1os6txqxyuesnxrtshnfb5or1hesc1647wpk9rsr84pmki6eairwha79hk3j";
	entry3.put ("", account_not_found);
	accounts_l.push_back (std::make_pair ("", entry3));

	request.add_child ("accounts", accounts_l);
	auto response (wait_response (system, rpc_ctx, request));

	// Checking the valid entry is ok.
	auto genesis_entry = response.get_child (boost::str (boost::format ("balances.%1%") % nano::dev::genesis_key.pub.to_account ()));
	auto balance_text = genesis_entry.get<std::string> ("balance");
	ASSERT_EQ ("340282366920938463463374607431768211455", balance_text);
	auto receivable_text = genesis_entry.get<std::string> ("receivable");
	ASSERT_EQ ("0", receivable_text);

	auto get_error_message = [] (nano::error_common error_common) -> std::string {
		std::error_code ec = error_common;
		return ec.message ();
	};

	// Checking the account not found response - we do not distinguish between account not found and zero balance, zero receivables
	auto account_not_found_entry = response.get_child (boost::str (boost::format ("balances.%1%") % account_not_found));
	auto account_balance_text = account_not_found_entry.get<std::string> ("balance");
	ASSERT_EQ ("0", account_balance_text);
	auto account_receivable_text = account_not_found_entry.get<std::string> ("receivable");
	ASSERT_EQ ("0", account_receivable_text);

	// Checking the bad account number response
	auto bad_account_number_entry = response.get_child (boost::str (boost::format ("balances.%1%") % bad_account_number));
	auto error_text2 = bad_account_number_entry.get<std::string> ("error");
	ASSERT_EQ (get_error_message (nano::error_common::bad_account_number), error_text2);
}

/**
 * Test the case where an account has no blocks at all (unopened) but has receivables
 * In other words, sending to an a unopened account without receiving the funds
 * It also checks the operation of the include_only_confirmed flag
 */
TEST (rpc, accounts_balances_unopened_account_with_receivables)
{
	nano::test::system system;
	auto node = add_ipc_enabled_node (system);

	// send a 1 raw to the unopened account which will have receivables
	nano::keypair unopened_account;
	auto send = nano::state_block_builder{}
				.account (nano::dev::genesis_key.pub)
				.previous (nano::dev::genesis->hash ())
				.representative (nano::dev::genesis_key.pub)
				.balance (nano::dev::constants.genesis_amount - 1)
				.link (unopened_account.pub)
				.sign (nano::dev::genesis_key.prv, nano::dev::genesis_key.pub)
				.work (*node->work_generate_blocking (nano::dev::genesis->hash ()))
				.build_shared ();
	{
		auto transaction = node->store.tx_begin_write ();
		ASSERT_EQ (nano::process_result::progress, node->ledger.process (*transaction, *send).code);
	}
	ASSERT_TIMELY (5s, node->block (send->hash ()));

	// create and send the rpc request for the unopened account and wait for the response
	auto const rpc_ctx = add_rpc (system, node);
	boost::property_tree::ptree request;
	boost::property_tree::ptree accounts_l;
	boost::property_tree::ptree entry;
	entry.put ("", unopened_account.pub.to_account ());
	accounts_l.push_back (std::make_pair ("", entry));
	request.add_child ("accounts", accounts_l);
	request.put ("action", "accounts_balances");

	// Check confirmed receivable amount
	auto response = wait_response (system, rpc_ctx, request);
	auto response_entry = response.get_child ("balances." + unopened_account.pub.to_account ());
	ASSERT_EQ ("0", response_entry.get<std::string> ("balance"));
	ASSERT_EQ ("0", response_entry.get<std::string> ("receivable"));

	// check unconfirmed receivable amount
	request.put ("include_only_confirmed", "false");
	response = wait_response (system, rpc_ctx, request);
	response_entry = response.get_child ("balances." + unopened_account.pub.to_account ());
	ASSERT_EQ ("0", response_entry.get<std::string> ("balance"));
	ASSERT_EQ ("1", response_entry.get<std::string> ("receivable"));

	// check confirmed receivable amount by explicitly setting include_only_confirmed
	request.put ("include_only_confirmed", "true");
	response = wait_response (system, rpc_ctx, request);
	response_entry = response.get_child ("balances." + unopened_account.pub.to_account ());
	ASSERT_EQ ("0", response_entry.get<std::string> ("balance"));
	ASSERT_EQ ("0", response_entry.get<std::string> ("receivable"));
}

// Tests the  happy path of retrieving an account's representative
TEST (rpc, accounts_representatives)
{
	nano::test::system system;
	auto node = add_ipc_enabled_node (system);
	auto const rpc_ctx = add_rpc (system, node);
	boost::property_tree::ptree request;
	request.put ("action", "accounts_representatives");
	boost::property_tree::ptree entry;
	boost::property_tree::ptree accounts;
	// Adds a valid account present in the ledger.
	entry.put ("", nano::dev::genesis_key.pub.to_account ());
	accounts.push_back (std::make_pair ("", entry));
	request.add_child ("accounts", accounts);
	auto response (wait_response (system, rpc_ctx, request));
	// Ensures the response is correct.
	auto response_representative (response.get_child ("representatives").get<std::string> (nano::dev::genesis->account ().to_account ()));
	ASSERT_EQ (response_representative, nano::dev::genesis->account ().to_account ());
}

/**
 * Test the RPC accounts_frontiers with 3 accounts, one good one, one with an invalid account ID and one with an account that does not exist.
 */
TEST (rpc, accounts_representatives_per_account_result_with_errors)
{
	nano::test::system system;
	auto node = add_ipc_enabled_node (system);
	auto const rpc_ctx = add_rpc (system, node);
	boost::property_tree::ptree request;
	request.put ("action", "accounts_representatives");
	boost::property_tree::ptree entry1, entry2, entry3;
	boost::property_tree::ptree accounts_l;

	// Adds a valid account present in the ledger.
	entry1.put ("", nano::dev::genesis_key.pub.to_account ());
	accounts_l.push_back (std::make_pair ("", entry1));

	// Adds an invalid account, malformed number with a wrong checksum.
	// Got with this formula: key1.substr(0, 40) + key2.substr(40, key2.size()).
	auto const invalid_key = "nano_36uccgpjzhjsdbj44wm1y5hyz8gefx3wjpp1jircxt84nopxkxti5bzq1rnz";
	entry2.put ("", invalid_key);
	accounts_l.push_back (std::make_pair ("", entry2));

	// Adds a valid key but that isn't on the ledger. It wont'be found.
	auto const valid_key = "nano_1hrts7hcoozxccnffoq9hqhngnn9jz783usapejm57ejtqcyz9dpso1bibuy";
	entry3.put ("", valid_key);
	accounts_l.push_back (std::make_pair ("", entry3));

	// Packs all the account entries.
	request.add_child ("accounts", accounts_l);
	auto response (wait_response (system, rpc_ctx, request));

	auto get_error_message = [] (nano::error_common error_common) -> std::string {
		std::error_code ec = error_common;
		return boost::str (boost::format ("error: %1%") % ec.message ());
	};

	std::map<std::string, std::string> reply_map{
		{ nano::dev::genesis_key.pub.to_account (), nano::dev::genesis->account ().to_account () },
		{ invalid_key, get_error_message (nano::error_common::bad_account_number) },
		{ valid_key, get_error_message (nano::error_common::account_not_found) }
	};

	for (auto & representative : response.get_child ("representatives"))
	{
		std::string account_text = representative.first;
		std::string frontier_text = representative.second.get<std::string> ("");
		ASSERT_EQ (frontier_text, reply_map[account_text]);
		reply_map.erase (account_text);
	}
	ASSERT_EQ (reply_map.size (), 0);
}

TEST (rpc, accounts_frontiers)
{
	nano::test::system system;
	auto node = add_ipc_enabled_node (system);
	system.wallet (0)->insert_adhoc (nano::dev::genesis_key.prv);
	auto const rpc_ctx = add_rpc (system, node);

	boost::property_tree::ptree request;
	request.put ("action", "accounts_frontiers");
	boost::property_tree::ptree accounts_l;
	// Adds a valid account that will be found in the ledger.
	boost::property_tree::ptree entry1;
	entry1.put ("", nano::dev::genesis_key.pub.to_account ());
	accounts_l.push_back (std::make_pair ("", entry1));
	// Adds a bad account number for getting an error response.
	boost::property_tree::ptree entry2;
	auto const bad_account_number = "nano_3e3j5tkog48pnny9dmfzj1r16pg8t1e76dz5tmac6iq689wyjfpiij4txtd1";
	entry2.put ("", bad_account_number);
	accounts_l.push_back (std::make_pair ("", entry2));
	// Adds a valid account that isn't on the ledger for getting an error response.
	boost::property_tree::ptree entry3;
	auto const account_not_found = "nano_1os6txqxyuesnxrtshnfb5or1hesc1647wpk9rsr84pmki6eairwha79hk3j";
	entry3.put ("", account_not_found);
	accounts_l.push_back (std::make_pair ("", entry3));
	request.add_child ("accounts", accounts_l);
	auto response (wait_response (system, rpc_ctx, request));

	auto get_error_message = [] (nano::error_common error_common) -> std::string {
		std::error_code ec = error_common;
		return boost::str (boost::format ("error: %1%") % ec.message ());
	};

	// create a map of expected replies, everytime we receive and echeck a reply, we remove it from this map
	// in the end, this container should be empty, which would signify that all 3 replies were received correctly
	std::map<std::string, std::string> reply_map{
		{ nano::dev::genesis_key.pub.to_account (), nano::dev::genesis->hash ().to_string () },
		{ bad_account_number, get_error_message (nano::error_common::bad_account_number) },
		{ account_not_found, get_error_message (nano::error_common::account_not_found) },
	};

	for (auto & frontier : response.get_child ("frontiers"))
	{
		std::string account_text = frontier.first;
		std::string frontier_text = frontier.second.get<std::string> ("");
		ASSERT_EQ (frontier_text, reply_map[account_text]);
		reply_map.erase (account_text);
	}

	// we expect all replies to have been received and this container to be empty
	ASSERT_EQ (reply_map.size (), 0);
}

TEST (rpc, accounts_pending)
{
	nano::test::system system;
	auto node = add_ipc_enabled_node (system);
	auto const rpc_ctx = add_rpc (system, node);
	boost::property_tree::ptree request;
	boost::property_tree::ptree child;
	boost::property_tree::ptree accounts;
	child.put ("", nano::dev::genesis_key.pub.to_account ());
	accounts.push_back (std::make_pair ("", child));
	request.add_child ("accounts", accounts);
	request.put ("action", "accounts_pending");
	auto response (wait_response (system, rpc_ctx, request));
	ASSERT_EQ ("1", response.get<std::string> ("deprecated"));
}

TEST (rpc, accounts_receivable)
{
	nano::test::system system;
	auto node = add_ipc_enabled_node (system);
	nano::keypair key1;
	system.wallet (0)->insert_adhoc (nano::dev::genesis_key.prv);
	auto block1 (system.wallet (0)->send_action (nano::dev::genesis_key.pub, key1.pub, 100));
	node->scheduler.flush ();
	ASSERT_TIMELY (5s, !node->active.active (*block1));
	ASSERT_TIMELY (5s, node->ledger.cache.cemented_count () == 2 && node->confirmation_height_processor.current ().is_zero () && node->confirmation_height_processor.awaiting_processing_size () == 0);

	auto const rpc_ctx = add_rpc (system, node);
	boost::property_tree::ptree request;
	request.put ("action", "accounts_receivable");
	boost::property_tree::ptree entry;
	boost::property_tree::ptree peers_l;
	entry.put ("", key1.pub.to_account ());
	peers_l.push_back (std::make_pair ("", entry));
	request.add_child ("accounts", peers_l);
	request.put ("count", "100");
	{
		auto response (wait_response (system, rpc_ctx, request));
		for (auto & blocks : response.get_child ("blocks"))
		{
			std::string account_text (blocks.first);
			ASSERT_EQ (key1.pub.to_account (), account_text);
			nano::block_hash hash1 (blocks.second.begin ()->second.get<std::string> (""));
			ASSERT_EQ (block1->hash (), hash1);
		}
	}
	request.put ("sorting", "true"); // Sorting test
	{
		auto response (wait_response (system, rpc_ctx, request));
		for (auto & blocks : response.get_child ("blocks"))
		{
			std::string account_text (blocks.first);
			ASSERT_EQ (key1.pub.to_account (), account_text);
			nano::block_hash hash1 (blocks.second.begin ()->first);
			ASSERT_EQ (block1->hash (), hash1);
			std::string amount (blocks.second.begin ()->second.get<std::string> (""));
			ASSERT_EQ ("100", amount);
		}
	}
	request.put ("threshold", "100"); // Threshold test
	{
		auto response (wait_response (system, rpc_ctx, request));
		std::unordered_map<nano::block_hash, nano::uint128_union> blocks;
		for (auto & pending : response.get_child ("blocks"))
		{
			std::string account_text (pending.first);
			ASSERT_EQ (key1.pub.to_account (), account_text);
			for (auto i (pending.second.begin ()), j (pending.second.end ()); i != j; ++i)
			{
				nano::block_hash hash;
				hash.decode_hex (i->first);
				nano::uint128_union amount;
				amount.decode_dec (i->second.get<std::string> (""));
				blocks[hash] = amount;
				boost::optional<std::string> source (i->second.get_optional<std::string> ("source"));
				ASSERT_FALSE (source.is_initialized ());
			}
		}
		ASSERT_EQ (blocks[block1->hash ()], 100);
	}
	request.put ("source", "true");
	{
		auto response (wait_response (system, rpc_ctx, request));
		std::unordered_map<nano::block_hash, nano::uint128_union> amounts;
		std::unordered_map<nano::block_hash, nano::account> sources;
		for (auto & pending : response.get_child ("blocks"))
		{
			std::string account_text (pending.first);
			ASSERT_EQ (key1.pub.to_account (), account_text);
			for (auto i (pending.second.begin ()), j (pending.second.end ()); i != j; ++i)
			{
				nano::block_hash hash;
				hash.decode_hex (i->first);
				amounts[hash].decode_dec (i->second.get<std::string> ("amount"));
				sources[hash].decode_account (i->second.get<std::string> ("source"));
			}
		}
		ASSERT_EQ (amounts[block1->hash ()], 100);
		ASSERT_EQ (sources[block1->hash ()], nano::dev::genesis_key.pub);
	}

	check_block_response_count (system, rpc_ctx, request, 1);
	rpc_ctx.io_scope->reset ();
	reset_confirmation_height (system.nodes.front ()->store, block1->account ());
	rpc_ctx.io_scope->renew ();
	check_block_response_count (system, rpc_ctx, request, 0);
	request.put ("include_only_confirmed", "false");
	rpc_ctx.io_scope->renew ();
	check_block_response_count (system, rpc_ctx, request, 1);
}

TEST (rpc, blocks)
{
	nano::test::system system;
	auto node = add_ipc_enabled_node (system);
	auto const rpc_ctx = add_rpc (system, node);
	boost::property_tree::ptree request;
	request.put ("action", "blocks");
	boost::property_tree::ptree entry;
	boost::property_tree::ptree peers_l;
	entry.put ("", node->latest (nano::dev::genesis->account ()).to_string ());
	peers_l.push_back (std::make_pair ("", entry));
	request.add_child ("hashes", peers_l);
	auto response (wait_response (system, rpc_ctx, request));
	for (auto & blocks : response.get_child ("blocks"))
	{
		std::string hash_text (blocks.first);
		ASSERT_EQ (node->latest (nano::dev::genesis->account ()).to_string (), hash_text);
		std::string blocks_text (blocks.second.get<std::string> (""));
		ASSERT_FALSE (blocks_text.empty ());
	}
}

TEST (rpc, wallet_info)
{
	nano::test::system system;
	nano::node_config node_config (nano::test::get_available_port (), system.logging);
	node_config.enable_voting = true;
	auto node = add_ipc_enabled_node (system, node_config);
	system.wallet (0)->insert_adhoc (nano::dev::genesis_key.prv);
	nano::keypair key;
	system.wallet (0)->insert_adhoc (key.prv);

	// at first, 1 block and 1 confirmed -- the genesis
	ASSERT_EQ (1, node->ledger.cache.block_count ());
	ASSERT_EQ (1, node->ledger.cache.cemented_count ());

	auto send (system.wallet (0)->send_action (nano::dev::genesis_key.pub, key.pub, nano::Gxrb_ratio));
	// after the send, expect 2 blocks immediately, then 2 confirmed in a timely manner,
	// and finally 3 blocks and 3 confirmed after the wallet generates the receive block for this send
	ASSERT_EQ (2, node->ledger.cache.block_count ());
	ASSERT_TIMELY (5s, 2 == node->ledger.cache.cemented_count ());
	ASSERT_TIMELY (5s, 3 == node->ledger.cache.block_count () && 3 == node->ledger.cache.cemented_count ());

	// do another send to be able to expect some "pending" down below
	auto send2 (system.wallet (0)->send_action (nano::dev::genesis_key.pub, key.pub, 1));
	ASSERT_TIMELY (5s, 4 == node->ledger.cache.block_count () && 4 == node->ledger.cache.cemented_count ());

	nano::account account (system.wallet (0)->deterministic_insert ());
	{
		auto transaction (node->wallets.tx_begin_write ());
		system.wallet (0)->store.erase (*transaction, account);
	}
	account = system.wallet (0)->deterministic_insert ();
	auto const rpc_ctx = add_rpc (system, node);
	boost::property_tree::ptree request;
	request.put ("action", "wallet_info");
	request.put ("wallet", node->wallets.items.begin ()->first.to_string ());
	auto response (wait_response (system, rpc_ctx, request));
	std::string balance_text (response.get<std::string> ("balance"));
	ASSERT_EQ ("340282366920938463463374607431768211454", balance_text);
	std::string pending_text (response.get<std::string> ("pending"));
	ASSERT_EQ ("1", pending_text);
	std::string count_text (response.get<std::string> ("accounts_count"));
	ASSERT_EQ ("3", count_text);
	std::string block_count_text (response.get<std::string> ("accounts_block_count"));
	ASSERT_EQ ("4", block_count_text);
	std::string cemented_block_count_text (response.get<std::string> ("accounts_cemented_block_count"));
	ASSERT_EQ ("4", cemented_block_count_text);
	std::string adhoc_count (response.get<std::string> ("adhoc_count"));
	ASSERT_EQ ("2", adhoc_count);
	std::string deterministic_count (response.get<std::string> ("deterministic_count"));
	ASSERT_EQ ("1", deterministic_count);
	std::string index_text (response.get<std::string> ("deterministic_index"));
	ASSERT_EQ ("2", index_text);
}

TEST (rpc, wallet_balances)
{
	nano::test::system system0;
	auto node = add_ipc_enabled_node (system0);
	system0.wallet (0)->insert_adhoc (nano::dev::genesis_key.prv);
	auto const rpc_ctx = add_rpc (system0, node);
	boost::property_tree::ptree request;
	request.put ("action", "wallet_balances");
	request.put ("wallet", node->wallets.items.begin ()->first.to_string ());
	auto response (wait_response (system0, rpc_ctx, request));
	for (auto & balances : response.get_child ("balances"))
	{
		std::string account_text (balances.first);
		ASSERT_EQ (nano::dev::genesis_key.pub.to_account (), account_text);
		std::string balance_text (balances.second.get<std::string> ("balance"));
		ASSERT_EQ ("340282366920938463463374607431768211455", balance_text);
		std::string pending_text (balances.second.get<std::string> ("pending"));
		ASSERT_EQ ("0", pending_text);
	}
	nano::keypair key;
	rpc_ctx.io_scope->reset ();
	system0.wallet (0)->insert_adhoc (key.prv);
	auto send (system0.wallet (0)->send_action (nano::dev::genesis_key.pub, key.pub, 1));
	rpc_ctx.io_scope->renew ();
	request.put ("threshold", "2");
	auto response1 (wait_response (system0, rpc_ctx, request));
	for (auto & balances : response1.get_child ("balances"))
	{
		std::string account_text (balances.first);
		ASSERT_EQ (nano::dev::genesis_key.pub.to_account (), account_text);
		std::string balance_text (balances.second.get<std::string> ("balance"));
		ASSERT_EQ ("340282366920938463463374607431768211454", balance_text);
		std::string pending_text (balances.second.get<std::string> ("pending"));
		ASSERT_EQ ("0", pending_text);
	}
}

TEST (rpc, pending_exists)
{
	nano::test::system system;
	auto node = add_ipc_enabled_node (system);
	nano::keypair key1;
	system.wallet (0)->insert_adhoc (nano::dev::genesis_key.prv);
	auto hash0 (node->latest (nano::dev::genesis->account ()));
	auto block1 (system.wallet (0)->send_action (nano::dev::genesis_key.pub, key1.pub, 100));
	node->scheduler.flush ();
	ASSERT_TIMELY (5s, !node->active.active (*block1));
	ASSERT_TIMELY (5s, node->ledger.cache.cemented_count () == 2 && node->confirmation_height_processor.current ().is_zero () && node->confirmation_height_processor.awaiting_processing_size () == 0);

	auto const rpc_ctx = add_rpc (system, node);
	boost::property_tree::ptree request;

	auto pending_exists = [&system, &rpc_ctx, &request] (char const * exists_a) {
		auto response0 (wait_response (system, rpc_ctx, request));
		std::string exists_text (response0.get<std::string> ("exists"));
		ASSERT_EQ (exists_a, exists_text);
	};

	request.put ("action", "pending_exists");
	request.put ("hash", hash0.to_string ());
	pending_exists ("0");

	node->store.pending ().exists (*node->store.tx_begin_read (), nano::pending_key (nano::dev::genesis_key.pub, block1->hash ()));
	request.put ("hash", block1->hash ().to_string ());
	pending_exists ("1");

	pending_exists ("1");
	rpc_ctx.io_scope->reset ();
	reset_confirmation_height (node->store, block1->account ());
	rpc_ctx.io_scope->renew ();
	pending_exists ("0");
	request.put ("include_only_confirmed", "false");
	rpc_ctx.io_scope->renew ();
	pending_exists ("1");
}

TEST (rpc, wallet_pending)
{
	nano::test::system system;
	auto node = add_ipc_enabled_node (system);
	nano::keypair key1;
	system.wallet (0)->insert_adhoc (nano::dev::genesis_key.prv);
	system.wallet (0)->insert_adhoc (key1.prv);
	auto block1 = system.wallet (0)->send_action (nano::dev::genesis_key.pub, key1.pub, 100);
	ASSERT_TIMELY (5s, node->get_confirmation_height (*node->store.tx_begin_read (), nano::dev::genesis_key.pub) == 2);
	auto const rpc_ctx = add_rpc (system, node);
	boost::property_tree::ptree request;
	request.put ("action", "wallet_pending");
	request.put ("wallet", node->wallets.items.begin ()->first.to_string ());
	auto response (wait_response (system, rpc_ctx, request));
	ASSERT_EQ ("1", response.get<std::string> ("deprecated"));
	ASSERT_EQ (1, response.get_child ("blocks").size ());
	auto pending = response.get_child ("blocks").front ();
	ASSERT_EQ (key1.pub.to_account (), pending.first);
	nano::block_hash hash1{ pending.second.begin ()->second.get<std::string> ("") };
	ASSERT_EQ (block1->hash (), hash1);
}

TEST (rpc, wallet_receivable)
{
	nano::test::system system0;
	auto node = add_ipc_enabled_node (system0);
	nano::keypair key1;
	system0.wallet (0)->insert_adhoc (nano::dev::genesis_key.prv);
	system0.wallet (0)->insert_adhoc (key1.prv);
	auto iterations (0);
	auto block1 (system0.wallet (0)->send_action (nano::dev::genesis_key.pub, key1.pub, 100));
	node->scheduler.flush ();
	while (node->active.active (*block1) || node->ledger.cache.cemented_count () < 2 || !node->confirmation_height_processor.current ().is_zero () || node->confirmation_height_processor.awaiting_processing_size () != 0)
	{
		system0.poll ();
		++iterations;
		ASSERT_LT (iterations, 200);
	}

	auto const rpc_ctx = add_rpc (system0, node);
	boost::property_tree::ptree request;
	request.put ("action", "wallet_receivable");
	request.put ("wallet", node->wallets.items.begin ()->first.to_string ());
	request.put ("count", "100");
	auto response (wait_response (system0, rpc_ctx, request));
	ASSERT_EQ (1, response.get_child ("blocks").size ());
	for (auto & pending : response.get_child ("blocks"))
	{
		std::string account_text (pending.first);
		ASSERT_EQ (key1.pub.to_account (), account_text);
		nano::block_hash hash1 (pending.second.begin ()->second.get<std::string> (""));
		ASSERT_EQ (block1->hash (), hash1);
	}
	request.put ("threshold", "100"); // Threshold test
	auto response0 (wait_response (system0, rpc_ctx, request));
	std::unordered_map<nano::block_hash, nano::uint128_union> blocks;
	ASSERT_EQ (1, response0.get_child ("blocks").size ());
	for (auto & pending : response0.get_child ("blocks"))
	{
		std::string account_text (pending.first);
		ASSERT_EQ (key1.pub.to_account (), account_text);
		for (auto i (pending.second.begin ()), j (pending.second.end ()); i != j; ++i)
		{
			nano::block_hash hash;
			hash.decode_hex (i->first);
			nano::uint128_union amount;
			amount.decode_dec (i->second.get<std::string> (""));
			blocks[hash] = amount;
			boost::optional<std::string> source (i->second.get_optional<std::string> ("source"));
			ASSERT_FALSE (source.is_initialized ());
			boost::optional<uint8_t> min_version (i->second.get_optional<uint8_t> ("min_version"));
			ASSERT_FALSE (min_version.is_initialized ());
		}
	}
	ASSERT_EQ (blocks[block1->hash ()], 100);
	request.put ("threshold", "101");
	auto response1 (wait_response (system0, rpc_ctx, request));
	auto & pending1 (response1.get_child ("blocks"));
	ASSERT_EQ (0, pending1.size ());
	request.put ("threshold", "0");
	request.put ("source", "true");
	request.put ("min_version", "true");
	auto response2 (wait_response (system0, rpc_ctx, request));
	std::unordered_map<nano::block_hash, nano::uint128_union> amounts;
	std::unordered_map<nano::block_hash, nano::account> sources;
	ASSERT_EQ (1, response2.get_child ("blocks").size ());
	for (auto & pending : response2.get_child ("blocks"))
	{
		std::string account_text (pending.first);
		ASSERT_EQ (key1.pub.to_account (), account_text);
		for (auto i (pending.second.begin ()), j (pending.second.end ()); i != j; ++i)
		{
			nano::block_hash hash;
			hash.decode_hex (i->first);
			amounts[hash].decode_dec (i->second.get<std::string> ("amount"));
			sources[hash].decode_account (i->second.get<std::string> ("source"));
			ASSERT_EQ (i->second.get<uint8_t> ("min_version"), 0);
		}
	}
	ASSERT_EQ (amounts[block1->hash ()], 100);
	ASSERT_EQ (sources[block1->hash ()], nano::dev::genesis_key.pub);

	check_block_response_count (system0, rpc_ctx, request, 1);
	rpc_ctx.io_scope->reset ();
	reset_confirmation_height (system0.nodes.front ()->store, block1->account ());
	rpc_ctx.io_scope->renew ();
	check_block_response_count (system0, rpc_ctx, request, 0);
	request.put ("include_only_confirmed", "false");
	rpc_ctx.io_scope->renew ();
	check_block_response_count (system0, rpc_ctx, request, 1);
}

TEST (rpc, receive_minimum)
{
	nano::test::system system;
	auto node = add_ipc_enabled_node (system);
	auto const rpc_ctx = add_rpc (system, node);
	boost::property_tree::ptree request;
	request.put ("action", "receive_minimum");
	auto response (wait_response (system, rpc_ctx, request));
	std::string amount (response.get<std::string> ("amount"));
	ASSERT_EQ (node->config->receive_minimum.to_string_dec (), amount);
}

TEST (rpc, receive_minimum_set)
{
	nano::test::system system;
	auto node = add_ipc_enabled_node (system);
	auto const rpc_ctx = add_rpc (system, node);
	boost::property_tree::ptree request;
	request.put ("action", "receive_minimum_set");
	request.put ("amount", "100");
	ASSERT_NE (node->config->receive_minimum.to_string_dec (), "100");
	auto response (wait_response (system, rpc_ctx, request));
	std::string success (response.get<std::string> ("success"));
	ASSERT_TRUE (success.empty ());
	ASSERT_EQ (node->config->receive_minimum.to_string_dec (), "100");
}

TEST (rpc, work_get)
{
	nano::test::system system;
	auto node = add_ipc_enabled_node (system);
	system.wallet (0)->insert_adhoc (nano::dev::genesis_key.prv);
	system.wallet (0)->work_cache_blocking (nano::dev::genesis_key.pub, node->latest (nano::dev::genesis_key.pub));
	auto const rpc_ctx = add_rpc (system, node);
	boost::property_tree::ptree request;
	request.put ("action", "work_get");
	request.put ("wallet", node->wallets.items.begin ()->first.to_string ());
	request.put ("account", nano::dev::genesis_key.pub.to_account ());
	auto response (wait_response (system, rpc_ctx, request));
	std::string work_text (response.get<std::string> ("work"));
	uint64_t work (1);
	auto transaction (node->wallets.tx_begin_read ());
	node->wallets.items.begin ()->second->store.work_get (*transaction, nano::dev::genesis->account (), work);
	ASSERT_EQ (nano::to_string_hex (work), work_text);
}

TEST (rpc, wallet_work_get)
{
	nano::test::system system;
	auto node = add_ipc_enabled_node (system);
	system.wallet (0)->insert_adhoc (nano::dev::genesis_key.prv);
	system.wallet (0)->work_cache_blocking (nano::dev::genesis_key.pub, node->latest (nano::dev::genesis_key.pub));
	auto const rpc_ctx = add_rpc (system, node);
	boost::property_tree::ptree request;
	request.put ("action", "wallet_work_get");
	request.put ("wallet", node->wallets.items.begin ()->first.to_string ());
	auto response (wait_response (system, rpc_ctx, request));
	auto transaction (node->wallets.tx_begin_read ());
	for (auto & works : response.get_child ("works"))
	{
		std::string account_text (works.first);
		ASSERT_EQ (nano::dev::genesis_key.pub.to_account (), account_text);
		std::string work_text (works.second.get<std::string> (""));
		uint64_t work (1);
		node->wallets.items.begin ()->second->store.work_get (*transaction, nano::dev::genesis->account (), work);
		ASSERT_EQ (nano::to_string_hex (work), work_text);
	}
}

TEST (rpc, work_set)
{
	nano::test::system system;
	auto node = add_ipc_enabled_node (system);
	system.wallet (0)->insert_adhoc (nano::dev::genesis_key.prv);
	auto const rpc_ctx = add_rpc (system, node);
	uint64_t work0 (100);
	boost::property_tree::ptree request;
	request.put ("action", "work_set");
	request.put ("wallet", node->wallets.items.begin ()->first.to_string ());
	request.put ("account", nano::dev::genesis_key.pub.to_account ());
	request.put ("work", nano::to_string_hex (work0));
	auto response (wait_response (system, rpc_ctx, request));
	std::string success (response.get<std::string> ("success"));
	ASSERT_TRUE (success.empty ());
	uint64_t work1 (1);
	auto transaction (node->wallets.tx_begin_read ());
	node->wallets.items.begin ()->second->store.work_get (*transaction, nano::dev::genesis->account (), work1);
	ASSERT_EQ (work1, work0);
}

TEST (rpc, search_receivable_all)
{
	nano::test::system system;
	auto node = add_ipc_enabled_node (system);
	system.wallet (0)->insert_adhoc (nano::dev::genesis_key.prv);
	auto latest (node->latest (nano::dev::genesis_key.pub));
	nano::block_builder builder;
	auto block = builder
				 .send ()
				 .previous (latest)
				 .destination (nano::dev::genesis_key.pub)
				 .balance (nano::dev::constants.genesis_amount - node->config->receive_minimum.number ())
				 .sign (nano::dev::genesis_key.prv, nano::dev::genesis_key.pub)
				 .work (*node->work_generate_blocking (latest))
				 .build ();
	{
		auto transaction (node->store.tx_begin_write ());
		ASSERT_EQ (nano::process_result::progress, node->ledger.process (*transaction, *block).code);
	}
	auto const rpc_ctx = add_rpc (system, node);
	boost::property_tree::ptree request;
	request.put ("action", "search_receivable_all");
	auto response (wait_response (system, rpc_ctx, request));
	ASSERT_TIMELY (10s, node->balance (nano::dev::genesis_key.pub) == nano::dev::constants.genesis_amount);
}

TEST (rpc, wallet_republish)
{
	nano::test::system system;
	auto node1 = add_ipc_enabled_node (system);
	nano::keypair key;
	while (key.pub < nano::dev::genesis_key.pub)
	{
		nano::keypair key1;
		key.pub = key1.pub;
		key.prv = key1.prv;
	}
	system.wallet (0)->insert_adhoc (nano::dev::genesis_key.prv);
	system.wallet (0)->insert_adhoc (key.prv);
	auto latest (node1->latest (nano::dev::genesis_key.pub));
	nano::block_builder builder;
	auto send = builder
				.send ()
				.previous (latest)
				.destination (key.pub)
				.balance (100)
				.sign (nano::dev::genesis_key.prv, nano::dev::genesis_key.pub)
				.work (*node1->work_generate_blocking (latest))
				.build ();
	ASSERT_EQ (nano::process_result::progress, node1->process (*send).code);
	auto open = builder
				.open ()
				.source (send->hash ())
				.representative (key.pub)
				.account (key.pub)
				.sign (key.prv, key.pub)
				.work (*node1->work_generate_blocking (key.pub))
				.build ();
	ASSERT_EQ (nano::process_result::progress, node1->process (*open).code);
	auto const rpc_ctx = add_rpc (system, node1);
	boost::property_tree::ptree request;
	request.put ("action", "wallet_republish");
	request.put ("wallet", node1->wallets.items.begin ()->first.to_string ());
	request.put ("count", 1);
	auto response (wait_response (system, rpc_ctx, request));
	auto & blocks_node (response.get_child ("blocks"));
	std::vector<nano::block_hash> blocks;
	for (auto i (blocks_node.begin ()), n (blocks_node.end ()); i != n; ++i)
	{
		blocks.emplace_back (i->second.get<std::string> (""));
	}
	ASSERT_EQ (2, blocks.size ());
	ASSERT_EQ (send->hash (), blocks[0]);
	ASSERT_EQ (open->hash (), blocks[1]);
}

TEST (rpc, delegators)
{
	nano::test::system system;
	auto node1 = add_ipc_enabled_node (system);
	nano::keypair key;
	system.wallet (0)->insert_adhoc (nano::dev::genesis_key.prv);
	system.wallet (0)->insert_adhoc (key.prv);
	auto latest (node1->latest (nano::dev::genesis_key.pub));
	nano::block_builder builder;
	auto send = builder
				.send ()
				.previous (latest)
				.destination (key.pub)
				.balance (100)
				.sign (nano::dev::genesis_key.prv, nano::dev::genesis_key.pub)
				.work (*node1->work_generate_blocking (latest))
				.build ();
	ASSERT_EQ (nano::process_result::progress, node1->process (*send).code);
	auto open = builder
				.open ()
				.source (send->hash ())
				.representative (nano::dev::genesis_key.pub)
				.account (key.pub)
				.sign (key.prv, key.pub)
				.work (*node1->work_generate_blocking (key.pub))
				.build ();
	ASSERT_EQ (nano::process_result::progress, node1->process (*open).code);
	auto const rpc_ctx = add_rpc (system, node1);
	boost::property_tree::ptree request;
	request.put ("action", "delegators");
	request.put ("account", nano::dev::genesis_key.pub.to_account ());
	auto response (wait_response (system, rpc_ctx, request));
	auto & delegators_node (response.get_child ("delegators"));
	boost::property_tree::ptree delegators;
	for (auto i (delegators_node.begin ()), n (delegators_node.end ()); i != n; ++i)
	{
		delegators.put ((i->first), (i->second.get<std::string> ("")));
	}
	ASSERT_EQ (2, delegators.size ());
	ASSERT_EQ ("100", delegators.get<std::string> (nano::dev::genesis_key.pub.to_account ()));
	ASSERT_EQ ("340282366920938463463374607431768211355", delegators.get<std::string> (key.pub.to_account ()));
}

TEST (rpc, delegators_parameters)
{
	nano::test::system system;
	auto node1 = add_ipc_enabled_node (system);
	nano::keypair key;
	auto latest (node1->latest (nano::dev::genesis_key.pub));
	nano::block_builder builder;
	auto send = builder
				.send ()
				.previous (latest)
				.destination (key.pub)
				.balance (100)
				.sign (nano::dev::genesis_key.prv, nano::dev::genesis_key.pub)
				.work (*node1->work_generate_blocking (latest))
				.build ();
	ASSERT_EQ (nano::process_result::progress, node1->process (*send).code);
	auto open = builder
				.open ()
				.source (send->hash ())
				.representative (nano::dev::genesis_key.pub)
				.account (key.pub)
				.sign (key.prv, key.pub)
				.work (*node1->work_generate_blocking (key.pub))
				.build ();
	ASSERT_EQ (nano::process_result::progress, node1->process (*open).code);

	auto const rpc_ctx = add_rpc (system, node1);
	// Test with "count" = 2
	boost::property_tree::ptree request;
	request.put ("action", "delegators");
	request.put ("account", nano::dev::genesis_key.pub.to_account ());
	request.put ("count", 2);
	auto response (wait_response (system, rpc_ctx, request));
	auto & delegators_node (response.get_child ("delegators"));
	boost::property_tree::ptree delegators;
	for (auto i (delegators_node.begin ()), n (delegators_node.end ()); i != n; ++i)
	{
		delegators.put ((i->first), (i->second.get<std::string> ("")));
	}
	ASSERT_EQ (2, delegators.size ());
	ASSERT_EQ ("100", delegators.get<std::string> (nano::dev::genesis_key.pub.to_account ()));
	ASSERT_EQ ("340282366920938463463374607431768211355", delegators.get<std::string> (key.pub.to_account ()));

	// Test with "count" = 1
	request.put ("count", 1);
	auto response2 (wait_response (system, rpc_ctx, request));
	auto & delegators_node2 (response2.get_child ("delegators"));
	boost::property_tree::ptree delegators2;
	for (auto i (delegators_node2.begin ()), n (delegators_node2.end ()); i != n; ++i)
	{
		delegators2.put ((i->first), (i->second.get<std::string> ("")));
	}
	ASSERT_EQ (1, delegators2.size ());
	// What is first in ledger by public key?
	if (nano::dev::genesis_key.pub.number () < key.pub.number ())
	{
		ASSERT_EQ ("100", delegators2.get<std::string> (nano::dev::genesis_key.pub.to_account ()));
	}
	else
	{
		ASSERT_EQ ("340282366920938463463374607431768211355", delegators2.get<std::string> (key.pub.to_account ()));
	}

	// Test with "threshold"
	request.put ("count", 1024);
	request.put ("threshold", 101); // higher than remaining genesis balance
	auto response3 (wait_response (system, rpc_ctx, request));
	auto & delegators_node3 (response3.get_child ("delegators"));
	boost::property_tree::ptree delegators3;
	for (auto i (delegators_node3.begin ()), n (delegators_node3.end ()); i != n; ++i)
	{
		delegators3.put ((i->first), (i->second.get<std::string> ("")));
	}
	ASSERT_EQ (1, delegators3.size ());
	ASSERT_EQ ("340282366920938463463374607431768211355", delegators3.get<std::string> (key.pub.to_account ()));

	// Test with "start" before last account
	request.put ("threshold", 0);
	auto last_account (key.pub);
	if (nano::dev::genesis_key.pub.number () > key.pub.number ())
	{
		last_account = nano::dev::genesis_key.pub;
	}
	request.put ("start", nano::account (last_account.number () - 1).to_account ());

	auto response4 (wait_response (system, rpc_ctx, request));
	auto & delegators_node4 (response4.get_child ("delegators"));
	boost::property_tree::ptree delegators4;
	for (auto i (delegators_node4.begin ()), n (delegators_node4.end ()); i != n; ++i)
	{
		delegators4.put ((i->first), (i->second.get<std::string> ("")));
	}
	ASSERT_EQ (1, delegators4.size ());
	boost::optional<std::string> balance (delegators4.get_optional<std::string> (last_account.to_account ()));
	ASSERT_TRUE (balance.is_initialized ());

	// Test with "start" equal to last account
	request.put ("start", last_account.to_account ());
	auto response5 (wait_response (system, rpc_ctx, request));
	auto & delegators_node5 (response5.get_child ("delegators"));
	boost::property_tree::ptree delegators5;
	for (auto i (delegators_node5.begin ()), n (delegators_node5.end ()); i != n; ++i)
	{
		delegators5.put ((i->first), (i->second.get<std::string> ("")));
	}
	ASSERT_EQ (0, delegators5.size ());
}

TEST (rpc, delegators_count)
{
	nano::test::system system;
	auto node1 = add_ipc_enabled_node (system);
	nano::keypair key;
	system.wallet (0)->insert_adhoc (nano::dev::genesis_key.prv);
	system.wallet (0)->insert_adhoc (key.prv);
	auto latest (node1->latest (nano::dev::genesis_key.pub));
	nano::block_builder builder;
	auto send = builder
				.send ()
				.previous (latest)
				.destination (key.pub)
				.balance (100)
				.sign (nano::dev::genesis_key.prv, nano::dev::genesis_key.pub)
				.work (*node1->work_generate_blocking (latest))
				.build ();
	ASSERT_EQ (nano::process_result::progress, node1->process (*send).code);
	auto open = builder
				.open ()
				.source (send->hash ())
				.representative (nano::dev::genesis_key.pub)
				.account (key.pub)
				.sign (key.prv, key.pub)
				.work (*node1->work_generate_blocking (key.pub))
				.build ();
	ASSERT_EQ (nano::process_result::progress, node1->process (*open).code);
	auto const rpc_ctx = add_rpc (system, node1);
	boost::property_tree::ptree request;
	request.put ("action", "delegators_count");
	request.put ("account", nano::dev::genesis_key.pub.to_account ());
	auto response (wait_response (system, rpc_ctx, request));
	std::string count (response.get<std::string> ("count"));
	ASSERT_EQ ("2", count);
}

TEST (rpc, account_info)
{
	nano::test::system system;
	nano::keypair key;

	auto node1 = add_ipc_enabled_node (system);
	auto const rpc_ctx = add_rpc (system, node1);

	boost::property_tree::ptree request;
	request.put ("action", "account_info");
	request.put ("account", nano::account ().to_account ());

	// Test for a non existing account
	{
		auto response (wait_response (system, rpc_ctx, request));

		auto error (response.get_optional<std::string> ("error"));
		ASSERT_TRUE (error.is_initialized ());
		ASSERT_EQ (error.get (), std::error_code (nano::error_common::account_not_found).message ());
	}

	rpc_ctx.io_scope->reset ();
	system.wallet (0)->insert_adhoc (nano::dev::genesis_key.prv);
	system.wallet (0)->insert_adhoc (key.prv);
	auto latest (node1->latest (nano::dev::genesis_key.pub));
	nano::block_builder builder;
	auto send = builder
				.send ()
				.previous (latest)
				.destination (key.pub)
				.balance (100)
				.sign (nano::dev::genesis_key.prv, nano::dev::genesis_key.pub)
				.work (*node1->work_generate_blocking (latest))
				.build ();
	ASSERT_EQ (nano::process_result::progress, node1->process (*send).code);
	auto time = nano::seconds_since_epoch ();
	{
		auto transaction = node1->store.tx_begin_write ();
		node1->store.confirmation_height ().put (*transaction, nano::dev::genesis_key.pub, { 1, nano::dev::genesis->hash () });
	}
	rpc_ctx.io_scope->renew ();

	request.put ("account", nano::dev::genesis_key.pub.to_account ());
	{
		auto response (wait_response (system, rpc_ctx, request));
		std::string frontier (response.get<std::string> ("frontier"));
		ASSERT_EQ (send->hash ().to_string (), frontier);
		std::string open_block (response.get<std::string> ("open_block"));
		ASSERT_EQ (nano::dev::genesis->hash ().to_string (), open_block);
		std::string representative_block (response.get<std::string> ("representative_block"));
		ASSERT_EQ (nano::dev::genesis->hash ().to_string (), representative_block);
		std::string balance (response.get<std::string> ("balance"));
		ASSERT_EQ ("100", balance);
		std::string modified_timestamp (response.get<std::string> ("modified_timestamp"));
		ASSERT_LT (std::abs ((long)time - stol (modified_timestamp)), 5);
		std::string block_count (response.get<std::string> ("block_count"));
		ASSERT_EQ ("2", block_count);
		std::string confirmation_height (response.get<std::string> ("confirmation_height"));
		ASSERT_EQ ("1", confirmation_height);
		std::string confirmation_height_frontier (response.get<std::string> ("confirmation_height_frontier"));
		ASSERT_EQ (nano::dev::genesis->hash ().to_string (), confirmation_height_frontier);
		ASSERT_EQ (0, response.get<uint8_t> ("account_version"));
		boost::optional<std::string> weight (response.get_optional<std::string> ("weight"));
		ASSERT_FALSE (weight.is_initialized ());
		boost::optional<std::string> receivable (response.get_optional<std::string> ("receivable"));
		ASSERT_FALSE (receivable.is_initialized ());
		boost::optional<std::string> representative (response.get_optional<std::string> ("representative"));
		ASSERT_FALSE (representative.is_initialized ());
	}

	// Test for optional values
	request.put ("weight", "true");
	request.put ("receivable", "1");
	request.put ("representative", "1");
	{
		auto response (wait_response (system, rpc_ctx, request));
		ASSERT_EQ ("100", response.get<std::string> ("weight"));
		ASSERT_EQ ("0", response.get<std::string> ("receivable"));
		std::string representative2 (response.get<std::string> ("representative"));
		ASSERT_EQ (nano::dev::genesis_key.pub.to_account (), representative2);
	}

	// Test for confirmed only blocks
	rpc_ctx.io_scope->reset ();
	nano::keypair key1;
	{
		latest = node1->latest (nano::dev::genesis_key.pub);
		auto send1 = builder
					 .send ()
					 .previous (latest)
					 .destination (key1.pub)
					 .balance (50)
					 .sign (nano::dev::genesis_key.prv, nano::dev::genesis_key.pub)
					 .work (*node1->work_generate_blocking (latest))
					 .build ();
		ASSERT_EQ (nano::process_result::progress, node1->process (*send1).code);
		auto send2 = builder
					 .send ()
					 .previous (send1->hash ())
					 .destination (key1.pub)
					 .balance (25)
					 .sign (nano::dev::genesis_key.prv, nano::dev::genesis_key.pub)
					 .work (*node1->work_generate_blocking (send1->hash ()))
					 .build ();
		ASSERT_EQ (nano::process_result::progress, node1->process (*send2).code);

		auto state_change = builder
							.state ()
							.account (nano::dev::genesis_key.pub)
							.previous (send2->hash ())
							.representative (key1.pub)
							.balance (25)
							.link (0)
							.sign (nano::dev::genesis_key.prv, nano::dev::genesis_key.pub)
							.work (*node1->work_generate_blocking (send2->hash ()))
							.build ();
		ASSERT_EQ (nano::process_result::progress, node1->process (*state_change).code);

		auto open = builder
					.open ()
					.source (send1->hash ())
					.representative (nano::dev::genesis_key.pub)
					.account (key1.pub)
					.sign (key1.prv, key1.pub)
					.work (*node1->work_generate_blocking (key1.pub))
					.build ();
		ASSERT_EQ (nano::process_result::progress, node1->process (*open).code);
	}

	rpc_ctx.io_scope->renew ();

	{
		auto response (wait_response (system, rpc_ctx, request));
		std::string balance (response.get<std::string> ("balance"));
		ASSERT_EQ ("25", balance);
	}

	request.put ("include_confirmed", true);
	{
		auto response (wait_response (system, rpc_ctx, request));
		auto balance (response.get<std::string> ("balance"));
		ASSERT_EQ ("25", balance);
		auto confirmed_balance (response.get<std::string> ("confirmed_balance"));
		ASSERT_EQ ("340282366920938463463374607431768211455", confirmed_balance);

		auto representative (response.get<std::string> ("representative"));
		ASSERT_EQ (representative, key1.pub.to_account ());

		auto confirmed_representative (response.get<std::string> ("confirmed_representative"));
		ASSERT_EQ (confirmed_representative, nano::dev::genesis_key.pub.to_account ());

		auto confirmed_frontier (response.get<std::string> ("confirmed_frontier"));
		ASSERT_EQ (nano::dev::genesis->hash ().to_string (), confirmed_frontier);

		auto confirmed_height (response.get<uint64_t> ("confirmed_height"));
		ASSERT_EQ (1, confirmed_height);
	}

	request.put ("account", key1.pub.to_account ());
	{
		auto response (wait_response (system, rpc_ctx, request));
		ASSERT_EQ ("25", response.get<std::string> ("receivable"));
		ASSERT_EQ ("0", response.get<std::string> ("confirmed_receivable"));
	}

	request.put ("include_confirmed", false);
	{
		auto response (wait_response (system, rpc_ctx, request));
		ASSERT_EQ ("25", response.get<std::string> ("receivable"));

		// These fields shouldn't exist
		auto confirmed_balance (response.get_optional<std::string> ("confirmed_balance"));
		ASSERT_FALSE (confirmed_balance.is_initialized ());

		auto confirmed_receivable (response.get_optional<std::string> ("confirmed_receivable"));
		ASSERT_FALSE (confirmed_receivable.is_initialized ());

		auto confirmed_representative (response.get_optional<std::string> ("confirmed_representative"));
		ASSERT_FALSE (confirmed_representative.is_initialized ());

		auto confirmed_frontier (response.get_optional<std::string> ("confirmed_frontier"));
		ASSERT_FALSE (confirmed_frontier.is_initialized ());

		auto confirmed_height (response.get_optional<uint64_t> ("confirmed_height"));
		ASSERT_FALSE (confirmed_height.is_initialized ());
	}
}

/** Make sure we can use json block literals instead of string as input */
TEST (rpc, json_block_input)
{
	nano::test::system system;
	auto node1 = add_ipc_enabled_node (system);
	nano::keypair key;
	system.wallet (0)->insert_adhoc (key.prv);
	nano::block_builder builder;
	auto send = builder
				.state ()
				.account (nano::dev::genesis->account ())
				.previous (node1->latest (nano::dev::genesis_key.pub))
				.representative (nano::dev::genesis->account ())
				.balance (nano::dev::constants.genesis_amount - nano::Gxrb_ratio)
				.link (key.pub)
				.sign (nano::dev::genesis_key.prv, nano::dev::genesis_key.pub)
				.work (0)
				.build ();
	auto const rpc_ctx = add_rpc (system, node1);
	boost::property_tree::ptree request;
	request.put ("action", "sign");
	request.put ("json_block", "true");
	std::string wallet;
	node1->wallets.items.begin ()->first.encode_hex (wallet);
	request.put ("wallet", wallet);
	request.put ("account", key.pub.to_account ());
	boost::property_tree::ptree json;
	send->serialize_json (json);
	request.add_child ("block", json);
	auto response (wait_response (system, rpc_ctx, request, 10s));

	bool json_error{ false };
	nano::state_block block (json_error, response.get_child ("block"));
	ASSERT_FALSE (json_error);

	ASSERT_FALSE (nano::validate_message (key.pub, send->hash (), block.block_signature ()));
	ASSERT_NE (block.block_signature (), send->block_signature ());
	ASSERT_EQ (block.hash (), send->hash ());
}

/** Make sure we can receive json block literals instead of string as output */
TEST (rpc, json_block_output)
{
	nano::test::system system;
	auto node1 = add_ipc_enabled_node (system);
	nano::keypair key;
	auto latest (node1->latest (nano::dev::genesis_key.pub));
	nano::block_builder builder;
	auto send = builder
				.send ()
				.previous (latest)
				.destination (key.pub)
				.balance (100)
				.sign (nano::dev::genesis_key.prv, nano::dev::genesis_key.pub)
				.work (*node1->work_generate_blocking (latest))
				.build ();
	ASSERT_EQ (nano::process_result::progress, node1->process (*send).code);
	auto const rpc_ctx = add_rpc (system, node1);
	boost::property_tree::ptree request;
	request.put ("action", "block_info");
	request.put ("json_block", "true");
	request.put ("hash", send->hash ().to_string ());
	auto response (wait_response (system, rpc_ctx, request));

	// Make sure contents contains a valid JSON subtree instread of stringified json
	bool json_error{ false };
	nano::send_block send_from_json (json_error, response.get_child ("contents"));
	ASSERT_FALSE (json_error);
}

TEST (rpc, blocks_info)
{
	nano::test::system system;
	auto node = add_ipc_enabled_node (system);
	auto const rpc_ctx = add_rpc (system, node);
	auto check_blocks = [node] (boost::property_tree::ptree & response) {
		for (auto & blocks : response.get_child ("blocks"))
		{
			std::string hash_text (blocks.first);
			ASSERT_EQ (node->latest (nano::dev::genesis->account ()).to_string (), hash_text);
			std::string account_text (blocks.second.get<std::string> ("block_account"));
			ASSERT_EQ (nano::dev::genesis_key.pub.to_account (), account_text);
			std::string amount_text (blocks.second.get<std::string> ("amount"));
			ASSERT_EQ (nano::dev::constants.genesis_amount.convert_to<std::string> (), amount_text);
			std::string blocks_text (blocks.second.get<std::string> ("contents"));
			ASSERT_FALSE (blocks_text.empty ());
			boost::optional<std::string> receivable (blocks.second.get_optional<std::string> ("receivable"));
			ASSERT_FALSE (receivable.is_initialized ());
			boost::optional<std::string> receive_hash (blocks.second.get_optional<std::string> ("receive_hash"));
			ASSERT_FALSE (receive_hash.is_initialized ());
			boost::optional<std::string> source (blocks.second.get_optional<std::string> ("source_account"));
			ASSERT_FALSE (source.is_initialized ());
			std::string balance_text (blocks.second.get<std::string> ("balance"));
			ASSERT_EQ (nano::dev::constants.genesis_amount.convert_to<std::string> (), balance_text);
			ASSERT_TRUE (blocks.second.get<bool> ("confirmed")); // Genesis block is confirmed by default
			std::string successor_text (blocks.second.get<std::string> ("successor"));
			ASSERT_EQ (nano::block_hash (0).to_string (), successor_text); // Genesis block doesn't have successor yet
		}
	};
	boost::property_tree::ptree request;
	request.put ("action", "blocks_info");
	boost::property_tree::ptree entry;
	boost::property_tree::ptree hashes;
	entry.put ("", node->latest (nano::dev::genesis->account ()).to_string ());
	hashes.push_back (std::make_pair ("", entry));
	request.add_child ("hashes", hashes);
	{
		auto response (wait_response (system, rpc_ctx, request));
		check_blocks (response);
	}
	std::string random_hash = nano::block_hash ().to_string ();
	entry.put ("", random_hash);
	hashes.push_back (std::make_pair ("", entry));
	request.erase ("hashes");
	request.add_child ("hashes", hashes);
	{
		auto response (wait_response (system, rpc_ctx, request));
		ASSERT_EQ (std::error_code (nano::error_blocks::not_found).message (), response.get<std::string> ("error"));
	}
	request.put ("include_not_found", "true");
	{
		auto response (wait_response (system, rpc_ctx, request));
		check_blocks (response);
		auto & blocks_not_found (response.get_child ("blocks_not_found"));
		ASSERT_EQ (1, blocks_not_found.size ());
		ASSERT_EQ (random_hash, blocks_not_found.begin ()->second.get<std::string> (""));
	}
	request.put ("source", "true");
	request.put ("receivable", "1");
	request.put ("receive_hash", "1");
	{
		auto response (wait_response (system, rpc_ctx, request));
		for (auto & blocks : response.get_child ("blocks"))
		{
			ASSERT_EQ ("0", blocks.second.get<std::string> ("source_account"));
			ASSERT_EQ ("0", blocks.second.get<std::string> ("receivable"));
			std::string receive_hash (blocks.second.get<std::string> ("receive_hash"));
			ASSERT_EQ (nano::block_hash (0).to_string (), receive_hash);
		}
	}
}

/**
 * Test to check the receive_hash option of blocks_info rpc command.
 * The test does 4 sends from genesis to key1.
 * Then it does 4 receives, one for each send.
 * Then it issues the blocks_info RPC command and checks that the receive block of each send block is correctly found.
 */
TEST (rpc, blocks_info_receive_hash)
{
	nano::test::system system;
	auto node = add_ipc_enabled_node (system);
	nano::keypair key1;
	system.wallet (0)->insert_adhoc (key1.prv);
	system.wallet (0)->insert_adhoc (nano::dev::genesis_key.prv);

	// do 4 sends
	auto send1 = system.wallet (0)->send_action (nano::dev::genesis_key.pub, key1.pub, 1);
	auto send2 = system.wallet (0)->send_action (nano::dev::genesis_key.pub, key1.pub, 2);
	auto send3 = system.wallet (0)->send_action (nano::dev::genesis_key.pub, key1.pub, 3);
	auto send4 = system.wallet (0)->send_action (nano::dev::genesis_key.pub, key1.pub, 4);

	// do 4 receives, mix up the ordering a little
	auto recv1 (system.wallet (0)->receive_action (send1->hash (), key1.pub, node->config->receive_minimum.number (), send1->link ().as_account ()));
	auto recv4 (system.wallet (0)->receive_action (send4->hash (), key1.pub, node->config->receive_minimum.number (), send4->link ().as_account ()));
	auto recv3 (system.wallet (0)->receive_action (send3->hash (), key1.pub, node->config->receive_minimum.number (), send3->link ().as_account ()));
	auto recv2 (system.wallet (0)->receive_action (send2->hash (), key1.pub, node->config->receive_minimum.number (), send2->link ().as_account ()));

	// function to check that all 4 receive blocks are cemented
	auto all_blocks_cemented = [node, &key1] () -> bool {
		nano::confirmation_height_info info;
		if (node->store.confirmation_height ().get (*node->store.tx_begin_read (), key1.pub, info))
		{
			return false;
		}
		return info.height () == 4;
	};

	ASSERT_TIMELY (5s, all_blocks_cemented ());
	ASSERT_EQ (node->ledger.account_balance (*node->store.tx_begin_read (), key1.pub, true), 10);

	// create the RPC request
	boost::property_tree::ptree request;
	boost::property_tree::ptree hashes;
	boost::property_tree::ptree child;
	child.put ("", send1->hash ().to_string ());
	hashes.push_back (std::make_pair ("", child));
	child.put ("", send2->hash ().to_string ());
	hashes.push_back (std::make_pair ("", child));
	child.put ("", send3->hash ().to_string ());
	hashes.push_back (std::make_pair ("", child));
	child.put ("", send4->hash ().to_string ());
	hashes.push_back (std::make_pair ("", child));
	request.put ("action", "blocks_info");
	request.add_child ("hashes", hashes);
	request.put ("receive_hash", "true");
	request.put ("json_block", "true");

	// send the request
	auto const rpc_ctx = add_rpc (system, node);
	auto response = wait_response (system, rpc_ctx, request);

	// create a map of the expected receives hashes for each send hash
	std::map<std::string, std::string> send_recv_map{
		{ send1->hash ().to_string (), recv1->hash ().to_string () },
		{ send2->hash ().to_string (), recv2->hash ().to_string () },
		{ send3->hash ().to_string (), recv3->hash ().to_string () },
		{ send4->hash ().to_string (), recv4->hash ().to_string () },
	};

	for (auto & blocks : response.get_child ("blocks"))
	{
		auto hash = blocks.first;
		std::string receive_hash = blocks.second.get<std::string> ("receive_hash");
		ASSERT_EQ (receive_hash, send_recv_map[hash]);
		send_recv_map.erase (hash);
	}
	ASSERT_EQ (send_recv_map.size (), 0);
}

TEST (rpc, blocks_info_subtype)
{
	nano::test::system system;
	auto node1 = add_ipc_enabled_node (system);
	nano::keypair key;
	system.wallet (0)->insert_adhoc (nano::dev::genesis_key.prv);
	system.wallet (0)->insert_adhoc (key.prv);
	auto send (system.wallet (0)->send_action (nano::dev::genesis_key.pub, nano::dev::genesis_key.pub, nano::Gxrb_ratio));
	ASSERT_NE (nullptr, send);
	auto receive (system.wallet (0)->receive_action (send->hash (), key.pub, nano::Gxrb_ratio, send->link ().as_account ()));
	ASSERT_NE (nullptr, receive);
	auto change (system.wallet (0)->change_action (nano::dev::genesis_key.pub, key.pub));
	ASSERT_NE (nullptr, change);
	auto const rpc_ctx = add_rpc (system, node1);
	boost::property_tree::ptree request;
	request.put ("action", "blocks_info");
	boost::property_tree::ptree hashes;
	boost::property_tree::ptree entry;
	entry.put ("", send->hash ().to_string ());
	hashes.push_back (std::make_pair ("", entry));
	entry.put ("", receive->hash ().to_string ());
	hashes.push_back (std::make_pair ("", entry));
	entry.put ("", change->hash ().to_string ());
	hashes.push_back (std::make_pair ("", entry));
	request.add_child ("hashes", hashes);
	auto response (wait_response (system, rpc_ctx, request));
	auto & blocks (response.get_child ("blocks"));
	ASSERT_EQ (3, blocks.size ());
	auto send_subtype (blocks.get_child (send->hash ().to_string ()).get<std::string> ("subtype"));
	ASSERT_EQ (send_subtype, "send");
	auto receive_subtype (blocks.get_child (receive->hash ().to_string ()).get<std::string> ("subtype"));
	ASSERT_EQ (receive_subtype, "receive");
	auto change_subtype (blocks.get_child (change->hash ().to_string ()).get<std::string> ("subtype"));
	ASSERT_EQ (change_subtype, "change");
	// Successor fields
	auto send_successor (blocks.get_child (send->hash ().to_string ()).get<std::string> ("successor"));
	ASSERT_EQ (send_successor, receive->hash ().to_string ());
	auto receive_successor (blocks.get_child (receive->hash ().to_string ()).get<std::string> ("successor"));
	ASSERT_EQ (receive_successor, change->hash ().to_string ());
	auto change_successor (blocks.get_child (change->hash ().to_string ()).get<std::string> ("successor"));
	ASSERT_EQ (change_successor, nano::block_hash (0).to_string ()); // Change block doesn't have successor yet
}

TEST (rpc, block_info_successor)
{
	nano::test::system system;
	auto node1 = add_ipc_enabled_node (system);
	nano::keypair key;
	auto latest (node1->latest (nano::dev::genesis_key.pub));
	nano::block_builder builder;
	auto send = builder
				.send ()
				.previous (latest)
				.destination (key.pub)
				.balance (100)
				.sign (nano::dev::genesis_key.prv, nano::dev::genesis_key.pub)
				.work (*node1->work_generate_blocking (latest))
				.build ();
	ASSERT_EQ (nano::process_result::progress, node1->process (*send).code);
	auto const rpc_ctx = add_rpc (system, node1);
	boost::property_tree::ptree request;
	request.put ("action", "block_info");
	request.put ("hash", latest.to_string ());
	auto response (wait_response (system, rpc_ctx, request));

	// Make sure send block is successor of genesis
	std::string successor_text (response.get<std::string> ("successor"));
	ASSERT_EQ (successor_text, send->hash ().to_string ());
	std::string account_text (response.get<std::string> ("block_account"));
	ASSERT_EQ (nano::dev::genesis_key.pub.to_account (), account_text);
	std::string amount_text (response.get<std::string> ("amount"));
	ASSERT_EQ (nano::dev::constants.genesis_amount.convert_to<std::string> (), amount_text);
}

TEST (rpc, block_info_pruning)
{
	nano::test::system system;
	nano::node_config node_config0 (nano::test::get_available_port (), system.logging);
	node_config0.receive_minimum = nano::dev::constants.genesis_amount; // Prevent auto-receive & receive1 block conflicts
	auto & node0 = *system.add_node (node_config0);
	nano::node_config node_config1 (nano::test::get_available_port (), system.logging);
	node_config1.enable_voting = false; // Remove after allowing pruned voting
	nano::node_flags node_flags;
	node_flags.set_enable_pruning (true);
	auto node1 = add_ipc_enabled_node (system, node_config1, node_flags);
	auto latest (node1->latest (nano::dev::genesis_key.pub));
	nano::block_builder builder;
	auto send1 = builder
				 .send ()
				 .previous (latest)
				 .destination (nano::dev::genesis_key.pub)
				 .balance (nano::dev::constants.genesis_amount - nano::Gxrb_ratio)
				 .sign (nano::dev::genesis_key.prv, nano::dev::genesis_key.pub)
				 .work (*node1->work_generate_blocking (latest))
				 .build_shared ();
	node1->process_active (send1);
	auto receive1 = builder
					.receive ()
					.previous (send1->hash ())
					.source (send1->hash ())
					.sign (nano::dev::genesis_key.prv, nano::dev::genesis_key.pub)
					.work (*node1->work_generate_blocking (send1->hash ()))
					.build_shared ();
	node1->process_active (receive1);
	node1->block_processor.flush ();
	system.wallet (0)->insert_adhoc (nano::dev::genesis_key.prv);
	ASSERT_TIMELY (5s, node1->ledger.cache.cemented_count () == 3 && node1->confirmation_height_processor.current ().is_zero () && node1->confirmation_height_processor.awaiting_processing_size () == 0);
	// Pruning action
	{
		auto transaction (node1->store.tx_begin_write ());
		ASSERT_EQ (1, node1->ledger.pruning_action (*transaction, send1->hash (), 1));
		ASSERT_TRUE (node1->store.block ().exists (*transaction, receive1->hash ()));
	}
	auto const rpc_ctx = add_rpc (system, node1);
	// Pruned block
	boost::property_tree::ptree request;
	request.put ("action", "block_info");
	request.put ("hash", send1->hash ().to_string ());
	auto response (wait_response (system, rpc_ctx, request));
	ASSERT_EQ (std::error_code (nano::error_blocks::not_found).message (), response.get<std::string> ("error"));
	// Existing block with previous pruned
	boost::property_tree::ptree request2;
	request2.put ("action", "block_info");
	request2.put ("json_block", "true");
	request2.put ("hash", receive1->hash ().to_string ());
	auto response2 (wait_response (system, rpc_ctx, request2));
	std::string account_text (response2.get<std::string> ("block_account"));
	ASSERT_EQ (nano::dev::genesis_key.pub.to_account (), account_text);
	boost::optional<std::string> amount (response2.get_optional<std::string> ("amount"));
	ASSERT_FALSE (amount.is_initialized ()); // Cannot calculate amount
	bool json_error{ false };
	nano::receive_block receive_from_json (json_error, response2.get_child ("contents"));
	ASSERT_FALSE (json_error);
	ASSERT_EQ (receive1->full_hash (), receive_from_json.full_hash ());
	std::string balance_text (response2.get<std::string> ("balance"));
	ASSERT_EQ (nano::dev::constants.genesis_amount.convert_to<std::string> (), balance_text);
	ASSERT_TRUE (response2.get<bool> ("confirmed"));
	std::string successor_text (response2.get<std::string> ("successor"));
	ASSERT_EQ (successor_text, nano::block_hash (0).to_string ()); // receive1 block doesn't have successor yet
}

TEST (rpc, pruned_exists)
{
	nano::test::system system;
	nano::node_config node_config0 (nano::test::get_available_port (), system.logging);
	node_config0.receive_minimum = nano::dev::constants.genesis_amount; // Prevent auto-receive & receive1 block conflicts
	auto & node0 = *system.add_node (node_config0);
	nano::node_config node_config1 (nano::test::get_available_port (), system.logging);
	node_config1.enable_voting = false; // Remove after allowing pruned voting
	nano::node_flags node_flags;
	node_flags.set_enable_pruning (true);
	auto node1 = add_ipc_enabled_node (system, node_config1, node_flags);
	auto latest (node1->latest (nano::dev::genesis_key.pub));
	nano::block_builder builder;
	auto send1 = builder
				 .send ()
				 .previous (latest)
				 .destination (nano::dev::genesis_key.pub)
				 .balance (nano::dev::constants.genesis_amount - nano::Gxrb_ratio)
				 .sign (nano::dev::genesis_key.prv, nano::dev::genesis_key.pub)
				 .work (*node1->work_generate_blocking (latest))
				 .build_shared ();
	node1->process_active (send1);
	auto receive1 = builder
					.receive ()
					.previous (send1->hash ())
					.source (send1->hash ())
					.sign (nano::dev::genesis_key.prv, nano::dev::genesis_key.pub)
					.work (*node1->work_generate_blocking (send1->hash ()))
					.build_shared ();
	node1->process_active (receive1);
	node1->block_processor.flush ();
	system.wallet (0)->insert_adhoc (nano::dev::genesis_key.prv);
	ASSERT_TIMELY (5s, node1->ledger.cache.cemented_count () == 3 && node1->confirmation_height_processor.current ().is_zero () && node1->confirmation_height_processor.awaiting_processing_size () == 0);
	// Pruning action
	{
		auto transaction (node1->store.tx_begin_write ());
		ASSERT_EQ (1, node1->ledger.pruning_action (*transaction, send1->hash (), 1));
		ASSERT_TRUE (node1->store.block ().exists (*transaction, receive1->hash ()));
	}
	auto const rpc_ctx = add_rpc (system, node1);
	// Pruned block
	boost::property_tree::ptree request;
	request.put ("action", "pruned_exists");
	request.put ("hash", send1->hash ().to_string ());
	auto response (wait_response (system, rpc_ctx, request));
	ASSERT_TRUE (response.get<bool> ("exists"));
	// Existing block with previous pruned
	boost::property_tree::ptree request2;
	request2.put ("action", "pruned_exists");
	request2.put ("hash", receive1->hash ().to_string ());
	auto response2 (wait_response (system, rpc_ctx, request2));
	ASSERT_FALSE (response2.get<bool> ("exists"));
}

TEST (rpc, work_peers_all)
{
	nano::test::system system;
	auto node1 = add_ipc_enabled_node (system);
	auto const rpc_ctx = add_rpc (system, node1);
	boost::property_tree::ptree request;
	request.put ("action", "work_peer_add");
	request.put ("address", "::1");
	request.put ("port", "0");
	auto response (wait_response (system, rpc_ctx, request));
	std::string success (response.get<std::string> ("success", ""));
	ASSERT_TRUE (success.empty ());
	boost::property_tree::ptree request1;
	request1.put ("action", "work_peers");
	auto response1 (wait_response (system, rpc_ctx, request1));
	auto & peers_node (response1.get_child ("work_peers"));
	std::vector<std::string> peers;
	for (auto i (peers_node.begin ()), n (peers_node.end ()); i != n; ++i)
	{
		peers.push_back (i->second.get<std::string> (""));
	}
	ASSERT_EQ (1, peers.size ());
	ASSERT_EQ ("::1:0", peers[0]);
	boost::property_tree::ptree request2;
	request2.put ("action", "work_peers_clear");
	auto response2 (wait_response (system, rpc_ctx, request2));
	success = response2.get<std::string> ("success", "");
	ASSERT_TRUE (success.empty ());
	auto response3 (wait_response (system, rpc_ctx, request1, 10s));
	peers_node = response3.get_child ("work_peers");
	ASSERT_EQ (0, peers_node.size ());
}

TEST (rpc, populate_backlog)
{
	nano::test::system system;
	nano::node_config node_config (nano::test::get_available_port (), system.logging);
	// Disable automatic backlog population
	node_config.frontiers_confirmation = nano::frontiers_confirmation_mode::disabled;
	auto node = add_ipc_enabled_node (system, node_config);

	// Create and process a block that won't get automatically scheduled for confirmation
	nano::keypair key;
	nano::block_builder builder;
	auto latest (node->latest (nano::dev::genesis_key.pub));
	auto genesis_balance (nano::dev::constants.genesis_amount);
	auto send_amount (genesis_balance - 100);
	auto send = builder
				.send ()
				.previous (latest)
				.destination (key.pub)
				.balance (genesis_balance)
				.sign (nano::dev::genesis_key.prv, nano::dev::genesis_key.pub)
				.work (*node->work_generate_blocking (latest))
				.build ();
	ASSERT_EQ (nano::process_result::progress, node->process (*send).code);
	ASSERT_FALSE (node->block_arrival.recent (send->hash ()));

	auto const rpc_ctx = add_rpc (system, node);
	boost::property_tree::ptree request;
	request.put ("action", "populate_backlog");
	auto response (wait_response (system, rpc_ctx, request));
	std::string success (response.get<std::string> ("success", ""));
	ASSERT_TRUE (success.empty ());

	// Ensure block got activated and election was started
	ASSERT_TIMELY (5s, node->active.active (*send));
}

TEST (rpc, ledger)
{
	nano::test::system system;
	auto node = add_ipc_enabled_node (system);
	nano::keypair key;
	auto latest (node->latest (nano::dev::genesis_key.pub));
	auto genesis_balance (nano::dev::constants.genesis_amount);
	auto send_amount (genesis_balance - 100);
	genesis_balance -= send_amount;
	nano::block_builder builder;
	auto send = builder
				.send ()
				.previous (latest)
				.destination (key.pub)
				.balance (genesis_balance)
				.sign (nano::dev::genesis_key.prv, nano::dev::genesis_key.pub)
				.work (*node->work_generate_blocking (latest))
				.build ();
	ASSERT_EQ (nano::process_result::progress, node->process (*send).code);
	auto open = builder
				.open ()
				.source (send->hash ())
				.representative (nano::dev::genesis_key.pub)
				.account (key.pub)
				.sign (key.prv, key.pub)
				.work (*node->work_generate_blocking (key.pub))
				.build ();
	ASSERT_EQ (nano::process_result::progress, node->process (*open).code);
	auto time = nano::seconds_since_epoch ();
	auto const rpc_ctx = add_rpc (system, node);
	boost::property_tree::ptree request;
	request.put ("action", "ledger");
	request.put ("sorting", true);
	request.put ("count", "1");
	{
		auto response (wait_response (system, rpc_ctx, request));
		for (auto & account : response.get_child ("accounts"))
		{
			std::string account_text (account.first);
			ASSERT_EQ (key.pub.to_account (), account_text);
			std::string frontier (account.second.get<std::string> ("frontier"));
			ASSERT_EQ (open->hash ().to_string (), frontier);
			std::string open_block (account.second.get<std::string> ("open_block"));
			ASSERT_EQ (open->hash ().to_string (), open_block);
			std::string representative_block (account.second.get<std::string> ("representative_block"));
			ASSERT_EQ (open->hash ().to_string (), representative_block);
			std::string balance_text (account.second.get<std::string> ("balance"));
			ASSERT_EQ (send_amount.convert_to<std::string> (), balance_text);
			std::string modified_timestamp (account.second.get<std::string> ("modified_timestamp"));
			ASSERT_LT (std::abs ((long)time - stol (modified_timestamp)), 5);
			std::string block_count (account.second.get<std::string> ("block_count"));
			ASSERT_EQ ("1", block_count);
			boost::optional<std::string> weight (account.second.get_optional<std::string> ("weight"));
			ASSERT_FALSE (weight.is_initialized ());
			boost::optional<std::string> pending (account.second.get_optional<std::string> ("pending"));
			ASSERT_FALSE (pending.is_initialized ());
			boost::optional<std::string> representative (account.second.get_optional<std::string> ("representative"));
			ASSERT_FALSE (representative.is_initialized ());
		}
	}
	// Test for optional values
	request.put ("weight", true);
	request.put ("pending", true);
	request.put ("representative", true);
	{
		auto response (wait_response (system, rpc_ctx, request));
		for (auto & account : response.get_child ("accounts"))
		{
			boost::optional<std::string> weight (account.second.get_optional<std::string> ("weight"));
			ASSERT_TRUE (weight.is_initialized ());
			ASSERT_EQ ("0", weight.get ());
			boost::optional<std::string> pending (account.second.get_optional<std::string> ("pending"));
			ASSERT_TRUE (pending.is_initialized ());
			ASSERT_EQ ("0", pending.get ());
			boost::optional<std::string> representative (account.second.get_optional<std::string> ("representative"));
			ASSERT_TRUE (representative.is_initialized ());
			ASSERT_EQ (nano::dev::genesis_key.pub.to_account (), representative.get ());
		}
	}
	// Test threshold
	request.put ("count", 2);
	request.put ("threshold", genesis_balance + 1);
	{
		auto response (wait_response (system, rpc_ctx, request));
		auto & accounts (response.get_child ("accounts"));
		ASSERT_EQ (1, accounts.size ());
		auto account (accounts.begin ());
		ASSERT_EQ (key.pub.to_account (), account->first);
		std::string balance_text (account->second.get<std::string> ("balance"));
		ASSERT_EQ (send_amount.convert_to<std::string> (), balance_text);
	}
	auto send2_amount (50);
	genesis_balance -= send2_amount;
	auto send2 = builder
				 .send ()
				 .previous (send->hash ())
				 .destination (key.pub)
				 .balance (genesis_balance)
				 .sign (nano::dev::genesis_key.prv, nano::dev::genesis_key.pub)
				 .work (*node->work_generate_blocking (send->hash ()))
				 .build ();
	rpc_ctx.io_scope->reset ();
	ASSERT_EQ (nano::process_result::progress, node->process (*send2).code);
	rpc_ctx.io_scope->renew ();
	// When asking for pending, pending amount is taken into account for threshold so the account must show up
	request.put ("count", 2);
	request.put ("threshold", (send_amount + send2_amount).convert_to<std::string> ());
	request.put ("pending", true);
	{
		auto response (wait_response (system, rpc_ctx, request));
		auto & accounts (response.get_child ("accounts"));
		ASSERT_EQ (1, accounts.size ());
		auto account (accounts.begin ());
		ASSERT_EQ (key.pub.to_account (), account->first);
		std::string balance_text (account->second.get<std::string> ("balance"));
		ASSERT_EQ (send_amount.convert_to<std::string> (), balance_text);
		std::string pending_text (account->second.get<std::string> ("pending"));
		ASSERT_EQ (std::to_string (send2_amount), pending_text);
	}
}

TEST (rpc, accounts_create)
{
	nano::test::system system;
	auto node = add_ipc_enabled_node (system);
	auto const rpc_ctx = add_rpc (system, node);
	boost::property_tree::ptree request;
	request.put ("action", "accounts_create");
	request.put ("wallet", node->wallets.items.begin ()->first.to_string ());
	request.put ("count", "8");
	auto response (wait_response (system, rpc_ctx, request));
	auto & accounts (response.get_child ("accounts"));
	for (auto i (accounts.begin ()), n (accounts.end ()); i != n; ++i)
	{
		std::string account_text (i->second.get<std::string> (""));
		nano::account account;
		ASSERT_FALSE (account.decode_account (account_text));
		ASSERT_TRUE (system.wallet (0)->exists (account));
	}
	ASSERT_EQ (8, accounts.size ());
}

TEST (rpc, block_create)
{
	nano::test::system system;
	auto node1 = add_ipc_enabled_node (system);
	nano::keypair key;
	system.wallet (0)->insert_adhoc (nano::dev::genesis_key.prv);
	system.wallet (0)->insert_adhoc (key.prv);
	auto latest (node1->latest (nano::dev::genesis_key.pub));
	auto send_work = *node1->work_generate_blocking (latest);
	nano::block_builder builder;
	auto send = builder
				.send ()
				.previous (latest)
				.destination (key.pub)
				.balance (100)
				.sign (nano::dev::genesis_key.prv, nano::dev::genesis_key.pub)
				.work (send_work)
				.build ();
	auto open_work = *node1->work_generate_blocking (key.pub);
	auto open = builder
				.open ()
				.source (send->hash ())
				.representative (nano::dev::genesis_key.pub)
				.account (key.pub)
				.sign (key.prv, key.pub)
				.work (open_work)
				.build ();
	auto const rpc_ctx = add_rpc (system, node1);
	boost::property_tree::ptree request;
	request.put ("action", "block_create");
	request.put ("type", "send");
	request.put ("wallet", node1->wallets.items.begin ()->first.to_string ());
	request.put ("account", nano::dev::genesis_key.pub.to_account ());
	request.put ("previous", latest.to_string ());
	request.put ("amount", "340282366920938463463374607431768211355");
	request.put ("destination", key.pub.to_account ());
	request.put ("work", nano::to_string_hex (send_work));
	auto response (wait_response (system, rpc_ctx, request));
	std::string send_hash (response.get<std::string> ("hash"));
	ASSERT_EQ (send->hash ().to_string (), send_hash);
	std::string send_difficulty (response.get<std::string> ("difficulty"));
	ASSERT_EQ (nano::to_string_hex (nano::dev::network_params.work.difficulty (*send)), send_difficulty);
	auto send_text (response.get<std::string> ("block"));
	boost::property_tree::ptree block_l;
	std::stringstream block_stream (send_text);
	boost::property_tree::read_json (block_stream, block_l);
	auto send_block (nano::deserialize_block_json (block_l));
	ASSERT_EQ (send->hash (), send_block->hash ());
	rpc_ctx.io_scope->reset ();
	ASSERT_EQ (nano::process_result::progress, node1->process (*send).code);
	rpc_ctx.io_scope->renew ();
	boost::property_tree::ptree request1;
	request1.put ("action", "block_create");
	request1.put ("type", "open");
	std::string key_text;
	key.prv.encode_hex (key_text);
	request1.put ("key", key_text);
	request1.put ("representative", nano::dev::genesis_key.pub.to_account ());
	request1.put ("source", send->hash ().to_string ());
	request1.put ("work", nano::to_string_hex (open_work));
	auto response1 (wait_response (system, rpc_ctx, request1));
	std::string open_hash (response1.get<std::string> ("hash"));
	ASSERT_EQ (open->hash ().to_string (), open_hash);
	auto open_text (response1.get<std::string> ("block"));
	std::stringstream block_stream1 (open_text);
	boost::property_tree::read_json (block_stream1, block_l);
	auto open_block (nano::deserialize_block_json (block_l));
	ASSERT_EQ (open->hash (), open_block->hash ());
	rpc_ctx.io_scope->reset ();
	ASSERT_EQ (nano::process_result::progress, node1->process (*open).code);
	rpc_ctx.io_scope->renew ();
	request1.put ("representative", key.pub.to_account ());
	auto response2 (wait_response (system, rpc_ctx, request1));
	std::string open2_hash (response2.get<std::string> ("hash"));
	ASSERT_NE (open->hash ().to_string (), open2_hash); // different blocks with wrong representative
	auto change_work = *node1->work_generate_blocking (open->hash ());
	auto change = builder
				  .change ()
				  .previous (open->hash ())
				  .representative (key.pub)
				  .sign (key.prv, key.pub)
				  .work (change_work)
				  .build ();
	request1.put ("type", "change");
	request1.put ("work", nano::to_string_hex (change_work));
	auto response4 (wait_response (system, rpc_ctx, request1));
	std::string change_hash (response4.get<std::string> ("hash"));
	ASSERT_EQ (change->hash ().to_string (), change_hash);
	auto change_text (response4.get<std::string> ("block"));
	std::stringstream block_stream4 (change_text);
	boost::property_tree::read_json (block_stream4, block_l);
	auto change_block (nano::deserialize_block_json (block_l));
	ASSERT_EQ (change->hash (), change_block->hash ());
	rpc_ctx.io_scope->reset ();
	ASSERT_EQ (nano::process_result::progress, node1->process (*change).code);
	auto send2 = builder
				 .send ()
				 .previous (send->hash ())
				 .destination (key.pub)
				 .balance (0)
				 .sign (nano::dev::genesis_key.prv, nano::dev::genesis_key.pub)
				 .work (*node1->work_generate_blocking (send->hash ()))
				 .build ();
	ASSERT_EQ (nano::process_result::progress, node1->process (*send2).code);
	rpc_ctx.io_scope->renew ();
	boost::property_tree::ptree request2;
	request2.put ("action", "block_create");
	request2.put ("type", "receive");
	request2.put ("wallet", node1->wallets.items.begin ()->first.to_string ());
	request2.put ("account", key.pub.to_account ());
	request2.put ("source", send2->hash ().to_string ());
	request2.put ("previous", change->hash ().to_string ());
	request2.put ("work", nano::to_string_hex (*node1->work_generate_blocking (change->hash ())));
	auto response5 (wait_response (system, rpc_ctx, request2));
	std::string receive_hash (response4.get<std::string> ("hash"));
	auto receive_text (response5.get<std::string> ("block"));
	std::stringstream block_stream5 (change_text);
	boost::property_tree::read_json (block_stream5, block_l);
	auto receive_block (nano::deserialize_block_json (block_l));
	ASSERT_EQ (receive_hash, receive_block->hash ().to_string ());
	node1->process_active (std::move (receive_block));
	latest = node1->latest (key.pub);
	ASSERT_EQ (receive_hash, latest.to_string ());
}

TEST (rpc, block_create_state)
{
	nano::test::system system;
	auto node = add_ipc_enabled_node (system);
	nano::keypair key;
	system.wallet (0)->insert_adhoc (nano::dev::genesis_key.prv);
	auto const rpc_ctx = add_rpc (system, node);
	boost::property_tree::ptree request;
	request.put ("action", "block_create");
	request.put ("type", "state");
	request.put ("wallet", node->wallets.items.begin ()->first.to_string ());
	request.put ("account", nano::dev::genesis_key.pub.to_account ());
	request.put ("previous", nano::dev::genesis->hash ().to_string ());
	request.put ("representative", nano::dev::genesis_key.pub.to_account ());
	request.put ("balance", (nano::dev::constants.genesis_amount - nano::Gxrb_ratio).convert_to<std::string> ());
	request.put ("link", key.pub.to_account ());
	request.put ("work", nano::to_string_hex (*node->work_generate_blocking (nano::dev::genesis->hash ())));
	auto response (wait_response (system, rpc_ctx, request));
	std::string state_hash (response.get<std::string> ("hash"));
	auto state_text (response.get<std::string> ("block"));
	std::stringstream block_stream (state_text);
	boost::property_tree::ptree block_l;
	boost::property_tree::read_json (block_stream, block_l);
	auto state_block (nano::deserialize_block_json (block_l));
	ASSERT_NE (nullptr, state_block);
	ASSERT_EQ (nano::block_type::state, state_block->type ());
	ASSERT_EQ (state_hash, state_block->hash ().to_string ());
	rpc_ctx.io_scope->reset ();
	auto process_result (node->process (*state_block));
	ASSERT_EQ (nano::process_result::progress, process_result.code);
}

TEST (rpc, block_create_state_open)
{
	nano::test::system system;
	auto node = add_ipc_enabled_node (system);
	nano::keypair key;
	system.wallet (0)->insert_adhoc (nano::dev::genesis_key.prv);
	auto send_block (system.wallet (0)->send_action (nano::dev::genesis_key.pub, key.pub, nano::Gxrb_ratio));
	ASSERT_NE (nullptr, send_block);
	auto const rpc_ctx = add_rpc (system, node);
	boost::property_tree::ptree request;
	request.put ("action", "block_create");
	request.put ("type", "state");
	request.put ("key", key.prv.to_string ());
	request.put ("account", key.pub.to_account ());
	request.put ("previous", 0);
	request.put ("representative", nano::dev::genesis_key.pub.to_account ());
	request.put ("balance", nano::Gxrb_ratio.convert_to<std::string> ());
	request.put ("link", send_block->hash ().to_string ());
	request.put ("work", nano::to_string_hex (*node->work_generate_blocking (key.pub)));
	auto response (wait_response (system, rpc_ctx, request));
	std::string state_hash (response.get<std::string> ("hash"));
	auto state_text (response.get<std::string> ("block"));
	std::stringstream block_stream (state_text);
	boost::property_tree::ptree block_l;
	boost::property_tree::read_json (block_stream, block_l);
	auto state_block (nano::deserialize_block_json (block_l));
	ASSERT_NE (nullptr, state_block);
	ASSERT_EQ (nano::block_type::state, state_block->type ());
	ASSERT_EQ (state_hash, state_block->hash ().to_string ());
	auto difficulty (nano::dev::network_params.work.difficulty (*state_block));
	ASSERT_GT (difficulty, nano::dev::network_params.work.threshold (state_block->work_version (), nano::block_details (nano::epoch::epoch_0, false, true, false)));
	ASSERT_TRUE (node->latest (key.pub).is_zero ());
	rpc_ctx.io_scope->reset ();
	auto process_result (node->process (*state_block));
	ASSERT_EQ (nano::process_result::progress, process_result.code);
	ASSERT_EQ (state_block->sideband ().details ().epoch (), nano::epoch::epoch_0);
	ASSERT_TRUE (state_block->sideband ().details ().is_receive ());
	ASSERT_FALSE (node->latest (key.pub).is_zero ());
}

// Missing "work" parameter should cause work to be generated for us.
TEST (rpc, block_create_state_request_work)
{
	// Test work generation for state blocks both with and without previous (in the latter
	// case, the account will be used for work generation)
	std::unique_ptr<nano::state_block> epoch2;
	{
		nano::test::system system (1);
		system.upgrade_genesis_epoch (*system.nodes.front (), nano::epoch::epoch_1);
		epoch2 = system.upgrade_genesis_epoch (*system.nodes.front (), nano::epoch::epoch_2);
	}

	std::vector<std::string> previous_test_input{ epoch2->hash ().to_string (), std::string ("0") };
	for (auto previous : previous_test_input)
	{
		nano::test::system system;
		auto node = add_ipc_enabled_node (system);
		nano::keypair key;
		system.wallet (0)->insert_adhoc (nano::dev::genesis_key.prv);
		auto const rpc_ctx = add_rpc (system, node);
		boost::property_tree::ptree request;
		request.put ("action", "block_create");
		request.put ("type", "state");
		request.put ("wallet", node->wallets.items.begin ()->first.to_string ());
		request.put ("account", nano::dev::genesis_key.pub.to_account ());
		request.put ("representative", nano::dev::genesis_key.pub.to_account ());
		request.put ("balance", (nano::dev::constants.genesis_amount - nano::Gxrb_ratio).convert_to<std::string> ());
		request.put ("link", key.pub.to_account ());
		request.put ("previous", previous);
		auto response (wait_response (system, rpc_ctx, request));
		boost::property_tree::ptree block_l;
		std::stringstream block_stream (response.get<std::string> ("block"));
		boost::property_tree::read_json (block_stream, block_l);
		auto block (nano::deserialize_block_json (block_l));
		ASSERT_NE (nullptr, block);
		ASSERT_GE (nano::dev::network_params.work.difficulty (*block), node->default_difficulty (nano::work_version::work_1));
	}
}

TEST (rpc, block_create_open_epoch_v2)
{
	nano::test::system system;
	auto node = add_ipc_enabled_node (system);
	nano::keypair key;
	system.wallet (0)->insert_adhoc (nano::dev::genesis_key.prv);
	ASSERT_NE (nullptr, system.upgrade_genesis_epoch (*node, nano::epoch::epoch_1));
	ASSERT_NE (nullptr, system.upgrade_genesis_epoch (*node, nano::epoch::epoch_2));
	auto send_block (system.wallet (0)->send_action (nano::dev::genesis_key.pub, key.pub, nano::Gxrb_ratio));
	ASSERT_NE (nullptr, send_block);
	auto const rpc_ctx = add_rpc (system, node);
	boost::property_tree::ptree request;
	request.put ("action", "block_create");
	request.put ("type", "state");
	request.put ("key", key.prv.to_string ());
	request.put ("account", key.pub.to_account ());
	request.put ("previous", 0);
	request.put ("representative", nano::dev::genesis_key.pub.to_account ());
	request.put ("balance", nano::Gxrb_ratio.convert_to<std::string> ());
	request.put ("link", send_block->hash ().to_string ());
	auto response (wait_response (system, rpc_ctx, request));
	std::string state_hash (response.get<std::string> ("hash"));
	auto state_text (response.get<std::string> ("block"));
	std::stringstream block_stream (state_text);
	boost::property_tree::ptree block_l;
	boost::property_tree::read_json (block_stream, block_l);
	auto state_block (nano::deserialize_block_json (block_l));
	ASSERT_NE (nullptr, state_block);
	ASSERT_EQ (nano::block_type::state, state_block->type ());
	ASSERT_EQ (state_hash, state_block->hash ().to_string ());
	auto difficulty (nano::dev::network_params.work.difficulty (*state_block));
	ASSERT_GT (difficulty, nano::dev::network_params.work.threshold (state_block->work_version (), nano::block_details (nano::epoch::epoch_2, false, true, false)));
	ASSERT_TRUE (node->latest (key.pub).is_zero ());
	rpc_ctx.io_scope->reset ();
	auto process_result (node->process (*state_block));
	ASSERT_EQ (nano::process_result::progress, process_result.code);
	ASSERT_EQ (state_block->sideband ().details ().epoch (), nano::epoch::epoch_2);
	ASSERT_TRUE (state_block->sideband ().details ().is_receive ());
	ASSERT_FALSE (node->latest (key.pub).is_zero ());
}

TEST (rpc, block_create_receive_epoch_v2)
{
	nano::test::system system;
	auto node = add_ipc_enabled_node (system);
	nano::keypair key;
	system.wallet (0)->insert_adhoc (nano::dev::genesis_key.prv);
	ASSERT_NE (nullptr, system.upgrade_genesis_epoch (*node, nano::epoch::epoch_1));
	auto send_block (system.wallet (0)->send_action (nano::dev::genesis_key.pub, key.pub, nano::Gxrb_ratio));
	ASSERT_NE (nullptr, send_block);
	nano::block_builder builder;
	auto open = builder
				.state ()
				.account (key.pub)
				.previous (0)
				.representative (nano::dev::genesis_key.pub)
				.balance (nano::Gxrb_ratio)
				.link (send_block->hash ())
				.sign (key.prv, key.pub)
				.work (*node->work_generate_blocking (key.pub))
				.build ();
	ASSERT_EQ (nano::process_result::progress, node->process (*open).code);
	ASSERT_NE (nullptr, system.upgrade_genesis_epoch (*node, nano::epoch::epoch_2));
	auto send_block_2 (system.wallet (0)->send_action (nano::dev::genesis_key.pub, key.pub, nano::Gxrb_ratio));
	auto const rpc_ctx = add_rpc (system, node);
	boost::property_tree::ptree request;
	request.put ("action", "block_create");
	request.put ("type", "state");
	request.put ("key", key.prv.to_string ());
	request.put ("account", key.pub.to_account ());
	request.put ("previous", open->hash ().to_string ());
	request.put ("representative", nano::dev::genesis_key.pub.to_account ());
	request.put ("balance", (2 * nano::Gxrb_ratio).convert_to<std::string> ());
	request.put ("link", send_block_2->hash ().to_string ());
	auto response (wait_response (system, rpc_ctx, request));
	std::string state_hash (response.get<std::string> ("hash"));
	auto state_text (response.get<std::string> ("block"));
	std::stringstream block_stream (state_text);
	boost::property_tree::ptree block_l;
	boost::property_tree::read_json (block_stream, block_l);
	auto state_block (nano::deserialize_block_json (block_l));
	ASSERT_NE (nullptr, state_block);
	ASSERT_EQ (nano::block_type::state, state_block->type ());
	ASSERT_EQ (state_hash, state_block->hash ().to_string ());
	auto difficulty (nano::dev::network_params.work.difficulty (*state_block));
	ASSERT_GT (difficulty, nano::dev::network_params.work.threshold (state_block->work_version (), nano::block_details (nano::epoch::epoch_2, false, true, false)));
	rpc_ctx.io_scope->reset ();
	auto process_result (node->process (*state_block));
	ASSERT_EQ (nano::process_result::progress, process_result.code);
	ASSERT_EQ (state_block->sideband ().details ().epoch (), nano::epoch::epoch_2);
	ASSERT_TRUE (state_block->sideband ().details ().is_receive ());
	ASSERT_FALSE (node->latest (key.pub).is_zero ());
}

TEST (rpc, block_create_send_epoch_v2)
{
	nano::test::system system;
	auto node = add_ipc_enabled_node (system);
	nano::keypair key;
	system.wallet (0)->insert_adhoc (nano::dev::genesis_key.prv);
	ASSERT_NE (nullptr, system.upgrade_genesis_epoch (*node, nano::epoch::epoch_1));
	ASSERT_NE (nullptr, system.upgrade_genesis_epoch (*node, nano::epoch::epoch_2));
	auto send_block (system.wallet (0)->send_action (nano::dev::genesis_key.pub, key.pub, nano::Gxrb_ratio));
	ASSERT_NE (nullptr, send_block);
	nano::block_builder builder;
	auto open = builder
				.state ()
				.account (key.pub)
				.previous (0)
				.representative (nano::dev::genesis_key.pub)
				.balance (nano::Gxrb_ratio)
				.link (send_block->hash ())
				.sign (key.prv, key.pub)
				.work (*node->work_generate_blocking (key.pub))
				.build ();
	ASSERT_EQ (nano::process_result::progress, node->process (*open).code);
	auto const rpc_ctx = add_rpc (system, node);
	boost::property_tree::ptree request;
	request.put ("action", "block_create");
	request.put ("type", "state");
	request.put ("key", key.prv.to_string ());
	request.put ("account", key.pub.to_account ());
	request.put ("previous", open->hash ().to_string ());
	request.put ("representative", nano::dev::genesis_key.pub.to_account ());
	request.put ("balance", 0);
	request.put ("link", nano::dev::genesis_key.pub.to_string ());
	auto response (wait_response (system, rpc_ctx, request));
	std::string state_hash (response.get<std::string> ("hash"));
	auto state_text (response.get<std::string> ("block"));
	std::stringstream block_stream (state_text);
	boost::property_tree::ptree block_l;
	boost::property_tree::read_json (block_stream, block_l);
	auto state_block (nano::deserialize_block_json (block_l));
	ASSERT_NE (nullptr, state_block);
	ASSERT_EQ (nano::block_type::state, state_block->type ());
	ASSERT_EQ (state_hash, state_block->hash ().to_string ());
	auto difficulty (nano::dev::network_params.work.difficulty (*state_block));
	ASSERT_GT (difficulty, nano::dev::network_params.work.threshold (state_block->work_version (), nano::block_details (nano::epoch::epoch_2, true, false, false)));
	rpc_ctx.io_scope->reset ();
	auto process_result (node->process (*state_block));
	ASSERT_EQ (nano::process_result::progress, process_result.code);
	ASSERT_EQ (state_block->sideband ().details ().epoch (), nano::epoch::epoch_2);
	ASSERT_TRUE (state_block->sideband ().details ().is_send ());
	ASSERT_FALSE (node->latest (key.pub).is_zero ());
}

TEST (rpc, block_hash)
{
	nano::test::system system;
	auto node1 = add_ipc_enabled_node (system);
	auto const rpc_ctx = add_rpc (system, node1);
	nano::keypair key;
	auto latest (node1->latest (nano::dev::genesis_key.pub));
	nano::block_builder builder;
	auto send = builder
				.send ()
				.previous (latest)
				.destination (key.pub)
				.balance (100)
				.sign (nano::dev::genesis_key.prv, nano::dev::genesis_key.pub)
				.work (*node1->work_generate_blocking (latest))
				.build ();
	boost::property_tree::ptree request;
	request.put ("action", "block_hash");
	std::string json;
	send->serialize_json (json);
	request.put ("block", json);
	auto response (wait_response (system, rpc_ctx, request));
	std::string send_hash (response.get<std::string> ("hash"));
	ASSERT_EQ (send->hash ().to_string (), send_hash);
}

TEST (rpc, wallet_lock)
{
	nano::test::system system;
	auto node = add_ipc_enabled_node (system);
	auto const rpc_ctx = add_rpc (system, node);
	boost::property_tree::ptree request;
	std::string wallet;
	node->wallets.items.begin ()->first.encode_hex (wallet);
	{
		auto transaction (system.wallet (0)->wallets.tx_begin_read ());
		ASSERT_TRUE (system.wallet (0)->store.valid_password (*transaction));
	}
	request.put ("wallet", wallet);
	request.put ("action", "wallet_lock");
	auto response (wait_response (system, rpc_ctx, request));
	std::string account_text1 (response.get<std::string> ("locked"));
	ASSERT_EQ (account_text1, "1");
	auto transaction (system.wallet (0)->wallets.tx_begin_read ());
	ASSERT_FALSE (system.wallet (0)->store.valid_password (*transaction));
}

TEST (rpc, wallet_locked)
{
	nano::test::system system;
	auto node = add_ipc_enabled_node (system);
	auto const rpc_ctx = add_rpc (system, node);
	boost::property_tree::ptree request;
	std::string wallet;
	node->wallets.items.begin ()->first.encode_hex (wallet);
	request.put ("wallet", wallet);
	request.put ("action", "wallet_locked");
	auto response (wait_response (system, rpc_ctx, request));
	std::string account_text1 (response.get<std::string> ("locked"));
	ASSERT_EQ (account_text1, "0");
}

TEST (rpc, wallet_create_fail)
{
	nano::test::system system;
	auto node = add_ipc_enabled_node (system);
	// lmdb_max_dbs should be removed once the wallet store is refactored to support more wallets.
	for (int i = 0; i < 127; i++)
	{
		node->wallets.create (nano::random_wallet_id ());
	}
	auto const rpc_ctx = add_rpc (system, node);
	boost::property_tree::ptree request;
	request.put ("action", "wallet_create");
	auto response (wait_response (system, rpc_ctx, request));
	ASSERT_EQ (std::error_code (nano::error_common::wallet_lmdb_max_dbs).message (), response.get<std::string> ("error"));
}

TEST (rpc, wallet_ledger)
{
	nano::test::system system;
	auto node1 = add_ipc_enabled_node (system);
	nano::keypair key;
	system.wallet (0)->insert_adhoc (key.prv);
	auto latest (node1->latest (nano::dev::genesis_key.pub));
	nano::block_builder builder;
	auto send = builder
				.send ()
				.previous (latest)
				.destination (key.pub)
				.balance (100)
				.sign (nano::dev::genesis_key.prv, nano::dev::genesis_key.pub)
				.work (*node1->work_generate_blocking (latest))
				.build ();
	ASSERT_EQ (nano::process_result::progress, node1->process (*send).code);
	auto open = builder
				.open ()
				.source (send->hash ())
				.representative (nano::dev::genesis_key.pub)
				.account (key.pub)
				.sign (key.prv, key.pub)
				.work (*node1->work_generate_blocking (key.pub))
				.build ();
	ASSERT_EQ (nano::process_result::progress, node1->process (*open).code);
	auto time = nano::seconds_since_epoch ();
	auto const rpc_ctx = add_rpc (system, node1);
	boost::property_tree::ptree request;
	request.put ("action", "wallet_ledger");
	request.put ("wallet", node1->wallets.items.begin ()->first.to_string ());
	request.put ("sorting", "1");
	request.put ("count", "1");
	auto response (wait_response (system, rpc_ctx, request));
	for (auto & accounts : response.get_child ("accounts"))
	{
		std::string account_text (accounts.first);
		ASSERT_EQ (key.pub.to_account (), account_text);
		std::string frontier (accounts.second.get<std::string> ("frontier"));
		ASSERT_EQ (open->hash ().to_string (), frontier);
		std::string open_block (accounts.second.get<std::string> ("open_block"));
		ASSERT_EQ (open->hash ().to_string (), open_block);
		std::string representative_block (accounts.second.get<std::string> ("representative_block"));
		ASSERT_EQ (open->hash ().to_string (), representative_block);
		std::string balance_text (accounts.second.get<std::string> ("balance"));
		ASSERT_EQ ("340282366920938463463374607431768211355", balance_text);
		std::string modified_timestamp (accounts.second.get<std::string> ("modified_timestamp"));
		ASSERT_LT (std::abs ((long)time - stol (modified_timestamp)), 5);
		std::string block_count (accounts.second.get<std::string> ("block_count"));
		ASSERT_EQ ("1", block_count);
		boost::optional<std::string> weight (accounts.second.get_optional<std::string> ("weight"));
		ASSERT_FALSE (weight.is_initialized ());
		boost::optional<std::string> pending (accounts.second.get_optional<std::string> ("pending"));
		ASSERT_FALSE (pending.is_initialized ());
		boost::optional<std::string> representative (accounts.second.get_optional<std::string> ("representative"));
		ASSERT_FALSE (representative.is_initialized ());
	}
	// Test for optional values
	request.put ("weight", "true");
	request.put ("pending", "1");
	request.put ("representative", "false");
	auto response2 (wait_response (system, rpc_ctx, request));
	for (auto & accounts : response2.get_child ("accounts"))
	{
		boost::optional<std::string> weight (accounts.second.get_optional<std::string> ("weight"));
		ASSERT_TRUE (weight.is_initialized ());
		ASSERT_EQ ("0", weight.get ());
		boost::optional<std::string> pending (accounts.second.get_optional<std::string> ("pending"));
		ASSERT_TRUE (pending.is_initialized ());
		ASSERT_EQ ("0", pending.get ());
		boost::optional<std::string> representative (accounts.second.get_optional<std::string> ("representative"));
		ASSERT_FALSE (representative.is_initialized ());
	}
}

TEST (rpc, wallet_add_watch)
{
	nano::test::system system;
	auto node = add_ipc_enabled_node (system);
	auto const rpc_ctx = add_rpc (system, node);
	boost::property_tree::ptree request;
	std::string wallet;
	node->wallets.items.begin ()->first.encode_hex (wallet);
	request.put ("wallet", wallet);
	request.put ("action", "wallet_add_watch");
	boost::property_tree::ptree entry;
	boost::property_tree::ptree peers_l;
	entry.put ("", nano::dev::genesis_key.pub.to_account ());
	peers_l.push_back (std::make_pair ("", entry));
	request.add_child ("accounts", peers_l);
	auto response (wait_response (system, rpc_ctx, request));
	std::string success (response.get<std::string> ("success"));
	ASSERT_TRUE (success.empty ());
	ASSERT_TRUE (system.wallet (0)->exists (nano::dev::genesis_key.pub));

	// Make sure using special wallet key as pubkey fails
	nano::public_key bad_key (1);
	entry.put ("", bad_key.to_account ());
	peers_l.push_back (std::make_pair ("", entry));
	request.erase ("accounts");
	request.add_child ("accounts", peers_l);

	auto response_error (wait_response (system, rpc_ctx, request));
	std::error_code ec (nano::error_common::bad_public_key);
	ASSERT_EQ (response_error.get<std::string> ("error"), ec.message ());
}

TEST (rpc, online_reps)
{
	nano::test::system system (1);
	auto node1 (system.nodes[0]);
	auto node2 = add_ipc_enabled_node (system);
	nano::keypair key;
	system.wallet (0)->insert_adhoc (nano::dev::genesis_key.prv);
	ASSERT_EQ (node2->online_reps.online (), 0);
	auto send_block (system.wallet (0)->send_action (nano::dev::genesis_key.pub, key.pub, nano::Gxrb_ratio));
	ASSERT_NE (nullptr, send_block);
	ASSERT_TIMELY (10s, !node2->online_reps.list ().empty ());
	ASSERT_EQ (node2->online_reps.online (), nano::dev::constants.genesis_amount - nano::Gxrb_ratio);
	auto const rpc_ctx = add_rpc (system, node2);
	boost::property_tree::ptree request;
	request.put ("action", "representatives_online");
	auto response (wait_response (system, rpc_ctx, request));
	auto representatives (response.get_child ("representatives"));
	auto item (representatives.begin ());
	ASSERT_NE (representatives.end (), item);
	ASSERT_EQ (nano::dev::genesis_key.pub.to_account (), item->second.get<std::string> (""));
	boost::optional<std::string> weight (item->second.get_optional<std::string> ("weight"));
	ASSERT_FALSE (weight.is_initialized ());
	ASSERT_TIMELY (5s, node2->block (send_block->hash ()));
	// Test weight option
	request.put ("weight", "true");
	auto response2 (wait_response (system, rpc_ctx, request));
	auto representatives2 (response2.get_child ("representatives"));
	auto item2 (representatives2.begin ());
	ASSERT_NE (representatives2.end (), item2);
	ASSERT_EQ (nano::dev::genesis_key.pub.to_account (), item2->first);
	auto weight2 (item2->second.get<std::string> ("weight"));
	ASSERT_EQ (node2->weight (nano::dev::genesis_key.pub).convert_to<std::string> (), weight2);
	// Test accounts filter
	rpc_ctx.io_scope->reset ();
	auto new_rep (system.wallet (1)->deterministic_insert ());
	auto send (system.wallet (0)->send_action (nano::dev::genesis_key.pub, new_rep, node1->config->receive_minimum.number ()));
	rpc_ctx.io_scope->renew ();
	ASSERT_NE (nullptr, send);
	ASSERT_TIMELY (10s, node2->block (send->hash ()));
	rpc_ctx.io_scope->reset ();
	auto receive (system.wallet (1)->receive_action (send->hash (), new_rep, node1->config->receive_minimum.number (), send->link ().as_account ()));
	rpc_ctx.io_scope->renew ();
	ASSERT_NE (nullptr, receive);
	ASSERT_TIMELY (5s, node2->block (receive->hash ()));
	rpc_ctx.io_scope->reset ();
	auto change (system.wallet (0)->change_action (nano::dev::genesis_key.pub, new_rep));
	rpc_ctx.io_scope->renew ();
	ASSERT_NE (nullptr, change);
	ASSERT_TIMELY (5s, node2->block (change->hash ()));
	ASSERT_TIMELY (5s, node2->online_reps.list ().size () == 2);
	boost::property_tree::ptree child_rep;
	child_rep.put ("", new_rep.to_account ());
	boost::property_tree::ptree filtered_accounts;
	filtered_accounts.push_back (std::make_pair ("", child_rep));
	request.add_child ("accounts", filtered_accounts);
	auto response3 (wait_response (system, rpc_ctx, request, 10s));
	auto representatives3 (response3.get_child ("representatives"));
	auto item3 (representatives3.begin ());
	ASSERT_NE (representatives3.end (), item3);
	ASSERT_EQ (new_rep.to_account (), item3->first);
	ASSERT_EQ (representatives3.size (), 1);
	node2->stop ();
}

TEST (rpc, confirmation_height_currently_processing)
{
	nano::test::system system;
	nano::node_flags node_flags;
	node_flags.set_force_use_write_database_queue (true);
	nano::node_config node_config (nano::test::get_available_port (), system.logging);
	node_config.frontiers_confirmation = nano::frontiers_confirmation_mode::disabled;

	auto node = add_ipc_enabled_node (system, node_config, node_flags);
	system.wallet (0)->insert_adhoc (nano::dev::genesis_key.prv);

	auto previous_genesis_chain_hash = node->latest (nano::dev::genesis_key.pub);
	{
		auto transaction = node->store.tx_begin_write ();
		nano::keypair key1;
		nano::block_builder builder;
		auto send = builder
					.send ()
					.previous (previous_genesis_chain_hash)
					.destination (key1.pub)
					.balance (nano::dev::constants.genesis_amount - nano::Gxrb_ratio - 1)
					.sign (nano::dev::genesis_key.prv, nano::dev::genesis_key.pub)
					.work (*system.work.generate (previous_genesis_chain_hash))
					.build ();
		ASSERT_EQ (nano::process_result::progress, node->ledger.process (*transaction, *send).code);
		previous_genesis_chain_hash = send->hash ();
	}

	std::shared_ptr<nano::block> frontier;
	{
		auto transaction = node->store.tx_begin_read ();
		frontier = node->store.block ().get (*transaction, previous_genesis_chain_hash);
	}

	boost::property_tree::ptree request;
	request.put ("action", "confirmation_height_currently_processing");

	auto const rpc_ctx = add_rpc (system, node);

	// Begin process for confirming the block (and setting confirmation height)
	{
		// Write guard prevents the confirmation height processor writing the blocks, so that we can inspect contents during the response
		auto write_guard = node->write_database_queue.wait (nano::writer::testing);
		nano::test::start_election (system, *node, frontier->hash ());

		ASSERT_TIMELY (5s, node->confirmation_height_processor.current () == frontier->hash ());

		// Make the request
		{
			auto response (wait_response (system, rpc_ctx, request, 10s));
			auto hash (response.get<std::string> ("hash"));
			ASSERT_EQ (frontier->hash ().to_string (), hash);
		}
	}

	// Wait until confirmation has been set and not processing anything
	ASSERT_TIMELY (10s, node->confirmation_height_processor.current ().is_zero () && node->confirmation_height_processor.awaiting_processing_size () == 0);

	// Make the same request, it should now return an error
	{
		auto response (wait_response (system, rpc_ctx, request, 10s));
		std::error_code ec (nano::error_rpc::confirmation_height_not_processing);
		ASSERT_EQ (response.get<std::string> ("error"), ec.message ());
	}
}

TEST (rpc, confirmation_history)
{
	nano::test::system system;
	auto node = add_ipc_enabled_node (system);
	nano::keypair key;
	system.wallet (0)->insert_adhoc (nano::dev::genesis_key.prv);
	ASSERT_TRUE (node->active.recently_cemented.list ().empty ());
	auto block (system.wallet (0)->send_action (nano::dev::genesis_key.pub, key.pub, nano::Gxrb_ratio));
	ASSERT_TIMELY (10s, !node->active.recently_cemented.list ().empty ());
	auto const rpc_ctx = add_rpc (system, node);
	boost::property_tree::ptree request;
	request.put ("action", "confirmation_history");
	auto response (wait_response (system, rpc_ctx, request));
	auto representatives (response.get_child ("confirmations"));
	auto item (representatives.begin ());
	ASSERT_NE (representatives.end (), item);
	auto hash (item->second.get<std::string> ("hash"));
	auto tally (item->second.get<std::string> ("tally"));
	auto final_tally (item->second.get<std::string> ("final"));
	ASSERT_EQ (1, item->second.count ("duration"));
	ASSERT_EQ (1, item->second.count ("time"));
	ASSERT_EQ (1, item->second.count ("request_count"));
	ASSERT_EQ (1, item->second.count ("voters"));
	ASSERT_GE (1U, item->second.get<unsigned> ("blocks"));
	ASSERT_EQ (block->hash ().to_string (), hash);
	nano::amount tally_num;
	tally_num.decode_dec (tally);
	debug_assert (tally_num == nano::dev::constants.genesis_amount || tally_num == (nano::dev::constants.genesis_amount - nano::Gxrb_ratio));
	system.stop ();
}

TEST (rpc, confirmation_history_hash)
{
	nano::test::system system;
	auto node = add_ipc_enabled_node (system);
	nano::keypair key;
	system.wallet (0)->insert_adhoc (nano::dev::genesis_key.prv);
	ASSERT_TRUE (node->active.recently_cemented.list ().empty ());
	auto send1 (system.wallet (0)->send_action (nano::dev::genesis_key.pub, key.pub, nano::Gxrb_ratio));
	auto send2 (system.wallet (0)->send_action (nano::dev::genesis_key.pub, key.pub, nano::Gxrb_ratio));
	auto send3 (system.wallet (0)->send_action (nano::dev::genesis_key.pub, key.pub, nano::Gxrb_ratio));
	ASSERT_TIMELY (10s, node->active.recently_cemented.list ().size () == 3);
	auto const rpc_ctx = add_rpc (system, node);
	boost::property_tree::ptree request;
	request.put ("action", "confirmation_history");
	request.put ("hash", send2->hash ().to_string ());
	auto response (wait_response (system, rpc_ctx, request));
	auto representatives (response.get_child ("confirmations"));
	ASSERT_EQ (representatives.size (), 1);
	auto item (representatives.begin ());
	ASSERT_NE (representatives.end (), item);
	auto hash (item->second.get<std::string> ("hash"));
	auto tally (item->second.get<std::string> ("tally"));
	ASSERT_FALSE (item->second.get<std::string> ("duration", "").empty ());
	ASSERT_FALSE (item->second.get<std::string> ("time", "").empty ());
	ASSERT_EQ (send2->hash ().to_string (), hash);
	nano::amount tally_num;
	tally_num.decode_dec (tally);
	debug_assert (tally_num == nano::dev::constants.genesis_amount || tally_num == (nano::dev::constants.genesis_amount - nano::Gxrb_ratio) || tally_num == (nano::dev::constants.genesis_amount - 2 * nano::Gxrb_ratio) || tally_num == (nano::dev::constants.genesis_amount - 3 * nano::Gxrb_ratio));
	system.stop ();
}

TEST (rpc, block_confirm)
{
	nano::test::system system;
	auto node = add_ipc_enabled_node (system);
	system.wallet (0)->insert_adhoc (nano::dev::genesis_key.prv);
	nano::block_builder builder;
	auto send1 = builder
				 .state ()
				 .account (nano::dev::genesis_key.pub)
				 .previous (nano::dev::genesis->hash ())
				 .representative (nano::dev::genesis_key.pub)
				 .balance (nano::dev::constants.genesis_amount - nano::Gxrb_ratio)
				 .link (nano::dev::genesis_key.pub)
				 .sign (nano::dev::genesis_key.prv, nano::dev::genesis_key.pub)
				 .work (*node->work_generate_blocking (nano::dev::genesis->hash ()))
				 .build_shared ();
	{
		auto transaction (node->store.tx_begin_write ());
		ASSERT_EQ (nano::process_result::progress, node->ledger.process (*transaction, *send1).code);
	}
	auto const rpc_ctx = add_rpc (system, node);
	boost::property_tree::ptree request;
	request.put ("action", "block_confirm");
	request.put ("hash", send1->hash ().to_string ());
	auto response (wait_response (system, rpc_ctx, request));
	ASSERT_EQ ("1", response.get<std::string> ("started"));
}

TEST (rpc, block_confirm_absent)
{
	nano::test::system system;
	auto node = add_ipc_enabled_node (system);
	system.wallet (0)->insert_adhoc (nano::dev::genesis_key.prv);
	auto const rpc_ctx = add_rpc (system, node);
	boost::property_tree::ptree request;
	request.put ("action", "block_confirm");
	request.put ("hash", "0");
	auto response (wait_response (system, rpc_ctx, request));
	ASSERT_EQ (std::error_code (nano::error_blocks::not_found).message (), response.get<std::string> ("error"));
}

TEST (rpc, block_confirm_confirmed)
{
	nano::test::system system (1);
	auto path (nano::unique_path ());
	nano::node_config config;
	config.peering_port = nano::test::get_available_port ();
	config.callback_address = "localhost";
	config.callback_port = nano::test::get_available_port ();
	config.callback_target = "/";
	config.logging.init (path);
	auto node = add_ipc_enabled_node (system, config);
	{
		auto transaction (node->store.tx_begin_read ());
		ASSERT_TRUE (node->ledger.block_confirmed (*transaction, nano::dev::genesis->hash ()));
	}
	ASSERT_EQ (0, node->stats->count (nano::stat::type::error, nano::stat::detail::http_callback, nano::stat::dir::out));
	auto const rpc_ctx = add_rpc (system, node);
	boost::property_tree::ptree request;
	request.put ("action", "block_confirm");
	request.put ("hash", nano::dev::genesis->hash ().to_string ());
	auto response (wait_response (system, rpc_ctx, request));
	ASSERT_EQ ("1", response.get<std::string> ("started"));
	// Check confirmation history
	auto confirmed (node->active.recently_cemented.list ());
	ASSERT_EQ (1, confirmed.size ());
	ASSERT_EQ (nano::dev::genesis->hash (), confirmed.begin ()->get_winner ()->hash ());
	// Check callback
	ASSERT_TIMELY (10s, node->stats->count (nano::stat::type::error, nano::stat::detail::http_callback, nano::stat::dir::out) != 0);
	// Callback result is error because callback target port isn't listening
	ASSERT_EQ (1, node->stats->count (nano::stat::type::error, nano::stat::detail::http_callback, nano::stat::dir::out));
	node->stop ();
}

TEST (rpc, node_id)
{
	nano::test::system system;
	auto node = add_ipc_enabled_node (system);
	auto const rpc_ctx = add_rpc (system, node);
	boost::property_tree::ptree request;
	request.put ("action", "node_id");
	auto response (wait_response (system, rpc_ctx, request));
	ASSERT_EQ (node->node_id.prv.to_string (), response.get<std::string> ("private"));
	ASSERT_EQ (node->node_id.pub.to_account (), response.get<std::string> ("as_account"));
	ASSERT_EQ (node->node_id.pub.to_node_id (), response.get<std::string> ("node_id"));
}

TEST (rpc, stats_clear)
{
	nano::test::system system;
	auto node = add_ipc_enabled_node (system);
	auto const rpc_ctx = add_rpc (system, node);
	nano::keypair key;
	node->stats->inc (nano::stat::type::ledger, nano::stat::dir::in);
	ASSERT_EQ (1, node->stats->count (nano::stat::type::ledger, nano::stat::dir::in));
	boost::property_tree::ptree request;
	request.put ("action", "stats_clear");
	auto response (wait_response (system, rpc_ctx, request));
	std::string success (response.get<std::string> ("success"));
	ASSERT_TRUE (success.empty ());
	ASSERT_EQ (0, node->stats->count (nano::stat::type::ledger, nano::stat::dir::in));
	ASSERT_LE (node->stats->last_reset ().count (), 5);
}

// Tests the RPC command returns the correct data for the unchecked blocks
TEST (rpc, unchecked)
{
	nano::test::system system{};
	auto node = add_ipc_enabled_node (system);
	auto const rpc_ctx = add_rpc (system, node);
	nano::keypair key{};
	nano::block_builder builder;
	auto open = builder
				.state ()
				.account (key.pub)
				.previous (0)
				.representative (key.pub)
				.balance (1)
				.link (key.pub)
				.sign (key.prv, key.pub)
				.work (*system.work.generate (key.pub))
				.build_shared ();
	auto open2 = builder
				 .state ()
				 .account (key.pub)
				 .previous (0)
				 .representative (key.pub)
				 .balance (2)
				 .link (key.pub)
				 .sign (key.prv, key.pub)
				 .work (*system.work.generate (key.pub))
				 .build_shared ();
	node->process_active (open);
	node->process_active (open2);
	// Waits for the last block of the queue to get saved in the database
<<<<<<< HEAD
	ASSERT_TIMELY (10s, 2 == node->unchecked.count (*node->store.tx_begin_read ()));
=======
	ASSERT_TIMELY (10s, 2 == node->unchecked.count ());
>>>>>>> 196198e5
	boost::property_tree::ptree request;
	request.put ("action", "unchecked");
	request.put ("count", 2);
	{
		auto response (wait_response (system, rpc_ctx, request));
		auto & blocks (response.get_child ("blocks"));
		ASSERT_EQ (2, blocks.size ());
		ASSERT_EQ (1, blocks.count (open->hash ().to_string ()));
		ASSERT_EQ (1, blocks.count (open2->hash ().to_string ()));
	}
	request.put ("json_block", true);
	{
		auto response (wait_response (system, rpc_ctx, request));
		auto & blocks (response.get_child ("blocks"));
		ASSERT_EQ (2, blocks.size ());
		auto & open_block (blocks.get_child (open->hash ().to_string ()));
		ASSERT_EQ ("state", open_block.get<std::string> ("type"));
	}
}

// Tests the RPC command returns the correct data for the unchecked blocks
TEST (rpc, unchecked_get)
{
	nano::test::system system{};
	auto node = add_ipc_enabled_node (system);
	auto const rpc_ctx = add_rpc (system, node);
	nano::keypair key{};
	nano::block_builder builder;
	auto open = builder
				.state ()
				.account (key.pub)
				.previous (0)
				.representative (key.pub)
				.balance (1)
				.link (key.pub)
				.sign (key.prv, key.pub)
				.work (*system.work.generate (key.pub))
				.build_shared ();
	node->process_active (open);
	// Waits for the open block to get saved in the database
<<<<<<< HEAD
	ASSERT_TIMELY (10s, 1 == node->unchecked.count (*node->store.tx_begin_read ()));
=======
	ASSERT_TIMELY (10s, 1 == node->unchecked.count ());
>>>>>>> 196198e5
	boost::property_tree::ptree request{};
	request.put ("action", "unchecked_get");
	request.put ("hash", open->hash ().to_string ());
	{
		auto response (wait_response (system, rpc_ctx, request));
		ASSERT_EQ (1, response.count ("contents"));
		auto timestamp (response.get<nano::seconds_t> ("modified_timestamp"));
		ASSERT_LE (timestamp, nano::seconds_since_epoch ());
	}
	request.put ("json_block", true);
	{
		auto response (wait_response (system, rpc_ctx, request));
		auto & contents (response.get_child ("contents"));
		ASSERT_EQ ("state", contents.get<std::string> ("type"));
		auto timestamp (response.get<nano::seconds_t> ("modified_timestamp"));
		ASSERT_LE (timestamp, nano::seconds_since_epoch ());
	}
}

TEST (rpc, unchecked_clear)
{
	nano::test::system system{};
	auto node = add_ipc_enabled_node (system);
	auto const rpc_ctx = add_rpc (system, node);
	nano::keypair key{};
	nano::block_builder builder;
	auto open = builder
				.state ()
				.account (key.pub)
				.previous (0)
				.representative (key.pub)
				.balance (1)
				.link (key.pub)
				.sign (key.prv, key.pub)
				.work (*system.work.generate (key.pub))
				.build_shared ();
	node->process_active (open);
	boost::property_tree::ptree request{};
	// Waits for the open block to get saved in the database
<<<<<<< HEAD
	ASSERT_TIMELY (10s, 1 == node->unchecked.count (*node->store.tx_begin_read ()));
=======
	ASSERT_TIMELY (10s, 1 == node->unchecked.count ());
>>>>>>> 196198e5
	request.put ("action", "unchecked_clear");
	auto response = wait_response (system, rpc_ctx, request);

	// Waits for the open block to get saved in the database
<<<<<<< HEAD
	ASSERT_TIMELY (10s, 0 == node->unchecked.count (*node->store.tx_begin_read ()));
=======
	ASSERT_TIMELY (10s, 0 == node->unchecked.count ());
>>>>>>> 196198e5
}

TEST (rpc, unopened)
{
	nano::test::system system;
	auto node = add_ipc_enabled_node (system);
	system.wallet (0)->insert_adhoc (nano::dev::genesis_key.prv);
	nano::account account1 (1), account2 (account1.number () + 1);
	auto genesis (node->latest (nano::dev::genesis_key.pub));
	ASSERT_FALSE (genesis.is_zero ());
	auto send (system.wallet (0)->send_action (nano::dev::genesis_key.pub, account1, 1));
	ASSERT_NE (nullptr, send);
	auto send2 (system.wallet (0)->send_action (nano::dev::genesis_key.pub, account2, 10));
	ASSERT_NE (nullptr, send2);
	auto const rpc_ctx = add_rpc (system, node);
	{
		boost::property_tree::ptree request;
		request.put ("action", "unopened");
		auto response (wait_response (system, rpc_ctx, request));
		auto & accounts (response.get_child ("accounts"));
		ASSERT_EQ (2, accounts.size ());
		ASSERT_EQ ("1", accounts.get<std::string> (account1.to_account ()));
		ASSERT_EQ ("10", accounts.get<std::string> (account2.to_account ()));
	}
	{
		// starting at second account should get a single result
		boost::property_tree::ptree request;
		request.put ("action", "unopened");
		request.put ("account", account2.to_account ());
		auto response (wait_response (system, rpc_ctx, request));
		auto & accounts (response.get_child ("accounts"));
		ASSERT_EQ (1, accounts.size ());
		ASSERT_EQ ("10", accounts.get<std::string> (account2.to_account ()));
	}
	{
		// starting at third account should get no results
		boost::property_tree::ptree request;
		request.put ("action", "unopened");
		request.put ("account", nano::account (account2.number () + 1).to_account ());
		auto response (wait_response (system, rpc_ctx, request));
		auto & accounts (response.get_child ("accounts"));
		ASSERT_EQ (0, accounts.size ());
	}
	{
		// using count=1 should get a single result
		boost::property_tree::ptree request;
		request.put ("action", "unopened");
		request.put ("count", "1");
		auto response (wait_response (system, rpc_ctx, request));
		auto & accounts (response.get_child ("accounts"));
		ASSERT_EQ (1, accounts.size ());
		ASSERT_EQ ("1", accounts.get<std::string> (account1.to_account ()));
	}
	{
		// using threshold at 5 should get a single result
		boost::property_tree::ptree request;
		request.put ("action", "unopened");
		request.put ("threshold", 5);
		auto response (wait_response (system, rpc_ctx, request));
		auto & accounts (response.get_child ("accounts"));
		ASSERT_EQ (1, accounts.size ());
		ASSERT_EQ ("10", accounts.get<std::string> (account2.to_account ()));
	}
}

TEST (rpc, unopened_burn)
{
	nano::test::system system;
	auto node = add_ipc_enabled_node (system);
	system.wallet (0)->insert_adhoc (nano::dev::genesis_key.prv);
	auto genesis (node->latest (nano::dev::genesis_key.pub));
	ASSERT_FALSE (genesis.is_zero ());
	auto send (system.wallet (0)->send_action (nano::dev::genesis_key.pub, nano::dev::constants.burn_account, 1));
	ASSERT_NE (nullptr, send);
	auto const rpc_ctx = add_rpc (system, node);
	boost::property_tree::ptree request;
	request.put ("action", "unopened");
	auto response (wait_response (system, rpc_ctx, request));
	auto & accounts (response.get_child ("accounts"));
	ASSERT_EQ (0, accounts.size ());
}

TEST (rpc, unopened_no_accounts)
{
	nano::test::system system;
	auto node = add_ipc_enabled_node (system);
	auto const rpc_ctx = add_rpc (system, node);
	boost::property_tree::ptree request;
	request.put ("action", "unopened");
	auto response (wait_response (system, rpc_ctx, request));
	auto & accounts (response.get_child ("accounts"));
	ASSERT_EQ (0, accounts.size ());
}

TEST (rpc, uptime)
{
	nano::test::system system;
	auto node = add_ipc_enabled_node (system);
	auto const rpc_ctx = add_rpc (system, node);
	boost::property_tree::ptree request;
	request.put ("action", "uptime");
	std::this_thread::sleep_for (std::chrono::seconds (1));
	auto response (wait_response (system, rpc_ctx, request));
	ASSERT_LE (1, response.get<int> ("seconds"));
}

// Test disabled because it's failing intermittently.
// PR in which it got disabled: https://github.com/nanocurrency/nano-node/pull/3512
// Issue for investigating it: https://github.com/nanocurrency/nano-node/issues/3514
TEST (rpc, DISABLED_wallet_history)
{
	nano::test::system system;
	nano::node_config node_config (nano::test::get_available_port (), system.logging);
	node_config.enable_voting = false;
	auto node = add_ipc_enabled_node (system, node_config);
	system.wallet (0)->insert_adhoc (nano::dev::genesis_key.prv);
	auto timestamp1 = nano::seconds_since_epoch ();
	auto send (system.wallet (0)->send_action (nano::dev::genesis_key.pub, nano::dev::genesis_key.pub, node->config->receive_minimum.number ()));
	ASSERT_NE (nullptr, send);
	auto timestamp2 = nano::seconds_since_epoch ();
	auto receive (system.wallet (0)->receive_action (send->hash (), nano::dev::genesis_key.pub, node->config->receive_minimum.number (), send->link ().as_account ()));
	ASSERT_NE (nullptr, receive);
	nano::keypair key;
	auto timestamp3 = nano::seconds_since_epoch ();
	auto send2 (system.wallet (0)->send_action (nano::dev::genesis_key.pub, key.pub, node->config->receive_minimum.number ()));
	ASSERT_NE (nullptr, send2);
	system.deadline_set (10s);
	auto const rpc_ctx = add_rpc (system, node);
	boost::property_tree::ptree request;
	request.put ("action", "wallet_history");
	request.put ("wallet", node->wallets.items.begin ()->first.to_string ());
	auto response (wait_response (system, rpc_ctx, request));
	std::vector<std::tuple<std::string, std::string, std::string, std::string, std::string, std::string>> history_l;
	auto & history_node (response.get_child ("history"));
	for (auto i (history_node.begin ()), n (history_node.end ()); i != n; ++i)
	{
		history_l.emplace_back (i->second.get<std::string> ("type"), i->second.get<std::string> ("account"), i->second.get<std::string> ("amount"), i->second.get<std::string> ("hash"), i->second.get<std::string> ("block_account"), i->second.get<std::string> ("local_timestamp"));
	}
	ASSERT_EQ (4, history_l.size ());
	ASSERT_EQ ("send", std::get<0> (history_l[0]));
	ASSERT_EQ (key.pub.to_account (), std::get<1> (history_l[0]));
	ASSERT_EQ (node->config->receive_minimum.to_string_dec (), std::get<2> (history_l[0]));
	ASSERT_EQ (send2->hash ().to_string (), std::get<3> (history_l[0]));
	ASSERT_EQ (nano::dev::genesis_key.pub.to_account (), std::get<4> (history_l[0]));
	ASSERT_EQ (std::to_string (timestamp3), std::get<5> (history_l[0]));
	ASSERT_EQ ("receive", std::get<0> (history_l[1]));
	ASSERT_EQ (nano::dev::genesis_key.pub.to_account (), std::get<1> (history_l[1]));
	ASSERT_EQ (node->config->receive_minimum.to_string_dec (), std::get<2> (history_l[1]));
	ASSERT_EQ (receive->hash ().to_string (), std::get<3> (history_l[1]));
	ASSERT_EQ (nano::dev::genesis_key.pub.to_account (), std::get<4> (history_l[1]));
	ASSERT_EQ (std::to_string (timestamp2), std::get<5> (history_l[1]));
	ASSERT_EQ ("send", std::get<0> (history_l[2]));
	ASSERT_EQ (nano::dev::genesis_key.pub.to_account (), std::get<1> (history_l[2]));
	ASSERT_EQ (node->config->receive_minimum.to_string_dec (), std::get<2> (history_l[2]));
	ASSERT_EQ (send->hash ().to_string (), std::get<3> (history_l[2]));
	ASSERT_EQ (nano::dev::genesis_key.pub.to_account (), std::get<4> (history_l[2]));
	ASSERT_EQ (std::to_string (timestamp1), std::get<5> (history_l[2]));
	// Genesis block
	ASSERT_EQ ("receive", std::get<0> (history_l[3]));
	ASSERT_EQ (nano::dev::genesis_key.pub.to_account (), std::get<1> (history_l[3]));
	ASSERT_EQ (nano::dev::constants.genesis_amount.convert_to<std::string> (), std::get<2> (history_l[3]));
	ASSERT_EQ (nano::dev::genesis->hash ().to_string (), std::get<3> (history_l[3]));
	ASSERT_EQ (nano::dev::genesis_key.pub.to_account (), std::get<4> (history_l[3]));
}

TEST (rpc, sign_hash)
{
	nano::test::system system;
	auto node1 = add_ipc_enabled_node (system);
	nano::keypair key;
	nano::block_builder builder;
	auto send = builder
				.state ()
				.account (nano::dev::genesis->account ())
				.previous (node1->latest (nano::dev::genesis_key.pub))
				.representative (nano::dev::genesis->account ())
				.balance (nano::dev::constants.genesis_amount - nano::Gxrb_ratio)
				.link (key.pub)
				.sign (nano::dev::genesis_key.prv, nano::dev::genesis_key.pub)
				.work (0)
				.build ();
	auto const rpc_ctx = add_rpc (system, node1);
	boost::property_tree::ptree request;
	request.put ("action", "sign");
	request.put ("hash", send->hash ().to_string ());
	request.put ("key", key.prv.to_string ());
	auto response (wait_response (system, rpc_ctx, request, 10s));
	std::error_code ec (nano::error_rpc::sign_hash_disabled);
	ASSERT_EQ (response.get<std::string> ("error"), ec.message ());
	rpc_ctx.node_rpc_config->enable_sign_hash = true;
	auto response2 (wait_response (system, rpc_ctx, request, 10s));
	nano::signature signature;
	std::string signature_text (response2.get<std::string> ("signature"));
	ASSERT_FALSE (signature.decode_hex (signature_text));
	ASSERT_FALSE (nano::validate_message (key.pub, send->hash (), signature));
}

TEST (rpc, sign_block)
{
	nano::test::system system;
	auto node1 = add_ipc_enabled_node (system);
	nano::keypair key;
	system.wallet (0)->insert_adhoc (key.prv);
	nano::block_builder builder;
	auto send = builder
				.state ()
				.account (nano::dev::genesis->account ())
				.previous (node1->latest (nano::dev::genesis_key.pub))
				.representative (nano::dev::genesis->account ())
				.balance (nano::dev::constants.genesis_amount - nano::Gxrb_ratio)
				.link (key.pub)
				.sign (nano::dev::genesis_key.prv, nano::dev::genesis_key.pub)
				.work (0)
				.build ();
	auto const rpc_ctx = add_rpc (system, node1);
	boost::property_tree::ptree request;
	request.put ("action", "sign");
	std::string wallet;
	node1->wallets.items.begin ()->first.encode_hex (wallet);
	request.put ("wallet", wallet);
	request.put ("account", key.pub.to_account ());
	std::string json;
	send->serialize_json (json);
	request.put ("block", json);
	auto response (wait_response (system, rpc_ctx, request, 10s));
	auto contents (response.get<std::string> ("block"));
	boost::property_tree::ptree block_l;
	std::stringstream block_stream (contents);
	boost::property_tree::read_json (block_stream, block_l);
	auto block (nano::deserialize_block_json (block_l));
	ASSERT_FALSE (nano::validate_message (key.pub, send->hash (), block->block_signature ()));
	ASSERT_NE (block->block_signature (), send->block_signature ());
	ASSERT_EQ (block->hash (), send->hash ());
}

TEST (rpc, memory_stats)
{
	nano::test::system system;
	auto node = add_ipc_enabled_node (system);
	auto const rpc_ctx = add_rpc (system, node);

	// Preliminary test adding to the vote uniquer and checking json output is correct
	nano::keypair key;
	nano::block_builder builder;
	auto block = builder
				 .state ()
				 .account (0)
				 .previous (0)
				 .representative (0)
				 .balance (0)
				 .link (0)
				 .sign (key.prv, key.pub)
				 .work (0)
				 .build_shared ();
	std::vector<nano::block_hash> hashes;
	hashes.push_back (block->hash ());
	auto vote (std::make_shared<nano::vote> (key.pub, key.prv, 0, 0, hashes));
	node->vote_uniquer.unique (vote);
	boost::property_tree::ptree request;
	request.put ("action", "stats");
	request.put ("type", "objects");
	{
		auto response (wait_response (system, rpc_ctx, request));

		ASSERT_EQ (response.get_child ("node").get_child ("vote_uniquer").get_child ("votes").get<std::string> ("count"), "1");
	}

	request.put ("type", "database");
	{
		auto response (wait_response (system, rpc_ctx, request));
		ASSERT_TRUE (!response.empty ());
	}
}

TEST (rpc, block_confirmed)
{
	nano::test::system system;
	auto node = add_ipc_enabled_node (system);
	auto const rpc_ctx = add_rpc (system, node);
	boost::property_tree::ptree request;
	request.put ("action", "block_info");
	request.put ("hash", "bad_hash1337");
	auto response (wait_response (system, rpc_ctx, request));
	ASSERT_EQ (std::error_code (nano::error_blocks::invalid_block_hash).message (), response.get<std::string> ("error"));

	request.put ("hash", "0");
	auto response1 (wait_response (system, rpc_ctx, request));
	ASSERT_EQ (std::error_code (nano::error_blocks::not_found).message (), response1.get<std::string> ("error"));

	rpc_ctx.io_scope->reset ();
	nano::keypair key;
	nano::block_builder builder;

	// Open an account directly in the ledger
	{
		auto transaction = node->store.tx_begin_write ();
		nano::block_hash latest (node->latest (nano::dev::genesis_key.pub));
		auto send1 = builder
					 .send ()
					 .previous (latest)
					 .destination (key.pub)
					 .balance (300)
					 .sign (nano::dev::genesis_key.prv, nano::dev::genesis_key.pub)
					 .work (*system.work.generate (latest))
					 .build ();
		ASSERT_EQ (nano::process_result::progress, node->ledger.process (*transaction, *send1).code);

		auto open1 = builder
					 .open ()
					 .source (send1->hash ())
					 .representative (nano::dev::genesis->account ())
					 .account (key.pub)
					 .sign (key.prv, key.pub)
					 .work (*system.work.generate (key.pub))
					 .build ();
		ASSERT_EQ (nano::process_result::progress, node->ledger.process (*transaction, *open1).code);
	}
	rpc_ctx.io_scope->renew ();

	// This should not be confirmed
	nano::block_hash latest (node->latest (nano::dev::genesis_key.pub));
	request.put ("hash", latest.to_string ());
	auto response2 (wait_response (system, rpc_ctx, request));
	ASSERT_FALSE (response2.get<bool> ("confirmed"));

	// Create and process a new send block
	auto send = builder
				.send ()
				.previous (latest)
				.destination (key.pub)
				.balance (10)
				.sign (nano::dev::genesis_key.prv, nano::dev::genesis_key.pub)
				.work (*system.work.generate (latest))
				.build_shared ();
	node->process_active (send);
	ASSERT_TIMELY (5s, nano::test::confirm (*node, { send }));

	// Wait until the confirmation height has been set
	ASSERT_TIMELY (5s, node->ledger.block_confirmed (*node->store.tx_begin_read (), send->hash ()) && !node->confirmation_height_processor.is_processing_block (send->hash ()));

	// Requesting confirmation for this should now succeed
	request.put ("hash", send->hash ().to_string ());
	auto response3 (wait_response (system, rpc_ctx, request));
	ASSERT_TRUE (response3.get<bool> ("confirmed"));
}

TEST (rpc, database_txn_tracker)
{
	// First try when database tracking is disabled
	{
		nano::test::system system;
		auto node = add_ipc_enabled_node (system);
		auto const rpc_ctx = add_rpc (system, node);

		boost::property_tree::ptree request;
		request.put ("action", "database_txn_tracker");
		{
			auto response (wait_response (system, rpc_ctx, request));
			std::error_code ec (nano::error_common::tracking_not_enabled);
			ASSERT_EQ (response.get<std::string> ("error"), ec.message ());
		}
	}

	// Now try enabling it but with invalid amounts
	nano::test::system system;
	nano::node_config node_config (nano::test::get_available_port (), system.logging);
	node_config.diagnostics_config.txn_tracking.enable = true;
	auto node = add_ipc_enabled_node (system, node_config);
	auto const rpc_ctx = add_rpc (system, node);

	boost::property_tree::ptree request;
	auto check_not_correct_amount = [&system, &rpc_ctx, &request] () {
		auto response (wait_response (system, rpc_ctx, request));
		std::error_code ec (nano::error_common::invalid_amount);
		ASSERT_EQ (response.get<std::string> ("error"), ec.message ());
	};

	request.put ("action", "database_txn_tracker");
	request.put ("min_read_time", "not a time");
	check_not_correct_amount ();

	// Read is valid now, but write isn't
	request.put ("min_read_time", "1000");
	request.put ("min_write_time", "bad time");
	check_not_correct_amount ();

	// Now try where times are large unattainable numbers
	request.put ("min_read_time", "1000000");
	request.put ("min_write_time", "1000000");

	std::promise<void> keep_txn_alive_promise;
	std::promise<void> txn_created_promise;
	std::thread thread ([&store = node->store, &keep_txn_alive_promise, &txn_created_promise] () {
		// Use rpc_process_container as a placeholder as this thread is only instantiated by the daemon so won't be used
		nano::thread_role::set (nano::thread_role::name::rpc_process_container);

		// Create a read transaction to test
		auto read_tx = store.tx_begin_read ();
		// Sleep so that the read transaction has been alive for at least 1 seconds. A write lock is not used in this test as it can cause a deadlock with
		// other writes done in the background
		std::this_thread::sleep_for (1s);
		txn_created_promise.set_value ();
		keep_txn_alive_promise.get_future ().wait ();
	});

	txn_created_promise.get_future ().wait ();

	// Adjust minimum read time so that it can detect the read transaction being opened
	request.put ("min_read_time", "1000");
	// It can take a long time to generate stack traces
	auto response (wait_response (system, rpc_ctx, request, 60s));
	keep_txn_alive_promise.set_value ();
	std::vector<std::tuple<std::string, std::string, std::string, std::vector<std::tuple<std::string, std::string, std::string, std::string>>>> json_l;
	auto & json_node (response.get_child ("txn_tracking"));
	for (auto & stat : json_node)
	{
		auto & stack_trace = stat.second.get_child ("stacktrace");
		std::vector<std::tuple<std::string, std::string, std::string, std::string>> frames_json_l;
		for (auto & frame : stack_trace)
		{
			frames_json_l.emplace_back (frame.second.get<std::string> ("name"), frame.second.get<std::string> ("address"), frame.second.get<std::string> ("source_file"), frame.second.get<std::string> ("source_line"));
		}

		json_l.emplace_back (stat.second.get<std::string> ("thread"), stat.second.get<std::string> ("time_held_open"), stat.second.get<std::string> ("write"), std::move (frames_json_l));
	}

	ASSERT_EQ (1, json_l.size ());
	// auto thread_name = nano::thread_role::get_string (nano::thread_role::name::rpc_process_container);
	std::string thread_name{ "unnamed" }; // thread names are currently not available in Rust
	// Should only have a read transaction
	ASSERT_EQ (thread_name, std::get<0> (json_l.front ()));
	ASSERT_LE (1000u, boost::lexical_cast<unsigned> (std::get<1> (json_l.front ())));
	ASSERT_EQ ("false", std::get<2> (json_l.front ()));
	// Due to results being different for different compilers/build options we cannot reliably check the contents.
	// The best we can do is just check that there are entries.
	ASSERT_TRUE (!std::get<3> (json_l.front ()).empty ());
	thread.join ();
}

TEST (rpc, active_difficulty)
{
	nano::test::system system;
	auto node = add_ipc_enabled_node (system);
	auto const rpc_ctx = add_rpc (system, node);
	ASSERT_EQ (node->default_difficulty (nano::work_version::work_1), node->network_params.work.get_epoch_2 ());
	boost::property_tree::ptree request;
	request.put ("action", "active_difficulty");
	auto expected_multiplier{ 1.0 };
	{
		auto response (wait_response (system, rpc_ctx, request));
		auto network_minimum_text (response.get<std::string> ("network_minimum"));
		uint64_t network_minimum;
		ASSERT_FALSE (nano::from_string_hex (network_minimum_text, network_minimum));
		ASSERT_EQ (node->default_difficulty (nano::work_version::work_1), network_minimum);
		auto network_receive_minimum_text (response.get<std::string> ("network_receive_minimum"));
		uint64_t network_receive_minimum;
		ASSERT_FALSE (nano::from_string_hex (network_receive_minimum_text, network_receive_minimum));
		ASSERT_EQ (node->default_receive_difficulty (nano::work_version::work_1), network_receive_minimum);
		auto multiplier (response.get<double> ("multiplier"));
		ASSERT_NEAR (expected_multiplier, multiplier, 1e-6);
		auto network_current_text (response.get<std::string> ("network_current"));
		uint64_t network_current;
		ASSERT_FALSE (nano::from_string_hex (network_current_text, network_current));
		ASSERT_EQ (nano::difficulty::from_multiplier (expected_multiplier, node->default_difficulty (nano::work_version::work_1)), network_current);
		auto network_receive_current_text (response.get<std::string> ("network_receive_current"));
		uint64_t network_receive_current;
		ASSERT_FALSE (nano::from_string_hex (network_receive_current_text, network_receive_current));
		auto network_receive_current_multiplier (nano::difficulty::to_multiplier (network_receive_current, network_receive_minimum));
		auto network_receive_current_normalized_multiplier (nano::dev::network_params.work.normalized_multiplier (network_receive_current_multiplier, network_receive_minimum));
		ASSERT_NEAR (network_receive_current_normalized_multiplier, multiplier, 1e-6);
		ASSERT_EQ (response.not_found (), response.find ("difficulty_trend"));
	}
	// Test include_trend optional
	request.put ("include_trend", true);
	{
		auto response (wait_response (system, rpc_ctx, request));
		auto trend_opt (response.get_child_optional ("difficulty_trend"));
		ASSERT_TRUE (trend_opt.is_initialized ());
		auto & trend (trend_opt.get ());
		ASSERT_EQ (1, trend.size ());
	}
}

// This is mainly to check for threading issues with TSAN
TEST (rpc, simultaneous_calls)
{
	// This tests simulatenous calls to the same node in different threads
	nano::test::system system;
	auto node = add_ipc_enabled_node (system);
	scoped_io_thread_name_change scoped_thread_name_io;
	nano::thread_runner runner (system.io_ctx, node->config->io_threads);
	nano::node_rpc_config node_rpc_config;
	nano::ipc::ipc_server ipc_server (*node, node_rpc_config);
	nano::rpc_config rpc_config{ nano::dev::network_params.network, nano::test::get_available_port (), true };
	const auto ipc_tcp_port = ipc_server.listening_tcp_port ();
	ASSERT_TRUE (ipc_tcp_port.has_value ());
	rpc_config.rpc_process.num_ipc_connections = 8;
	nano::ipc_rpc_processor ipc_rpc_processor (system.io_ctx, rpc_config, ipc_tcp_port.value ());
	nano::rpc rpc (system.io_ctx, rpc_config, ipc_rpc_processor);
	rpc.start ();
	boost::property_tree::ptree request;
	request.put ("action", "account_block_count");
	request.put ("account", nano::dev::genesis_key.pub.to_account ());

	constexpr auto num = 100;
	std::array<std::unique_ptr<test_response>, num> test_responses;
	for (int i = 0; i < num; ++i)
	{
		test_responses[i] = std::make_unique<test_response> (request, system.io_ctx);
	}

	std::promise<void> promise;
	std::atomic<int> count{ num };
	for (int i = 0; i < num; ++i)
	{
		std::thread ([&test_responses, &promise, &count, i, port = rpc.listening_port ()] () {
			test_responses[i]->run (port);
			if (--count == 0)
			{
				promise.set_value ();
			}
		})
		.detach ();
	}

	promise.get_future ().wait ();

	ASSERT_TIMELY (60s, std::all_of (test_responses.begin (), test_responses.end (), [] (auto const & test_response) { return test_response->status != 0; }));

	for (int i = 0; i < num; ++i)
	{
		ASSERT_EQ (200, test_responses[i]->status);
		std::string block_count_text (test_responses[i]->json.get<std::string> ("block_count"));
		ASSERT_EQ ("1", block_count_text);
	}
	rpc.stop ();
	system.stop ();
	ipc_server.stop ();
	system.io_ctx.stop ();
	runner.join ();
}

// This tests that the inprocess RPC (i.e without using IPC) works correctly
TEST (rpc, in_process)
{
	nano::test::system system;
	auto node = add_ipc_enabled_node (system);
	auto const rpc_ctx = add_rpc (system, node);
	boost::property_tree::ptree request;
	request.put ("action", "account_balance");
	request.put ("account", nano::dev::genesis_key.pub.to_account ());
	auto response (wait_response (system, rpc_ctx, request));
	std::string balance_text (response.get<std::string> ("balance"));
	ASSERT_EQ ("340282366920938463463374607431768211455", balance_text);
	std::string pending_text (response.get<std::string> ("pending"));
	ASSERT_EQ ("0", pending_text);
}

TEST (rpc, deprecated_account_format)
{
	nano::test::system system;
	auto node = add_ipc_enabled_node (system);
	auto const rpc_ctx = add_rpc (system, node);
	boost::property_tree::ptree request;
	request.put ("action", "account_info");
	request.put ("account", nano::dev::genesis_key.pub.to_account ());
	auto response (wait_response (system, rpc_ctx, request));
	boost::optional<std::string> deprecated_account_format (response.get_optional<std::string> ("deprecated_account_format"));
	ASSERT_FALSE (deprecated_account_format.is_initialized ());
	std::string account_text (nano::dev::genesis_key.pub.to_account ());
	account_text[4] = '-';
	request.put ("account", account_text);
	auto response2 (wait_response (system, rpc_ctx, request));
	std::string frontier (response2.get<std::string> ("frontier"));
	ASSERT_EQ (nano::dev::genesis->hash ().to_string (), frontier);
	boost::optional<std::string> deprecated_account_format2 (response2.get_optional<std::string> ("deprecated_account_format"));
	ASSERT_TRUE (deprecated_account_format2.is_initialized ());
}

TEST (rpc, epoch_upgrade)
{
	nano::test::system system;
	auto node = add_ipc_enabled_node (system);
	nano::keypair key1, key2, key3;
	nano::keypair epoch_signer (nano::dev::genesis_key);
	nano::block_builder builder;
	auto send1 = builder
				 .state ()
				 .account (nano::dev::genesis_key.pub)
				 .previous (nano::dev::genesis->hash ())
				 .representative (nano::dev::genesis_key.pub)
				 .balance (nano::dev::constants.genesis_amount - 1)
				 .link (key1.pub)
				 .sign (nano::dev::genesis_key.prv, nano::dev::genesis_key.pub)
				 .work (*system.work.generate (nano::dev::genesis->hash ()))
				 .build_shared (); // to opened account
	ASSERT_EQ (nano::process_result::progress, node->process (*send1).code);
	auto send2 = builder
				 .state ()
				 .account (nano::dev::genesis_key.pub)
				 .previous (send1->hash ())
				 .representative (nano::dev::genesis_key.pub)
				 .balance (nano::dev::constants.genesis_amount - 2)
				 .link (key2.pub)
				 .sign (nano::dev::genesis_key.prv, nano::dev::genesis_key.pub)
				 .work (*system.work.generate (send1->hash ()))
				 .build_shared (); // to unopened account (pending)
	ASSERT_EQ (nano::process_result::progress, node->process (*send2).code);
	auto send3 = builder
				 .state ()
				 .account (nano::dev::genesis_key.pub)
				 .previous (send2->hash ())
				 .representative (nano::dev::genesis_key.pub)
				 .balance (nano::dev::constants.genesis_amount - 3)
				 .link (0)
				 .sign (nano::dev::genesis_key.prv, nano::dev::genesis_key.pub)
				 .work (*system.work.generate (send2->hash ()))
				 .build_shared (); // to burn (0)
	ASSERT_EQ (nano::process_result::progress, node->process (*send3).code);
	nano::account max_account (std::numeric_limits<nano::uint256_t>::max ());
	auto send4 = builder
				 .state ()
				 .account (nano::dev::genesis_key.pub)
				 .previous (send3->hash ())
				 .representative (nano::dev::genesis_key.pub)
				 .balance (nano::dev::constants.genesis_amount - 4)
				 .link (max_account)
				 .sign (nano::dev::genesis_key.prv, nano::dev::genesis_key.pub)
				 .work (*system.work.generate (send3->hash ()))
				 .build_shared (); // to max account
	ASSERT_EQ (nano::process_result::progress, node->process (*send4).code);
	auto open = builder
				.state ()
				.account (key1.pub)
				.previous (0)
				.representative (key1.pub)
				.balance (1)
				.link (send1->hash ())
				.sign (key1.prv, key1.pub)
				.work (*system.work.generate (key1.pub))
				.build_shared ();
	ASSERT_EQ (nano::process_result::progress, node->process (*open).code);
	// Check accounts epochs
	{
		auto transaction (node->store.tx_begin_read ());
		ASSERT_EQ (2, node->store.account ().count (*transaction));
		for (auto i (node->store.account ().begin (*transaction)); i != node->store.account ().end (); ++i)
		{
			nano::account_info info (i->second);
			ASSERT_EQ (info.epoch (), nano::epoch::epoch_0);
		}
	}
	auto const rpc_ctx = add_rpc (system, node);
	boost::property_tree::ptree request;
	request.put ("action", "epoch_upgrade");
	request.put ("epoch", 1);
	request.put ("key", epoch_signer.prv.to_string ());
	auto response (wait_response (system, rpc_ctx, request));
	ASSERT_EQ ("1", response.get<std::string> ("started"));
	ASSERT_TIMELY (10s, 4 == node->store.account ().count (*node->store.tx_begin_read ()));
	// Check upgrade
	{
		auto transaction (node->store.tx_begin_read ());
		ASSERT_EQ (4, node->store.account ().count (*transaction));
		for (auto i (node->store.account ().begin (*transaction)); i != node->store.account ().end (); ++i)
		{
			nano::account_info info (i->second);
			ASSERT_EQ (info.epoch (), nano::epoch::epoch_1);
		}
		ASSERT_TRUE (node->store.account ().exists (*transaction, key1.pub));
		ASSERT_TRUE (node->store.account ().exists (*transaction, key2.pub));
		ASSERT_TRUE (node->store.account ().exists (*transaction, std::numeric_limits<nano::uint256_t>::max ()));
		ASSERT_FALSE (node->store.account ().exists (*transaction, 0));
	}

	rpc_ctx.io_scope->reset ();
	// Epoch 2 upgrade
	auto genesis_latest (node->latest (nano::dev::genesis_key.pub));
	auto send5 = builder
				 .state ()
				 .account (nano::dev::genesis_key.pub)
				 .previous (genesis_latest)
				 .representative (nano::dev::genesis_key.pub)
				 .balance (nano::dev::constants.genesis_amount - 5)
				 .link (0)
				 .sign (nano::dev::genesis_key.prv, nano::dev::genesis_key.pub)
				 .work (*system.work.generate (genesis_latest))
				 .build_shared (); // to burn (0)
	ASSERT_EQ (nano::process_result::progress, node->process (*send5).code);
	auto send6 = builder
				 .state ()
				 .account (nano::dev::genesis_key.pub)
				 .previous (send5->hash ())
				 .representative (nano::dev::genesis_key.pub)
				 .balance (nano::dev::constants.genesis_amount - 6)
				 .link (key1.pub)
				 .sign (nano::dev::genesis_key.prv, nano::dev::genesis_key.pub)
				 .work (*system.work.generate (send5->hash ()))
				 .build_shared (); // to key1 (again)
	ASSERT_EQ (nano::process_result::progress, node->process (*send6).code);
	auto key1_latest (node->latest (key1.pub));
	auto send7 = builder
				 .state ()
				 .account (key1.pub)
				 .previous (key1_latest)
				 .representative (key1.pub)
				 .balance (0)
				 .link (key3.pub)
				 .sign (key1.prv, key1.pub)
				 .work (*system.work.generate (key1_latest))
				 .build_shared (); // to key3
	ASSERT_EQ (nano::process_result::progress, node->process (*send7).code);
	{
		// Check pending entry
		auto transaction (node->store.tx_begin_read ());
		auto info = node->ledger.pending_info (*transaction, nano::pending_key (key3.pub, send7->hash ()));
		ASSERT_TRUE (info);
		ASSERT_EQ (nano::epoch::epoch_1, info->epoch);
	}

	rpc_ctx.io_scope->renew ();
	request.put ("epoch", 2);
	auto response2 (wait_response (system, rpc_ctx, request));
	ASSERT_EQ ("1", response2.get<std::string> ("started"));
	ASSERT_TIMELY (10s, 5 == node->store.account ().count (*node->store.tx_begin_read ()));
	// Check upgrade
	{
		auto transaction (node->store.tx_begin_read ());
		ASSERT_EQ (5, node->store.account ().count (*transaction));
		for (auto i (node->store.account ().begin (*transaction)); i != node->store.account ().end (); ++i)
		{
			nano::account_info info (i->second);
			ASSERT_EQ (info.epoch (), nano::epoch::epoch_2);
		}
		ASSERT_TRUE (node->store.account ().exists (*transaction, key1.pub));
		ASSERT_TRUE (node->store.account ().exists (*transaction, key2.pub));
		ASSERT_TRUE (node->store.account ().exists (*transaction, key3.pub));
		ASSERT_TRUE (node->store.account ().exists (*transaction, std::numeric_limits<nano::uint256_t>::max ()));
		ASSERT_FALSE (node->store.account ().exists (*transaction, 0));
	}
}

TEST (rpc, epoch_upgrade_multithreaded)
{
	nano::test::system system;
	nano::node_config node_config (nano::test::get_available_port (), system.logging);
	node_config.work_threads = 4;
	auto node = add_ipc_enabled_node (system, node_config);
	nano::keypair key1, key2, key3;
	nano::keypair epoch_signer (nano::dev::genesis_key);
	nano::block_builder builder;
	auto send1 = builder
				 .state ()
				 .account (nano::dev::genesis_key.pub)
				 .previous (nano::dev::genesis->hash ())
				 .representative (nano::dev::genesis_key.pub)
				 .balance (nano::dev::constants.genesis_amount - 1)
				 .link (key1.pub)
				 .sign (nano::dev::genesis_key.prv, nano::dev::genesis_key.pub)
				 .work (*system.work.generate (nano::dev::genesis->hash ()))
				 .build_shared (); // to opened account
	ASSERT_EQ (nano::process_result::progress, node->process (*send1).code);
	auto send2 = builder
				 .state ()
				 .account (nano::dev::genesis_key.pub)
				 .previous (send1->hash ())
				 .representative (nano::dev::genesis_key.pub)
				 .balance (nano::dev::constants.genesis_amount - 2)
				 .link (key2.pub)
				 .sign (nano::dev::genesis_key.prv, nano::dev::genesis_key.pub)
				 .work (*system.work.generate (send1->hash ()))
				 .build_shared (); // to unopened account (pending)
	ASSERT_EQ (nano::process_result::progress, node->process (*send2).code);
	auto send3 = builder
				 .state ()
				 .account (nano::dev::genesis_key.pub)
				 .previous (send2->hash ())
				 .representative (nano::dev::genesis_key.pub)
				 .balance (nano::dev::constants.genesis_amount - 3)
				 .link (0)
				 .sign (nano::dev::genesis_key.prv, nano::dev::genesis_key.pub)
				 .work (*system.work.generate (send2->hash ()))
				 .build_shared (); // to burn (0)
	ASSERT_EQ (nano::process_result::progress, node->process (*send3).code);
	nano::account max_account (std::numeric_limits<nano::uint256_t>::max ());
	auto send4 = builder
				 .state ()
				 .account (nano::dev::genesis_key.pub)
				 .previous (send3->hash ())
				 .representative (nano::dev::genesis_key.pub)
				 .balance (nano::dev::constants.genesis_amount - 4)
				 .link (max_account)
				 .sign (nano::dev::genesis_key.prv, nano::dev::genesis_key.pub)
				 .work (*system.work.generate (send3->hash ()))
				 .build_shared (); // to max account
	ASSERT_EQ (nano::process_result::progress, node->process (*send4).code);
	auto open = builder
				.state ()
				.account (key1.pub)
				.previous (0)
				.representative (key1.pub)
				.balance (1)
				.link (send1->hash ())
				.sign (key1.prv, key1.pub)
				.work (*system.work.generate (key1.pub))
				.build_shared ();
	ASSERT_EQ (nano::process_result::progress, node->process (*open).code);
	// Check accounts epochs
	{
		auto transaction (node->store.tx_begin_read ());
		ASSERT_EQ (2, node->store.account ().count (*transaction));
		for (auto i (node->store.account ().begin (*transaction)); i != node->store.account ().end (); ++i)
		{
			nano::account_info info (i->second);
			ASSERT_EQ (info.epoch (), nano::epoch::epoch_0);
		}
	}
	auto const rpc_ctx = add_rpc (system, node);
	boost::property_tree::ptree request;
	request.put ("action", "epoch_upgrade");
	request.put ("threads", 2);
	request.put ("epoch", 1);
	request.put ("key", epoch_signer.prv.to_string ());
	auto response (wait_response (system, rpc_ctx, request));
	ASSERT_EQ ("1", response.get<std::string> ("started"));
	ASSERT_TIMELY (5s, 4 == node->store.account ().count (*node->store.tx_begin_read ()));
	// Check upgrade
	{
		auto transaction (node->store.tx_begin_read ());
		ASSERT_EQ (4, node->store.account ().count (*transaction));
		for (auto i (node->store.account ().begin (*transaction)); i != node->store.account ().end (); ++i)
		{
			nano::account_info info (i->second);
			ASSERT_EQ (info.epoch (), nano::epoch::epoch_1);
		}
		ASSERT_TRUE (node->store.account ().exists (*transaction, key1.pub));
		ASSERT_TRUE (node->store.account ().exists (*transaction, key2.pub));
		ASSERT_TRUE (node->store.account ().exists (*transaction, std::numeric_limits<nano::uint256_t>::max ()));
		ASSERT_FALSE (node->store.account ().exists (*transaction, 0));
	}

	rpc_ctx.io_scope->reset ();
	// Epoch 2 upgrade
	auto genesis_latest (node->latest (nano::dev::genesis_key.pub));
	auto send5 = builder
				 .state ()
				 .account (nano::dev::genesis_key.pub)
				 .previous (genesis_latest)
				 .representative (nano::dev::genesis_key.pub)
				 .balance (nano::dev::constants.genesis_amount - 5)
				 .link (0)
				 .sign (nano::dev::genesis_key.prv, nano::dev::genesis_key.pub)
				 .work (*system.work.generate (genesis_latest))
				 .build_shared (); // to burn (0)
	ASSERT_EQ (nano::process_result::progress, node->process (*send5).code);
	auto send6 = builder
				 .state ()
				 .account (nano::dev::genesis_key.pub)
				 .previous (send5->hash ())
				 .representative (nano::dev::genesis_key.pub)
				 .balance (nano::dev::constants.genesis_amount - 6)
				 .link (key1.pub)
				 .sign (nano::dev::genesis_key.prv, nano::dev::genesis_key.pub)
				 .work (*system.work.generate (send5->hash ()))
				 .build_shared (); // to key1 (again)
	ASSERT_EQ (nano::process_result::progress, node->process (*send6).code);
	auto key1_latest (node->latest (key1.pub));
	auto send7 = builder
				 .state ()
				 .account (key1.pub)
				 .previous (key1_latest)
				 .representative (key1.pub)
				 .balance (0)
				 .link (key3.pub)
				 .sign (key1.prv, key1.pub)
				 .work (*system.work.generate (key1_latest))
				 .build_shared (); // to key3
	ASSERT_EQ (nano::process_result::progress, node->process (*send7).code);
	{
		// Check pending entry
		auto transaction (node->store.tx_begin_read ());
		auto info = node->ledger.pending_info (*transaction, nano::pending_key (key3.pub, send7->hash ()));
		ASSERT_TRUE (info);
		ASSERT_EQ (nano::epoch::epoch_1, info->epoch);
	}

	rpc_ctx.io_scope->renew ();
	request.put ("epoch", 2);
	auto response2 (wait_response (system, rpc_ctx, request));
	ASSERT_EQ ("1", response2.get<std::string> ("started"));
	ASSERT_TIMELY (5s, 5 == node->store.account ().count (*node->store.tx_begin_read ()));
	// Check upgrade
	{
		auto transaction (node->store.tx_begin_read ());
		ASSERT_EQ (5, node->store.account ().count (*transaction));
		for (auto i (node->store.account ().begin (*transaction)); i != node->store.account ().end (); ++i)
		{
			nano::account_info info (i->second);
			ASSERT_EQ (info.epoch (), nano::epoch::epoch_2);
		}
		ASSERT_TRUE (node->store.account ().exists (*transaction, key1.pub));
		ASSERT_TRUE (node->store.account ().exists (*transaction, key2.pub));
		ASSERT_TRUE (node->store.account ().exists (*transaction, key3.pub));
		ASSERT_TRUE (node->store.account ().exists (*transaction, std::numeric_limits<nano::uint256_t>::max ()));
		ASSERT_FALSE (node->store.account ().exists (*transaction, 0));
	}
}

TEST (rpc, account_lazy_start)
{
	nano::test::system system{};
	nano::node_flags node_flags{};
	node_flags.set_disable_legacy_bootstrap (true);
	auto node1 = system.add_node (node_flags);
	nano::keypair key{};
	nano::block_builder builder;
	// Generating test chain
	auto send1 = builder
				 .state ()
				 .account (nano::dev::genesis_key.pub)
				 .previous (nano::dev::genesis->hash ())
				 .representative (nano::dev::genesis_key.pub)
				 .balance (nano::dev::constants.genesis_amount - nano::Gxrb_ratio)
				 .link (key.pub)
				 .sign (nano::dev::genesis_key.prv, nano::dev::genesis_key.pub)
				 .work (*system.work.generate (nano::dev::genesis->hash ()))
				 .build_shared ();
	ASSERT_EQ (nano::process_result::progress, node1->process (*send1).code);
	auto open = builder
				.open ()
				.source (send1->hash ())
				.representative (key.pub)
				.account (key.pub)
				.sign (key.prv, key.pub)
				.work (*system.work.generate (key.pub))
				.build_shared ();
	ASSERT_EQ (nano::process_result::progress, node1->process (*open).code);

	// Start lazy bootstrap with account
	nano::node_config node_config{ nano::test::get_available_port (), system.logging };
	node_config.ipc_config.transport_tcp.enabled = true;
	node_config.ipc_config.transport_tcp.port = nano::test::get_available_port ();
	auto node2 = system.add_node (node_config, node_flags);
	nano::test::establish_tcp (system, *node2, node1->network->endpoint ());
	auto const rpc_ctx = add_rpc (system, node2);
	boost::property_tree::ptree request;
	request.put ("action", "account_info");
	request.put ("account", key.pub.to_account ());
	auto response = wait_response (system, rpc_ctx, request);
	boost::optional<std::string> account_error{ response.get_optional<std::string> ("error") };
	ASSERT_TRUE (account_error.is_initialized ());

	// Check processed blocks
	ASSERT_TIMELY (10s, !node2->bootstrap_initiator.in_progress ());

	// needs timed assert because the writing (put) operation is done by a different
	// thread, it might not get done before DB get operation.
	ASSERT_TIMELY (10s, node2->ledger.block_or_pruned_exists (send1->hash ()));
	ASSERT_TIMELY (10s, node2->ledger.block_or_pruned_exists (open->hash ()));
}

TEST (rpc, receive)
{
	nano::test::system system;
	auto node = add_ipc_enabled_node (system);
	auto wallet = system.wallet (0);
	std::string wallet_text;
	node->wallets.items.begin ()->first.encode_hex (wallet_text);
	wallet->insert_adhoc (nano::dev::genesis_key.prv);
	nano::keypair key1;
	wallet->insert_adhoc (key1.prv);
	auto send1 (wallet->send_action (nano::dev::genesis_key.pub, key1.pub, node->config->receive_minimum.number (), *node->work_generate_blocking (nano::dev::genesis->hash ())));
	ASSERT_TIMELY (5s, node->balance (nano::dev::genesis_key.pub) != nano::dev::constants.genesis_amount);
	ASSERT_TIMELY (10s, !node->store.account ().exists (*node->store.tx_begin_read (), key1.pub));
	// Send below minimum receive amount
	auto send2 (wallet->send_action (nano::dev::genesis_key.pub, key1.pub, node->config->receive_minimum.number () - 1, *node->work_generate_blocking (send1->hash ())));
	auto const rpc_ctx = add_rpc (system, node);
	boost::property_tree::ptree request;
	request.put ("action", "receive");
	request.put ("wallet", wallet_text);
	request.put ("account", key1.pub.to_account ());
	request.put ("block", send2->hash ().to_string ());
	{
		auto response (wait_response (system, rpc_ctx, request));
		auto receive_text (response.get<std::string> ("block"));
		auto info = node->ledger.account_info (*node->store.tx_begin_read (), key1.pub);
		ASSERT_TRUE (info);
		ASSERT_EQ (info->head (), nano::block_hash{ receive_text });
	}
	// Trying to receive the same block should fail with unreceivable
	{
		auto response (wait_response (system, rpc_ctx, request));
		ASSERT_EQ (std::error_code (nano::error_process::unreceivable).message (), response.get<std::string> ("error"));
	}
	// Trying to receive a non-existing block should fail
	request.put ("block", nano::block_hash (send2->hash ().number () + 1).to_string ());
	{
		auto response (wait_response (system, rpc_ctx, request));
		ASSERT_EQ (std::error_code (nano::error_blocks::not_found).message (), response.get<std::string> ("error"));
	}
}

TEST (rpc, receive_unopened)
{
	nano::test::system system;
	auto node = add_ipc_enabled_node (system);
	auto wallet = system.wallet (0);
	std::string wallet_text;
	node->wallets.items.begin ()->first.encode_hex (wallet_text);
	wallet->insert_adhoc (nano::dev::genesis_key.prv);
	// Test receiving for unopened account
	nano::keypair key1;
	auto send1 (wallet->send_action (nano::dev::genesis_key.pub, key1.pub, node->config->receive_minimum.number () - 1, *node->work_generate_blocking (nano::dev::genesis->hash ())));
	ASSERT_TIMELY (5s, !node->balance (nano::dev::genesis_key.pub) != nano::dev::constants.genesis_amount);
	ASSERT_FALSE (node->store.account ().exists (*node->store.tx_begin_read (), key1.pub));
	ASSERT_TRUE (node->store.block ().exists (*node->store.tx_begin_read (), send1->hash ()));
	wallet->insert_adhoc (key1.prv); // should not auto receive, amount sent was lower than minimum
	auto const rpc_ctx = add_rpc (system, node);
	boost::property_tree::ptree request;
	request.put ("action", "receive");
	request.put ("wallet", wallet_text);
	request.put ("account", key1.pub.to_account ());
	request.put ("block", send1->hash ().to_string ());
	{
		auto response (wait_response (system, rpc_ctx, request));
		auto receive_text (response.get<std::string> ("block"));
		auto info = node->ledger.account_info (*node->store.tx_begin_read (), key1.pub);
		ASSERT_TRUE (info);
		ASSERT_EQ (info->head (), info->open_block ());
		ASSERT_EQ (info->head ().to_string (), receive_text);
		ASSERT_EQ (info->representative (), nano::dev::genesis_key.pub);
	}
	rpc_ctx.io_scope->reset ();

	// Test receiving for an unopened with a different wallet representative
	nano::keypair key2;
	auto prev_amount (node->balance (nano::dev::genesis_key.pub));
	auto send2 (wallet->send_action (nano::dev::genesis_key.pub, key2.pub, node->config->receive_minimum.number () - 1, *node->work_generate_blocking (send1->hash ())));
	ASSERT_TIMELY (5s, !node->balance (nano::dev::genesis_key.pub) != prev_amount);
	ASSERT_FALSE (node->store.account ().exists (*node->store.tx_begin_read (), key2.pub));
	ASSERT_TRUE (node->store.block ().exists (*node->store.tx_begin_read (), send2->hash ()));
	nano::public_key rep;
	wallet->store.representative_set (*node->wallets.tx_begin_write (), rep);
	wallet->insert_adhoc (key2.prv); // should not auto receive, amount sent was lower than minimum
	rpc_ctx.io_scope->renew ();
	request.put ("account", key2.pub.to_account ());
	request.put ("block", send2->hash ().to_string ());
	{
		auto response (wait_response (system, rpc_ctx, request));
		auto receive_text (response.get<std::string> ("block"));
		auto info = node->ledger.account_info (*node->store.tx_begin_read (), key2.pub);
		ASSERT_TRUE (info);
		ASSERT_EQ (info->head (), info->open_block ());
		ASSERT_EQ (info->head ().to_string (), receive_text);
		ASSERT_EQ (info->representative (), rep);
	}
}

TEST (rpc, receive_work_disabled)
{
	nano::test::system system;
	nano::node_config config (nano::test::get_available_port (), system.logging);
	auto & worker_node = *system.add_node (config);
	config.peering_port = nano::test::get_available_port ();
	config.work_threads = 0;
	auto node = add_ipc_enabled_node (system, config);
	auto wallet = system.wallet (1);
	std::string wallet_text;
	node->wallets.items.begin ()->first.encode_hex (wallet_text);
	wallet->insert_adhoc (nano::dev::genesis_key.prv);
	nano::keypair key1;
	ASSERT_TRUE (worker_node.work_generation_enabled ());
	auto send1 (wallet->send_action (nano::dev::genesis_key.pub, key1.pub, node->config->receive_minimum.number () - 1, *worker_node.work_generate_blocking (nano::dev::genesis->hash ()), false));
	ASSERT_TRUE (send1 != nullptr);
	ASSERT_TIMELY (5s, node->balance (nano::dev::genesis_key.pub) != nano::dev::constants.genesis_amount);
	ASSERT_FALSE (node->store.account ().exists (*node->store.tx_begin_read (), key1.pub));
	ASSERT_TRUE (node->store.block ().exists (*node->store.tx_begin_read (), send1->hash ()));
	wallet->insert_adhoc (key1.prv);
	auto const rpc_ctx = add_rpc (system, node);
	boost::property_tree::ptree request;
	request.put ("action", "receive");
	request.put ("wallet", wallet_text);
	request.put ("account", key1.pub.to_account ());
	request.put ("block", send1->hash ().to_string ());
	{
		auto response (wait_response (system, rpc_ctx, request));
		ASSERT_EQ (std::error_code (nano::error_common::disabled_work_generation).message (), response.get<std::string> ("error"));
	}
}

TEST (rpc, receive_pruned)
{
	nano::test::system system;
	auto & node1 = *system.add_node ();
	nano::node_config node_config (nano::test::get_available_port (), system.logging);
	node_config.enable_voting = false; // Remove after allowing pruned voting
	nano::node_flags node_flags;
	node_flags.set_enable_pruning (true);
	auto node2 = add_ipc_enabled_node (system, node_config, node_flags);
	auto wallet1 = system.wallet (0);
	auto wallet2 = system.wallet (1);
	std::string wallet_text;
	node2->wallets.items.begin ()->first.encode_hex (wallet_text);
	wallet1->insert_adhoc (nano::dev::genesis_key.prv);
	nano::keypair key1;
	wallet2->insert_adhoc (key1.prv);
	auto send1 (wallet1->send_action (nano::dev::genesis_key.pub, key1.pub, node2->config->receive_minimum.number (), *node2->work_generate_blocking (nano::dev::genesis->hash ())));
	ASSERT_TIMELY (5s, node2->balance (nano::dev::genesis_key.pub) != nano::dev::constants.genesis_amount);
	ASSERT_TIMELY (10s, !node2->store.account ().exists (*node2->store.tx_begin_read (), key1.pub));
	// Send below minimum receive amount
	auto send2 (wallet1->send_action (nano::dev::genesis_key.pub, key1.pub, node2->config->receive_minimum.number () - 1, *node2->work_generate_blocking (send1->hash ())));
	// Extra send frontier
	auto send3 (wallet1->send_action (nano::dev::genesis_key.pub, key1.pub, node2->config->receive_minimum.number (), *node2->work_generate_blocking (send1->hash ())));
	// Pruning
	ASSERT_TIMELY (5s, node2->ledger.cache.cemented_count () == 6 && node2->confirmation_height_processor.current ().is_zero () && node2->confirmation_height_processor.awaiting_processing_size () == 0);
	{
		auto transaction (node2->store.tx_begin_write ());
		ASSERT_EQ (2, node2->ledger.pruning_action (*transaction, send2->hash (), 1));
	}
	ASSERT_EQ (2, node2->ledger.cache.pruned_count ());
	ASSERT_TRUE (node2->ledger.block_or_pruned_exists (send1->hash ()));
	ASSERT_FALSE (node2->store.block ().exists (*node2->store.tx_begin_read (), send1->hash ()));
	ASSERT_TRUE (node2->ledger.block_or_pruned_exists (send2->hash ()));
	ASSERT_FALSE (node2->store.block ().exists (*node2->store.tx_begin_read (), send2->hash ()));
	ASSERT_TRUE (node2->ledger.block_or_pruned_exists (send3->hash ()));

	auto const rpc_ctx = add_rpc (system, node2);
	boost::property_tree::ptree request;
	request.put ("action", "receive");
	request.put ("wallet", wallet_text);
	request.put ("account", key1.pub.to_account ());
	request.put ("block", send2->hash ().to_string ());
	{
		auto response (wait_response (system, rpc_ctx, request));
		auto receive_text (response.get<std::string> ("block"));
		auto info = node2->ledger.account_info (*node2->store.tx_begin_read (), key1.pub);
		ASSERT_TRUE (info);
		ASSERT_EQ (info->head (), nano::block_hash{ receive_text });
	}
	// Trying to receive the same block should fail with unreceivable
	{
		auto response (wait_response (system, rpc_ctx, request));
		ASSERT_EQ (std::error_code (nano::error_process::unreceivable).message (), response.get<std::string> ("error"));
	}
	// Trying to receive a non-existing block should fail
	request.put ("block", nano::block_hash (send2->hash ().number () + 1).to_string ());
	{
		auto response (wait_response (system, rpc_ctx, request));
		ASSERT_EQ (std::error_code (nano::error_blocks::not_found).message (), response.get<std::string> ("error"));
	}
}

TEST (rpc, telemetry_single)
{
	nano::test::system system (1);
	auto node1 = add_ipc_enabled_node (system);
	auto const rpc_ctx = add_rpc (system, node1);

	// Wait until peers are stored as they are done in the background
	auto peers_stored = false;
	ASSERT_TIMELY (10s, node1->store.peer ().count (*node1->store.tx_begin_read ()) != 0);

	// Missing port
	boost::property_tree::ptree request;
	auto node = system.nodes.front ();
	request.put ("action", "telemetry");
	request.put ("address", "not_a_valid_address");

	{
		auto response (wait_response (system, rpc_ctx, request, 10s));
		ASSERT_EQ (std::error_code (nano::error_rpc::requires_port_and_address).message (), response.get<std::string> ("error"));
	}

	// Missing address
	request.erase ("address");
	request.put ("port", 65);

	{
		auto response (wait_response (system, rpc_ctx, request, 10s));
		ASSERT_EQ (std::error_code (nano::error_rpc::requires_port_and_address).message (), response.get<std::string> ("error"));
	}

	// Try with invalid address
	request.put ("address", "not_a_valid_address");
	request.put ("port", 65);

	{
		auto response (wait_response (system, rpc_ctx, request, 10s));
		ASSERT_EQ (std::error_code (nano::error_common::invalid_ip_address).message (), response.get<std::string> ("error"));
	}

	// Then invalid port
	request.put ("address", (boost::format ("%1%") % node->network->endpoint ().address ()).str ());
	request.put ("port", "invalid port");
	{
		auto response (wait_response (system, rpc_ctx, request, 10s));
		ASSERT_EQ (std::error_code (nano::error_common::invalid_port).message (), response.get<std::string> ("error"));
	}

	// Use correctly formed address and port
	request.put ("port", node->network->endpoint ().port ());
	{
		auto response (wait_response (system, rpc_ctx, request, 10s));

		nano::jsonconfig config (response);
		nano::telemetry_data telemetry_data;
		auto const should_ignore_identification_metrics = false;
		ASSERT_FALSE (telemetry_data.deserialize_json (config, should_ignore_identification_metrics));
		ASSERT_TRUE (nano::test::compare_telemetry (telemetry_data, *node));
	}
}

TEST (rpc, telemetry_all)
{
	nano::test::system system (1);
	auto node1 = add_ipc_enabled_node (system);
	auto const rpc_ctx = add_rpc (system, node1);

	// Wait until peers are stored as they are done in the background
	ASSERT_TIMELY (10s, node1->store.peer ().count (*node1->store.tx_begin_read ()) != 0);

	// First need to set up the cached data
	auto node = system.nodes.front ();

	auto channel = node1->network->find_node_id (node->get_node_id ());
	ASSERT_TRUE (channel);
	ASSERT_TIMELY (10s, node1->telemetry->get_telemetry (channel->get_endpoint ()));

	boost::property_tree::ptree request;
	request.put ("action", "telemetry");
	{
		auto response (wait_response (system, rpc_ctx, request, 10s));
		nano::jsonconfig config (response);
		nano::telemetry_data telemetry_data;
		auto const should_ignore_identification_metrics = true;
		ASSERT_FALSE (telemetry_data.deserialize_json (config, should_ignore_identification_metrics));
		ASSERT_TRUE (nano::test::compare_telemetry_data (telemetry_data, node->local_telemetry ()));
		ASSERT_FALSE (response.get_optional<std::string> ("node_id").is_initialized ());
		ASSERT_FALSE (response.get_optional<std::string> ("signature").is_initialized ());
	}

	request.put ("raw", "true");
	auto response (wait_response (system, rpc_ctx, request, 10s));

	// This may fail if the response has taken longer than the cache cutoff time.
	auto & all_metrics = response.get_child ("metrics");
	auto & metrics = all_metrics.front ().second;
	ASSERT_EQ (1, all_metrics.size ());

	nano::jsonconfig config (metrics);
	nano::telemetry_data data;
	auto const should_ignore_identification_metrics = false;
	ASSERT_FALSE (data.deserialize_json (config, should_ignore_identification_metrics));
	ASSERT_TRUE (nano::test::compare_telemetry (data, *node));

	ASSERT_EQ (node->network->endpoint ().address ().to_string (), metrics.get<std::string> ("address"));
	ASSERT_EQ (node->network->endpoint ().port (), metrics.get<uint16_t> ("port"));
	ASSERT_TRUE (node1->network->find_node_id (data.get_node_id ()));
}

// Also tests all forms of ipv4/ipv6
TEST (rpc, telemetry_self)
{
	nano::test::system system{ 1 };
	auto node1 = add_ipc_enabled_node (system);
	auto const rpc_ctx = add_rpc (system, node1);

	auto outer_node = system.nodes[0];
	nano::test::establish_tcp (system, *node1, outer_node->network->endpoint ());

	boost::property_tree::ptree request;
	request.put ("action", "telemetry");
	request.put ("address", "::1");
	request.put ("port", node1->network->endpoint ().port ());
	auto const should_ignore_identification_metrics = false;
	{
		auto response (wait_response (system, rpc_ctx, request, 10s));
		nano::telemetry_data data;
		nano::jsonconfig config (response);
		ASSERT_FALSE (data.deserialize_json (config, should_ignore_identification_metrics));
		ASSERT_TRUE (nano::test::compare_telemetry (data, *node1));
	}

	request.put ("address", "[::1]");
	{
		auto response (wait_response (system, rpc_ctx, request, 10s));
		nano::telemetry_data data;
		nano::jsonconfig config (response);
		ASSERT_FALSE (data.deserialize_json (config, should_ignore_identification_metrics));
		ASSERT_TRUE (nano::test::compare_telemetry (data, *node1));
	}

	request.put ("address", "127.0.0.1");
	{
		auto response (wait_response (system, rpc_ctx, request, 10s));
		nano::telemetry_data data;
		nano::jsonconfig config (response);
		ASSERT_FALSE (data.deserialize_json (config, should_ignore_identification_metrics));
		ASSERT_TRUE (nano::test::compare_telemetry (data, *node1));
	}

	// Incorrect port should fail
	request.put ("port", "0");
	{
		auto response (wait_response (system, rpc_ctx, request, 10s));
		ASSERT_EQ (std::error_code (nano::error_rpc::peer_not_found).message (), response.get<std::string> ("error"));
	}
}

TEST (rpc, confirmation_active)
{
	nano::test::system system;
	nano::node_config node_config;
	node_config.ipc_config.transport_tcp.enabled = true;
	node_config.ipc_config.transport_tcp.port = nano::test::get_available_port ();
	nano::node_flags node_flags;
	node_flags.set_disable_request_loop (true);
	auto node1 (system.add_node (node_config, node_flags));
	auto const rpc_ctx = add_rpc (system, node1);

	nano::block_builder builder;
	auto send1 = builder
				 .send ()
				 .previous (nano::dev::genesis->hash ())
				 .destination (nano::public_key ())
				 .balance (nano::dev::constants.genesis_amount - 100)
				 .sign (nano::dev::genesis_key.prv, nano::dev::genesis_key.pub)
				 .work (*system.work.generate (nano::dev::genesis->hash ()))
				 .build_shared ();
	auto send2 = builder
				 .send ()
				 .previous (send1->hash ())
				 .destination (nano::public_key ())
				 .balance (nano::dev::constants.genesis_amount - 200)
				 .sign (nano::dev::genesis_key.prv, nano::dev::genesis_key.pub)
				 .work (*system.work.generate (send1->hash ()))
				 .build_shared ();
	node1->process_active (send1);
	node1->process_active (send2);
	nano::test::start_elections (system, *node1, { send1, send2 });
	ASSERT_EQ (2, node1->active.size ());
	auto election (node1->active.election (send1->qualified_root ()));
	ASSERT_NE (nullptr, election);
	election->force_confirm ();

	boost::property_tree::ptree request;
	request.put ("action", "confirmation_active");
	{
		auto response (wait_response (system, rpc_ctx, request));
		auto & confirmations (response.get_child ("confirmations"));
		ASSERT_EQ (1, confirmations.size ());
		ASSERT_EQ (send2->qualified_root ().to_string (), confirmations.front ().second.get<std::string> (""));
		ASSERT_EQ (1, response.get<unsigned> ("unconfirmed"));
		ASSERT_EQ (1, response.get<unsigned> ("confirmed"));
	}
}

TEST (rpc, confirmation_info)
{
	nano::test::system system;
	auto node1 = add_ipc_enabled_node (system);
	auto const rpc_ctx = add_rpc (system, node1);

	nano::block_builder builder;
	auto send = builder
				.send ()
				.previous (nano::dev::genesis->hash ())
				.destination (nano::public_key ())
				.balance (nano::dev::constants.genesis_amount - 100)
				.sign (nano::dev::genesis_key.prv, nano::dev::genesis_key.pub)
				.work (*system.work.generate (nano::dev::genesis->hash ()))
				.build_shared ();
	node1->process_active (send);
	ASSERT_TIMELY (5s, !node1->active.empty ());

	boost::property_tree::ptree request;
	request.put ("action", "confirmation_info");
	request.put ("root", send->qualified_root ().to_string ());
	request.put ("representatives", "true");
	request.put ("json_block", "true");
	{
		auto response (wait_response (system, rpc_ctx, request));
		ASSERT_EQ (1, response.count ("announcements"));
		ASSERT_EQ (1, response.get<unsigned> ("voters"));
		ASSERT_EQ (send->hash ().to_string (), response.get<std::string> ("last_winner"));
		auto & blocks (response.get_child ("blocks"));
		ASSERT_EQ (1, blocks.size ());
		auto & representatives (blocks.front ().second.get_child ("representatives"));
		ASSERT_EQ (1, representatives.size ());
		ASSERT_EQ (0, response.get<unsigned> ("total_tally"));
	}
}

/** Test election scheduler container object stats
 * The test set the AEC size to 0 and then creates a block which gets stuck
 * in the election scheduler waiting for a slot in the AEC. Then it confirms that
 * the stats RPC call shows the corresponding scheduler bucket incrementing
 */
TEST (node, election_scheduler_container_info)
{
	nano::test::system system;
	nano::node_config node_config;
	node_config.active_elections_size = 0;
	nano::node_flags node_flags;
	auto node = add_ipc_enabled_node (system, node_config);
	auto const rpc_ctx = add_rpc (system, node);

	// create a send block
	auto send1 = nano::state_block_builder ()
				 .account (nano::dev::genesis_key.pub)
				 .previous (nano::dev::genesis->hash ())
				 .representative (nano::dev::genesis_key.pub)
				 .balance (nano::dev::constants.genesis_amount - 1)
				 .link (nano::public_key ())
				 .sign (nano::dev::genesis_key.prv, nano::dev::genesis_key.pub)
				 .work (*node->work_generate_blocking (nano::dev::genesis->hash ()))
				 .build_shared ();

	// process the block and wait for it to show up in the election scheduler
	node->process_active (send1);
	ASSERT_TIMELY (10s, node->scheduler.size () == 1);

	// now check the RPC call
	boost::property_tree::ptree request;
	request.put ("action", "stats");
	request.put ("type", "objects");
	auto response = wait_response (system, rpc_ctx, request);
	auto es = response.get_child ("node").get_child ("election_scheduler");
}<|MERGE_RESOLUTION|>--- conflicted
+++ resolved
@@ -6094,11 +6094,7 @@
 	node->process_active (open);
 	node->process_active (open2);
 	// Waits for the last block of the queue to get saved in the database
-<<<<<<< HEAD
-	ASSERT_TIMELY (10s, 2 == node->unchecked.count (*node->store.tx_begin_read ()));
-=======
 	ASSERT_TIMELY (10s, 2 == node->unchecked.count ());
->>>>>>> 196198e5
 	boost::property_tree::ptree request;
 	request.put ("action", "unchecked");
 	request.put ("count", 2);
@@ -6139,11 +6135,7 @@
 				.build_shared ();
 	node->process_active (open);
 	// Waits for the open block to get saved in the database
-<<<<<<< HEAD
-	ASSERT_TIMELY (10s, 1 == node->unchecked.count (*node->store.tx_begin_read ()));
-=======
 	ASSERT_TIMELY (10s, 1 == node->unchecked.count ());
->>>>>>> 196198e5
 	boost::property_tree::ptree request{};
 	request.put ("action", "unchecked_get");
 	request.put ("hash", open->hash ().to_string ());
@@ -6183,20 +6175,12 @@
 	node->process_active (open);
 	boost::property_tree::ptree request{};
 	// Waits for the open block to get saved in the database
-<<<<<<< HEAD
-	ASSERT_TIMELY (10s, 1 == node->unchecked.count (*node->store.tx_begin_read ()));
-=======
 	ASSERT_TIMELY (10s, 1 == node->unchecked.count ());
->>>>>>> 196198e5
 	request.put ("action", "unchecked_clear");
 	auto response = wait_response (system, rpc_ctx, request);
 
 	// Waits for the open block to get saved in the database
-<<<<<<< HEAD
-	ASSERT_TIMELY (10s, 0 == node->unchecked.count (*node->store.tx_begin_read ()));
-=======
 	ASSERT_TIMELY (10s, 0 == node->unchecked.count ());
->>>>>>> 196198e5
 }
 
 TEST (rpc, unopened)
