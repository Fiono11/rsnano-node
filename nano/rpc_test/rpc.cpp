--- conflicted
+++ resolved
@@ -1925,13 +1925,7 @@
 	nano::keypair key1;
 	system.wallet (0)->insert_adhoc (nano::dev::genesis_key.prv);
 	auto block1 (system.wallet (0)->send_action (nano::dev::genesis_key.pub, key1.pub, 100));
-<<<<<<< HEAD
-	node->scheduler.flush ();
-	ASSERT_TIMELY (5s, !node->active.active (*block1));
-	ASSERT_TIMELY (5s, node->ledger.cache.cemented_count () == 2 && node->confirmation_height_processor.current ().is_zero () && node->confirmation_height_processor.awaiting_processing_size () == 0);
-=======
 	ASSERT_TIMELY (5s, node->block_confirmed (block1->hash ()));
->>>>>>> 6e3ef433
 	auto const rpc_ctx = add_rpc (system, node);
 	boost::property_tree::ptree request;
 	request.put ("action", "pending");
@@ -2203,13 +2197,7 @@
 	system.wallet (0)->insert_adhoc (nano::dev::genesis_key.prv);
 	auto block1 (system.wallet (0)->send_action (nano::dev::genesis_key.pub, nano::dev::constants.burn_account, 100));
 	auto const rpc_ctx = add_rpc (system, node);
-<<<<<<< HEAD
-	node->scheduler.flush ();
-	ASSERT_TIMELY (5s, !node->active.active (*block1));
-	ASSERT_TIMELY (5s, node->ledger.cache.cemented_count () == 2 && node->confirmation_height_processor.current ().is_zero () && node->confirmation_height_processor.awaiting_processing_size () == 0);
-=======
 	ASSERT_TIMELY (5s, node->block_confirmed (block1->hash ()));
->>>>>>> 6e3ef433
 	boost::property_tree::ptree request;
 	request.put ("action", "pending");
 	request.put ("account", nano::dev::constants.burn_account.to_account ());
@@ -2757,11 +2745,7 @@
 					.build_shared ();
 	node1->process_active (receive1);
 	system.wallet (0)->insert_adhoc (nano::dev::genesis_key.prv);
-<<<<<<< HEAD
-	ASSERT_TIMELY (5s, node1->ledger.cache.cemented_count () == 3 && node1->confirmation_height_processor.current ().is_zero () && node1->confirmation_height_processor.awaiting_processing_size () == 0);
-=======
 	ASSERT_TIMELY (5s, node1->block_confirmed (receive1->hash ()));
->>>>>>> 6e3ef433
 	// Pruning action
 	{
 		auto transaction (node1->store.tx_begin_write ());
@@ -3680,13 +3664,7 @@
 	nano::keypair key1;
 	system.wallet (0)->insert_adhoc (nano::dev::genesis_key.prv);
 	auto block1 (system.wallet (0)->send_action (nano::dev::genesis_key.pub, key1.pub, 100));
-<<<<<<< HEAD
-	node->scheduler.flush ();
-	ASSERT_TIMELY (5s, !node->active.active (*block1));
-	ASSERT_TIMELY (5s, node->ledger.cache.cemented_count () == 2 && node->confirmation_height_processor.current ().is_zero () && node->confirmation_height_processor.awaiting_processing_size () == 0);
-=======
 	ASSERT_TIMELY (5s, node->block_confirmed (block1->hash ()));
->>>>>>> 6e3ef433
 
 	auto const rpc_ctx = add_rpc (system, node);
 	boost::property_tree::ptree request;
@@ -3804,22 +3782,6 @@
 	nano::keypair key;
 	system.wallet (0)->insert_adhoc (key.prv);
 
-<<<<<<< HEAD
-	// at first, 1 block and 1 confirmed -- the genesis
-	ASSERT_EQ (1, node->ledger.cache.block_count ());
-	ASSERT_EQ (1, node->ledger.cache.cemented_count ());
-
-	auto send (system.wallet (0)->send_action (nano::dev::genesis_key.pub, key.pub, nano::Gxrb_ratio));
-	// after the send, expect 2 blocks immediately, then 2 confirmed in a timely manner,
-	// and finally 3 blocks and 3 confirmed after the wallet generates the receive block for this send
-	ASSERT_EQ (2, node->ledger.cache.block_count ());
-	ASSERT_TIMELY (5s, 2 == node->ledger.cache.cemented_count ());
-	ASSERT_TIMELY (5s, 3 == node->ledger.cache.block_count () && 3 == node->ledger.cache.cemented_count ());
-
-	// do another send to be able to expect some "pending" down below
-	auto send2 (system.wallet (0)->send_action (nano::dev::genesis_key.pub, key.pub, 1));
-	ASSERT_TIMELY (5s, 4 == node->ledger.cache.block_count () && 4 == node->ledger.cache.cemented_count ());
-=======
 	auto send (system.wallet (0)->send_action (nano::dev::genesis_key.pub, key.pub, nano::Gxrb_ratio));
 	// after the send, expect 2 blocks immediately, then 2 confirmed in a timely manner,
 	// and finally 3 blocks and 3 confirmed after the wallet generates the receive block for this send
@@ -3830,7 +3792,6 @@
 	// do another send to be able to expect some "pending" down below
 	auto send2 (system.wallet (0)->send_action (nano::dev::genesis_key.pub, key.pub, 1));
 	ASSERT_TIMELY (5s, node->block_confirmed (send2->hash ()));
->>>>>>> 6e3ef433
 
 	nano::account account (system.wallet (0)->deterministic_insert ());
 	{
@@ -3906,13 +3867,7 @@
 	system.wallet (0)->insert_adhoc (nano::dev::genesis_key.prv);
 	auto hash0 (node->latest (nano::dev::genesis->account ()));
 	auto block1 (system.wallet (0)->send_action (nano::dev::genesis_key.pub, key1.pub, 100));
-<<<<<<< HEAD
-	node->scheduler.flush ();
-	ASSERT_TIMELY (5s, !node->active.active (*block1));
-	ASSERT_TIMELY (5s, node->ledger.cache.cemented_count () == 2 && node->confirmation_height_processor.current ().is_zero () && node->confirmation_height_processor.awaiting_processing_size () == 0);
-=======
 	ASSERT_TIMELY (5s, node->block_confirmed (block1->hash ()));
->>>>>>> 6e3ef433
 
 	auto const rpc_ctx = add_rpc (system, node);
 	boost::property_tree::ptree request;
@@ -3971,22 +3926,9 @@
 	system.wallet (0)->insert_adhoc (nano::dev::genesis_key.prv);
 	system.wallet (0)->insert_adhoc (key1.prv);
 	auto iterations (0);
-<<<<<<< HEAD
-	auto block1 (system0.wallet (0)->send_action (nano::dev::genesis_key.pub, key1.pub, 100));
-	node->scheduler.flush ();
-	while (node->active.active (*block1) || node->ledger.cache.cemented_count () < 2 || !node->confirmation_height_processor.current ().is_zero () || node->confirmation_height_processor.awaiting_processing_size () != 0)
-	{
-		system0.poll ();
-		++iterations;
-		ASSERT_LT (iterations, 200);
-	}
-
-	auto const rpc_ctx = add_rpc (system0, node);
-=======
 	auto block1 (system.wallet (0)->send_action (nano::dev::genesis_key.pub, key1.pub, 100));
 	ASSERT_TIMELY (5s, node->block_confirmed (block1->hash ()));
 	auto const rpc_ctx = add_rpc (system, node);
->>>>>>> 6e3ef433
 	boost::property_tree::ptree request;
 	request.put ("action", "wallet_receivable");
 	request.put ("wallet", node->wallets.items.begin ()->first.to_string ());
@@ -4925,11 +4867,7 @@
 					.build_shared ();
 	node1->process_active (receive1);
 	system.wallet (0)->insert_adhoc (nano::dev::genesis_key.prv);
-<<<<<<< HEAD
-	ASSERT_TIMELY (5s, node1->ledger.cache.cemented_count () == 3 && node1->confirmation_height_processor.current ().is_zero () && node1->confirmation_height_processor.awaiting_processing_size () == 0);
-=======
 	ASSERT_TIMELY (5s, node1->block_confirmed (receive1->hash ()));
->>>>>>> 6e3ef433
 	// Pruning action
 	{
 		auto transaction (node1->store.tx_begin_write ());
@@ -4995,11 +4933,7 @@
 					.build_shared ();
 	node1->process_active (receive1);
 	system.wallet (0)->insert_adhoc (nano::dev::genesis_key.prv);
-<<<<<<< HEAD
-	ASSERT_TIMELY (5s, node1->ledger.cache.cemented_count () == 3 && node1->confirmation_height_processor.current ().is_zero () && node1->confirmation_height_processor.awaiting_processing_size () == 0);
-=======
 	ASSERT_TIMELY (5s, node1->block_confirmed (receive1->hash ()));
->>>>>>> 6e3ef433
 	// Pruning action
 	{
 		auto transaction (node1->store.tx_begin_write ());
@@ -7327,11 +7261,7 @@
 	// Extra send frontier
 	auto send3 (wallet1->send_action (nano::dev::genesis_key.pub, key1.pub, node2->config->receive_minimum.number (), *node2->work_generate_blocking (send1->hash ())));
 	// Pruning
-<<<<<<< HEAD
-	ASSERT_TIMELY (5s, node2->ledger.cache.cemented_count () == 6 && node2->confirmation_height_processor.current ().is_zero () && node2->confirmation_height_processor.awaiting_processing_size () == 0);
-=======
 	ASSERT_TIMELY (5s, node2->block_confirmed (send3->hash ()));
->>>>>>> 6e3ef433
 	{
 		auto transaction (node2->store.tx_begin_write ());
 		ASSERT_EQ (2, node2->ledger.pruning_action (*transaction, send2->hash (), 1));
