--- conflicted
+++ resolved
@@ -627,13 +627,8 @@
 	ASSERT_NE (nullptr, election);
 
 	// Not yet removed
-<<<<<<< HEAD
 	ASSERT_TRUE (node.network->publish_filter->apply (block_bytes.data (), block_bytes.size ()));
-	ASSERT_EQ (1, node.active.blocks.count (nano::dev::genesis->hash ()));
-=======
-	ASSERT_TRUE (node.network.publish_filter.apply (block_bytes.data (), block_bytes.size ()));
 	ASSERT_TRUE (node.active.active (nano::dev::genesis->hash ()));
->>>>>>> 58f4d8ea
 
 	// Now simulate dropping the election
 	ASSERT_FALSE (election->confirmed ());
