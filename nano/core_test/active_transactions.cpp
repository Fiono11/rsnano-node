#include <nano/lib/jsonconfig.hpp>
#include <nano/node/election.hpp>
#include <nano/test_common/system.hpp>
#include <nano/test_common/testutil.hpp>

#include <gtest/gtest.h>

#include <numeric>

using namespace std::chrono_literals;

namespace nano
{
// Tests that an election can be confirmed as the result of a confirmation request
//
// Set-up:
// - node1 with:
//       - enabled frontiers_confirmation (default) -> allows it to confirm blocks and subsequently generates votes
// - node2 with:
//       - disabled rep crawler -> this inhibits node2 from learning that node1 is a rep
//
// Steps:
// - create a block (send1), process it locally (without creating an election for it) on node1
// - process send1 (as incoming from network -- process_active) on node2
// - expect that election has been started for send1 on node2, but no confirmation_requests are sent for it
// - stick genesis key into node1, then add node1 as a rep to node2's probable reps list
// - expect at least one confirmation_request for the election (having been sent to node1 -- which is a rep now)
// - expect a (non-final) vote to come back
// - expected confirmation_request count has increased -- two round trips for the election to get confirmed
// - expect election is confirmed

TEST (active_transactions, confirm_election_by_request)
{
	nano::system system{};
	auto & node1 = *system.add_node ();

	nano::node_flags node_flags2{};
	node_flags2.disable_rep_crawler = true;
	auto & node2 = *system.add_node (node_flags2);

	auto send1 = nano::state_block_builder{}.make_block ().account (nano::dev::genesis_key.pub).representative (nano::dev::genesis_key.pub).previous (nano::dev::genesis->hash ()).link (nano::public_key ()).balance (nano::dev::constants.genesis_amount - 100).sign (nano::dev::genesis_key.prv, nano::dev::genesis_key.pub).work (*system.work.generate (nano::dev::genesis->hash ())).build_shared ();

	// Process send1 locally on node1
	ASSERT_EQ (nano::process_result::progress, node1.process (*send1).code);

	// Start an election for send1 on node2
	node2.process_active (send1);
	std::shared_ptr<nano::election> election{};
	ASSERT_TIMELY (5s, (election = node2.active.election (send1->qualified_root ())) != nullptr);

	// Expect that node2 has nobody to send a confirmation_request to (no reps)
	ASSERT_EQ (0, election->confirmation_request_count);

	// Add key to node1
	system.wallet (0)->insert_adhoc (nano::dev::genesis_key.prv);

	// Get random peer list (of size 1) from node2 -- so basically just node1
	auto const peers = node2.network.random_set (1);
	ASSERT_FALSE (peers.empty ());

	// Add representative (node1) to disabled rep crawler of node2
	{
		nano::lock_guard<nano::mutex> guard (node2.rep_crawler.probable_reps_mutex);
		node2.rep_crawler.probable_reps.emplace (nano::dev::genesis_key.pub, nano::dev::constants.genesis_amount, *peers.cbegin ());
	}

	// At least one confirmation request sent to the freshly inserted rep (node1)
	std::size_t confirm_req_count{};
	ASSERT_TIMELY (5s, (confirm_req_count = election->confirmation_request_count) > 0);

	// Expect a (non-final) vote come back
	ASSERT_TIMELY (5s, election->votes ().size () > 1);

	// There need to be 2 round trips in order for the election to get confirmed
	ASSERT_TIMELY (5s, election->confirmation_request_count > confirm_req_count);

	// Expect election was confirmed
	ASSERT_TIMELY (5s, election->confirmed ());
	ASSERT_TIMELY (5s, node1.block_confirmed (send1->hash ()));
	ASSERT_TIMELY (5s, node2.block_confirmed (send1->hash ()));
}
}

namespace nano
{
TEST (active_transactions, confirm_frontier)
{
	nano::system system;
	nano::node_flags node_flags;
	node_flags.disable_request_loop = true;
	// Voting node
	auto & node1 = *system.add_node (node_flags);
	nano::node_flags node_flags2;
	// The rep crawler would otherwise request confirmations in order to find representatives
	node_flags2.disable_rep_crawler = true;
	auto & node2 = *system.add_node (node_flags2);

	// Add key to node1
	system.wallet (0)->insert_adhoc (nano::dev::genesis_key.prv);
	// Add representative to disabled rep crawler
	auto peers (node2.network.random_set (1));
	ASSERT_FALSE (peers.empty ());
	{
		nano::lock_guard<nano::mutex> guard (node2.rep_crawler.probable_reps_mutex);
		node2.rep_crawler.probable_reps.emplace (nano::dev::genesis_key.pub, nano::dev::constants.genesis_amount, *peers.begin ());
	}

	nano::state_block_builder builder;
	auto send = builder
				.account (nano::dev::genesis_key.pub)
				.previous (nano::dev::genesis->hash ())
				.representative (nano::dev::genesis_key.pub)
				.balance (nano::dev::constants.genesis_amount - 100)
				.link (nano::public_key ())
				.sign (nano::dev::genesis_key.prv, nano::dev::genesis_key.pub)
				.work (*system.work.generate (nano::dev::genesis->hash ()))
				.build_shared ();
	auto send_copy = builder.make_block ().from (*send).build_shared ();
	ASSERT_EQ (nano::process_result::progress, node1.process (*send).code);
	node1.confirmation_height_processor.add (send);
	ASSERT_TIMELY (5s, node1.ledger.block_confirmed (node1.store.tx_begin_read (), send->hash ()));
	ASSERT_EQ (nano::process_result::progress, node2.process (*send_copy).code);
	ASSERT_TIMELY (5s, !node2.active.empty ());
	// Save election to check request count afterwards
	auto election2 = node2.active.election (send->qualified_root ());
	ASSERT_NE (nullptr, election2);
	ASSERT_TIMELY (5s, node2.ledger.cache.cemented_count == 2 && node2.active.empty ());
	ASSERT_GT (election2->confirmation_request_count, 0u);
}
}

TEST (active_transactions, keep_local)
{
	nano::system system{};

	nano::node_config node_config{ nano::get_available_port (), system.logging };
	node_config.enable_voting = false;
<<<<<<< HEAD
	node_config.active_elections_size = 2; // bound to 2, wont drop wallet created transactions, but good to test dropping remote
=======
	// Bound to 2, won't drop wallet created transactions, but good to test dropping remote
	node_config.active_elections_size = 2;
>>>>>>> 5186a225
	// Disable frontier confirmation to allow the test to finish before
	node_config.frontiers_confirmation = nano::frontiers_confirmation_mode::disabled;

	auto & node = *system.add_node (node_config);
	auto & wallet (*system.wallet (0));
<<<<<<< HEAD
	// key 1/2 will be managed by the wallet
	nano::keypair key1, key2, key3, key4, key5, key6;
=======

	nano::keypair key1{};
	nano::keypair key2{};
	nano::keypair key3{};
	nano::keypair key4{};
	nano::keypair key5{};
	nano::keypair key6{};

>>>>>>> 5186a225
	wallet.insert_adhoc (nano::dev::genesis_key.prv);
	auto const send1 = wallet.send_action (nano::dev::genesis_key.pub, key1.pub, node.config.receive_minimum.number ());
	auto const send2 = wallet.send_action (nano::dev::genesis_key.pub, key2.pub, node.config.receive_minimum.number ());
	auto const send3 = wallet.send_action (nano::dev::genesis_key.pub, key3.pub, node.config.receive_minimum.number ());
	auto const send4 = wallet.send_action (nano::dev::genesis_key.pub, key4.pub, node.config.receive_minimum.number ());
	auto const send5 = wallet.send_action (nano::dev::genesis_key.pub, key5.pub, node.config.receive_minimum.number ());
	auto const send6 = wallet.send_action (nano::dev::genesis_key.pub, key6.pub, node.config.receive_minimum.number ());

	// force-confirm blocks
	for (auto const & block : { send1, send2, send3, send4, send5, send6 })
	{
		std::shared_ptr<nano::election> election{};
		ASSERT_TIMELY (5s, (election = node.active.election (block->qualified_root ())) != nullptr);
		node.process_confirmed (nano::election_status{ block });
		election->force_confirm ();
		ASSERT_TIMELY (5s, node.block_confirmed (block->hash ()));
	}

	nano::state_block_builder builder{};
	const auto receive1 = builder.make_block ()
						  .account (key1.pub)
						  .previous (0)
						  .representative (key1.pub)
						  .balance (node.config.receive_minimum.number ())
						  .link (send1->hash ())
						  .sign (key1.prv, key1.pub)
						  .work (*system.work.generate (key1.pub))
						  .build_shared ();
	const auto receive2 = builder.make_block ()
						  .account (key2.pub)
						  .previous (0)
						  .representative (key2.pub)
						  .balance (node.config.receive_minimum.number ())
						  .link (send2->hash ())
						  .sign (key2.prv, key2.pub)
						  .work (*system.work.generate (key2.pub))
						  .build_shared ();
	const auto receive3 = builder.make_block ()
						  .account (key3.pub)
						  .previous (0)
						  .representative (key3.pub)
						  .balance (node.config.receive_minimum.number ())
						  .link (send3->hash ())
						  .sign (key3.prv, key3.pub)
						  .work (*system.work.generate (key3.pub))
						  .build_shared ();
	node.process_active (receive1);
	node.process_active (receive2);
	node.process_active (receive3);

	/// bound elections, should drop after one loop
	ASSERT_TIMELY (5s, node.active.size () == node_config.active_elections_size);
	// ASSERT_EQ (1, node.scheduler.size ());
}

TEST (active_transactions, inactive_votes_cache)
{
	nano::system system (1);
	auto & node = *system.nodes[0];
	nano::block_hash latest (node.latest (nano::dev::genesis_key.pub));
	nano::keypair key;
	auto send = nano::send_block_builder ()
				.previous (latest)
				.destination (key.pub)
				.balance (nano::dev::constants.genesis_amount - 100)
				.sign (nano::dev::genesis_key.prv, nano::dev::genesis_key.pub)
				.work (*system.work.generate (latest))
				.build_shared ();
	auto vote (std::make_shared<nano::vote> (nano::dev::genesis_key.pub, nano::dev::genesis_key.prv, nano::vote::timestamp_max, nano::vote::duration_max, std::vector<nano::block_hash> (1, send->hash ())));
	node.vote_processor.vote (vote, std::make_shared<nano::transport::channel_loopback> (node));
	ASSERT_TIMELY (5s, node.active.inactive_votes_cache_size () == 1);
	node.process_active (send);
	node.block_processor.flush ();
	ASSERT_TIMELY (5s, node.ledger.block_confirmed (node.store.tx_begin_read (), send->hash ()));
	ASSERT_EQ (1, node.stats.count (nano::stat::type::election, nano::stat::detail::vote_cached));
}

TEST (active_transactions, inactive_votes_cache_non_final)
{
	nano::system system (1);
	auto & node = *system.nodes[0];
	nano::block_hash latest (node.latest (nano::dev::genesis_key.pub));
	nano::keypair key;
	auto send = nano::send_block_builder ()
				.previous (latest)
				.destination (key.pub)
				.balance (nano::dev::constants.genesis_amount - 100)
				.sign (nano::dev::genesis_key.prv, nano::dev::genesis_key.pub)
				.work (*system.work.generate (latest))
				.build_shared ();
	auto vote (std::make_shared<nano::vote> (nano::dev::genesis_key.pub, nano::dev::genesis_key.prv, 0, 0, std::vector<nano::block_hash> (1, send->hash ()))); // Non-final vote
	node.vote_processor.vote (vote, std::make_shared<nano::transport::channel_loopback> (node));
	ASSERT_TIMELY (5s, node.active.inactive_votes_cache_size () == 1);
	node.process_active (send);
	node.block_processor.flush ();
	ASSERT_TIMELY (5s, node.stats.count (nano::stat::type::election, nano::stat::detail::vote_cached) == 1);
	auto election = node.active.election (send->qualified_root ());
	ASSERT_NE (nullptr, election);
	ASSERT_FALSE (election->confirmed ());
	ASSERT_EQ (nano::dev::constants.genesis_amount - 100, election->tally ().begin ()->first);
}

TEST (active_transactions, inactive_votes_cache_fork)
{
	nano::system system{ 1 };
	auto & node = *system.nodes[0];

	auto const latest = node.latest (nano::dev::genesis_key.pub);
	nano::keypair key{};

	nano::send_block_builder builder{};
	auto send1 = builder.make_block ()
				 .previous (latest)
				 .destination (key.pub)
				 .balance (nano::dev::constants.genesis_amount - 100)
				 .sign (nano::dev::genesis_key.prv, nano::dev::genesis_key.pub)
				 .work (*system.work.generate (latest))
				 .build_shared ();

	auto send2 = builder.make_block ()
				 .previous (latest)
				 .destination (key.pub)
				 .balance (nano::dev::constants.genesis_amount - 200)
				 .sign (nano::dev::genesis_key.prv, nano::dev::genesis_key.pub)
				 .work (*system.work.generate (latest))
				 .build_shared ();

	auto const vote = std::make_shared<nano::vote> (nano::dev::genesis_key.pub, nano::dev::genesis_key.prv, nano::vote::timestamp_max, nano::vote::duration_max, std::vector<nano::block_hash> (1, send1->hash ()));
	node.vote_processor.vote (vote, std::make_shared<nano::transport::channel_loopback> (node));
	ASSERT_TIMELY (5s, node.active.inactive_votes_cache_size () == 1);

	node.process_active (send2);

	std::shared_ptr<nano::election> election{};
	ASSERT_TIMELY (5s, (election = node.active.election (send1->qualified_root ())) != nullptr);

	node.process_active (send1);
	ASSERT_TIMELY (5s, election->blocks ().size () == 2);
	ASSERT_TIMELY (5s, node.block_confirmed (send1->hash ()));
	ASSERT_EQ (1, node.stats.count (nano::stat::type::election, nano::stat::detail::vote_cached));
}

TEST (active_transactions, inactive_votes_cache_existing_vote)
{
	nano::system system;
	nano::node_config node_config (nano::get_available_port (), system.logging);
	node_config.frontiers_confirmation = nano::frontiers_confirmation_mode::disabled;
	auto & node = *system.add_node (node_config);
	nano::block_hash latest (node.latest (nano::dev::genesis_key.pub));
	nano::keypair key;
	nano::block_builder builder;
	auto send = builder.send ()
				.previous (latest)
				.destination (key.pub)
				.balance (nano::dev::constants.genesis_amount - 100 * nano::Gxrb_ratio)
				.sign (nano::dev::genesis_key.prv, nano::dev::genesis_key.pub)
				.work (*system.work.generate (latest))
				.build_shared ();
	auto open = builder.state ()
				.account (key.pub)
				.previous (0)
				.representative (key.pub)
				.balance (100 * nano::Gxrb_ratio)
				.link (send->hash ())
				.sign (key.prv, key.pub)
				.work (*system.work.generate (key.pub))
				.build_shared ();
	node.process_active (send);
	node.block_processor.add (open);
	node.block_processor.flush ();
	ASSERT_TIMELY (5s, node.active.size () == 1);
	auto election (node.active.election (send->qualified_root ()));
	ASSERT_NE (nullptr, election);
	ASSERT_GT (node.weight (key.pub), node.minimum_principal_weight ());
	// Insert vote
	auto vote1 (std::make_shared<nano::vote> (key.pub, key.prv, nano::vote::timestamp_min * 1, 0, std::vector<nano::block_hash> (1, send->hash ())));
	node.vote_processor.vote (vote1, std::make_shared<nano::transport::channel_loopback> (node));
	ASSERT_TIMELY (5s, election->votes ().size () == 2);
	ASSERT_EQ (1, node.stats.count (nano::stat::type::election, nano::stat::detail::vote_new));
	auto last_vote1 (election->votes ()[key.pub]);
	ASSERT_EQ (send->hash (), last_vote1.hash);
	ASSERT_EQ (nano::vote::timestamp_min * 1, last_vote1.timestamp);
	// Attempt to change vote with inactive_votes_cache
	nano::unique_lock<nano::mutex> active_lock (node.active.mutex);
	node.active.add_inactive_votes_cache (active_lock, send->hash (), key.pub, 0);
	active_lock.unlock ();
	auto cache (node.active.find_inactive_votes_cache (send->hash ()));
	active_lock.lock ();
	ASSERT_EQ (1, cache.voters.size ());
	election->insert_inactive_votes_cache (cache);
	// Check that election data is not changed
	ASSERT_EQ (2, election->votes ().size ());
	auto last_vote2 (election->votes ()[key.pub]);
	ASSERT_EQ (last_vote1.hash, last_vote2.hash);
	ASSERT_EQ (last_vote1.timestamp, last_vote2.timestamp);
	ASSERT_EQ (last_vote1.time, last_vote2.time);
	ASSERT_EQ (0, node.stats.count (nano::stat::type::election, nano::stat::detail::vote_cached));
}

// Test disabled because it's failing intermittently.
// PR in which it got disabled: https://github.com/nanocurrency/nano-node/pull/3629
// Issue for investigating it: https://github.com/nanocurrency/nano-node/issues/3632
TEST (active_transactions, DISABLED_inactive_votes_cache_multiple_votes)
{
	nano::system system;
	nano::node_config node_config (nano::get_available_port (), system.logging);
	node_config.frontiers_confirmation = nano::frontiers_confirmation_mode::disabled;
	auto & node = *system.add_node (node_config);
	nano::block_hash latest (node.latest (nano::dev::genesis_key.pub));
	nano::keypair key1;
	nano::block_builder builder;
	auto send1 = builder.send ()
				 .previous (latest)
				 .destination (key1.pub)
				 .balance (nano::dev::constants.genesis_amount - 100 * nano::Gxrb_ratio)
				 .sign (nano::dev::genesis_key.prv, nano::dev::genesis_key.pub)
				 .work (*system.work.generate (latest))
				 .build_shared ();
	auto send2 = builder.send ()
				 .previous (send1->hash ())
				 .destination (key1.pub)
				 .balance (100 * nano::Gxrb_ratio)
				 .sign (nano::dev::genesis_key.prv, nano::dev::genesis_key.pub)
				 .work (*system.work.generate (send1->hash ()))
				 .build_shared ();
	auto open = builder.state ()
				.account (key1.pub)
				.previous (0)
				.representative (key1.pub)
				.balance (100 * nano::Gxrb_ratio)
				.link (send1->hash ())
				.sign (key1.prv, key1.pub)
				.work (*system.work.generate (key1.pub))
				.build_shared ();
	node.block_processor.add (send1);
	node.block_processor.add (send2);
	node.block_processor.add (open);
	node.block_processor.flush ();
	// Process votes
	auto vote1 (std::make_shared<nano::vote> (key1.pub, key1.prv, 0, 0, std::vector<nano::block_hash> (1, send1->hash ())));
	node.vote_processor.vote (vote1, std::make_shared<nano::transport::channel_loopback> (node));
	auto vote2 (std::make_shared<nano::vote> (nano::dev::genesis_key.pub, nano::dev::genesis_key.prv, 0, 0, std::vector<nano::block_hash> (1, send1->hash ())));
	node.vote_processor.vote (vote2, std::make_shared<nano::transport::channel_loopback> (node));
	ASSERT_TIMELY (5s, node.active.find_inactive_votes_cache (send1->hash ()).voters.size () == 2);
	ASSERT_EQ (1, node.active.inactive_votes_cache_size ());
	node.scheduler.activate (nano::dev::genesis_key.pub, node.store.tx_begin_read ());
	node.scheduler.flush ();
	auto election = node.active.election (send1->qualified_root ());
	ASSERT_NE (nullptr, election);
	ASSERT_EQ (3, election->votes ().size ()); // 2 votes and 1 default not_an_acount
	ASSERT_EQ (2, node.stats.count (nano::stat::type::election, nano::stat::detail::vote_cached));
}

TEST (active_transactions, inactive_votes_cache_election_start)
{
	nano::system system;
	nano::node_config node_config (nano::get_available_port (), system.logging);
	node_config.frontiers_confirmation = nano::frontiers_confirmation_mode::disabled;
	auto & node = *system.add_node (node_config);
	nano::block_hash latest (node.latest (nano::dev::genesis_key.pub));
	nano::keypair key1, key2;
	nano::send_block_builder send_block_builder;
	nano::state_block_builder state_block_builder;
	auto send1 = send_block_builder.make_block ()
				 .previous (latest)
				 .destination (key1.pub)
				 .balance (nano::dev::constants.genesis_amount - 5000 * nano::Gxrb_ratio)
				 .sign (nano::dev::genesis_key.prv, nano::dev::genesis_key.pub)
				 .work (*system.work.generate (latest))
				 .build_shared ();
	auto send2 = send_block_builder.make_block ()
				 .previous (send1->hash ())
				 .destination (key2.pub)
				 .balance (nano::dev::constants.genesis_amount - 10000 * nano::Gxrb_ratio)
				 .sign (nano::dev::genesis_key.prv, nano::dev::genesis_key.pub)
				 .work (*system.work.generate (send1->hash ()))
				 .build_shared ();
	auto open1 = state_block_builder.make_block ()
				 .account (key1.pub)
				 .previous (0)
				 .representative (key1.pub)
				 .balance (5000 * nano::Gxrb_ratio)
				 .link (send1->hash ())
				 .sign (key1.prv, key1.pub)
				 .work (*system.work.generate (key1.pub))
				 .build_shared ();
	auto open2 = state_block_builder.make_block ()
				 .account (key2.pub)
				 .previous (0)
				 .representative (key2.pub)
				 .balance (5000 * nano::Gxrb_ratio)
				 .link (send2->hash ())
				 .sign (key2.prv, key2.pub)
				 .work (*system.work.generate (key2.pub))
				 .build_shared ();
	node.block_processor.add (send1);
	node.block_processor.add (send2);
	node.block_processor.add (open1);
	node.block_processor.add (open2);
	node.block_processor.flush ();
	ASSERT_TIMELY (5s, 5 == node.ledger.cache.block_count);
	ASSERT_TRUE (node.active.empty ());
	ASSERT_EQ (1, node.ledger.cache.cemented_count);
	// These blocks will be processed later
	auto send3 = send_block_builder.make_block ()
				 .previous (send2->hash ())
				 .destination (nano::keypair ().pub)
				 .balance (send2->balance ().number () - 1)
				 .sign (nano::dev::genesis_key.prv, nano::dev::genesis_key.pub)
				 .work (*system.work.generate (send2->hash ()))
				 .build_shared ();
	auto send4 = send_block_builder.make_block ()
				 .previous (send3->hash ())
				 .destination (nano::keypair ().pub)
				 .balance (send3->balance ().number () - 1)
				 .sign (nano::dev::genesis_key.prv, nano::dev::genesis_key.pub)
				 .work (*system.work.generate (send3->hash ()))
				 .build_shared ();
	// Inactive votes
	std::vector<nano::block_hash> hashes{ open1->hash (), open2->hash (), send4->hash () };
	auto vote1 (std::make_shared<nano::vote> (key1.pub, key1.prv, 0, 0, hashes));
	node.vote_processor.vote (vote1, std::make_shared<nano::transport::channel_loopback> (node));
	ASSERT_TIMELY (5s, node.active.inactive_votes_cache_size () == 3);
	ASSERT_TRUE (node.active.empty ());
	ASSERT_EQ (1, node.ledger.cache.cemented_count);
	// 2 votes are required to start election (dev network)
	auto vote2 (std::make_shared<nano::vote> (key2.pub, key2.prv, 0, 0, hashes));
	node.vote_processor.vote (vote2, std::make_shared<nano::transport::channel_loopback> (node));
	// Only open1 & open2 blocks elections should start (send4 is missing previous block in ledger)
	ASSERT_TIMELY (5s, 2 == node.active.size ());
	// Confirm elections with weight quorum
	auto vote0 (std::make_shared<nano::vote> (nano::dev::genesis_key.pub, nano::dev::genesis_key.prv, nano::vote::timestamp_max, nano::vote::duration_max, hashes)); // Final vote for confirmation
	node.vote_processor.vote (vote0, std::make_shared<nano::transport::channel_loopback> (node));
	ASSERT_TIMELY (5s, node.active.empty ());
	ASSERT_TIMELY (5s, 5 == node.ledger.cache.cemented_count);
	// A late block arrival also checks the inactive votes cache
	ASSERT_TRUE (node.active.empty ());
	auto send4_cache (node.active.find_inactive_votes_cache (send4->hash ()));
	ASSERT_EQ (3, send4_cache.voters.size ());
	ASSERT_TRUE (send4_cache.status.bootstrap_started);
	ASSERT_TRUE (send4_cache.status.confirmed);
	ASSERT_TRUE (send4_cache.status.election_started); // already marked even though the block does not exist
	node.process_active (send3);
	node.block_processor.flush ();
	// An election is started for send6 but does not confirm
	ASSERT_TIMELY (5s, 1 == node.active.size ());
	node.vote_processor.flush ();
	ASSERT_FALSE (node.block_confirmed_or_being_confirmed (node.store.tx_begin_read (), send3->hash ()));
	// send7 cannot be voted on but an election should be started from inactive votes
	ASSERT_FALSE (node.ledger.dependents_confirmed (node.store.tx_begin_read (), *send4));
	node.process_active (send4);
	node.block_processor.flush ();
	ASSERT_TIMELY (5s, 7 == node.ledger.cache.cemented_count);
}

namespace nano
{
TEST (active_transactions, vote_replays)
{
	nano::system system;
	nano::node_config node_config (nano::get_available_port (), system.logging);
	node_config.enable_voting = false;
	node_config.frontiers_confirmation = nano::frontiers_confirmation_mode::disabled;
	auto & node = *system.add_node (node_config);
	nano::keypair key;
	nano::state_block_builder builder;
	auto send1 = builder.make_block ()
				 .account (nano::dev::genesis_key.pub)
				 .previous (nano::dev::genesis->hash ())
				 .representative (nano::dev::genesis_key.pub)
				 .balance (nano::dev::constants.genesis_amount - nano::Gxrb_ratio)
				 .link (key.pub)
				 .sign (nano::dev::genesis_key.prv, nano::dev::genesis_key.pub)
				 .work (*system.work.generate (nano::dev::genesis->hash ()))
				 .build_shared ();
	ASSERT_NE (nullptr, send1);
	auto open1 = builder.make_block ()
				 .account (key.pub)
				 .previous (0)
				 .representative (key.pub)
				 .balance (nano::Gxrb_ratio)
				 .link (send1->hash ())
				 .sign (key.prv, key.pub)
				 .work (*system.work.generate (key.pub))
				 .build_shared ();
	ASSERT_NE (nullptr, open1);
	node.process_active (send1);
	node.process_active (open1);
	nano::blocks_confirm (node, { send1, open1 });
	ASSERT_EQ (2, node.active.size ());
	// First vote is not a replay and confirms the election, second vote should be a replay since the election has confirmed but not yet removed
	auto vote_send1 (std::make_shared<nano::vote> (nano::dev::genesis_key.pub, nano::dev::genesis_key.prv, nano::vote::timestamp_max, nano::vote::duration_max, send1));
	ASSERT_EQ (nano::vote_code::vote, node.active.vote (vote_send1));
	ASSERT_EQ (2, node.active.size ());
	ASSERT_EQ (nano::vote_code::replay, node.active.vote (vote_send1));
	// Wait until the election is removed, at which point the vote is still a replay since it's been recently confirmed
	ASSERT_TIMELY (3s, node.active.size () == 1);
	ASSERT_EQ (nano::vote_code::replay, node.active.vote (vote_send1));
	// Open new account
	auto vote_open1 (std::make_shared<nano::vote> (nano::dev::genesis_key.pub, nano::dev::genesis_key.prv, nano::vote::timestamp_max, nano::vote::duration_max, open1));
	ASSERT_EQ (nano::vote_code::vote, node.active.vote (vote_open1));
	ASSERT_EQ (nano::vote_code::replay, node.active.vote (vote_open1));
	ASSERT_TIMELY (3s, node.active.empty ());
	ASSERT_EQ (nano::vote_code::replay, node.active.vote (vote_open1));
	ASSERT_EQ (nano::Gxrb_ratio, node.ledger.weight (key.pub));

	auto send2 = builder.make_block ()
				 .account (key.pub)
				 .previous (open1->hash ())
				 .representative (key.pub)
				 .balance (nano::Gxrb_ratio - 1)
				 .link (key.pub)
				 .sign (key.prv, key.pub)
				 .work (*system.work.generate (open1->hash ()))
				 .build_shared ();
	ASSERT_NE (nullptr, send2);
	node.process_active (send2);
	nano::blocks_confirm (node, { send2 });
	ASSERT_EQ (1, node.active.size ());
	auto vote1_send2 (std::make_shared<nano::vote> (nano::dev::genesis_key.pub, nano::dev::genesis_key.prv, nano::vote::timestamp_max, nano::vote::duration_max, send2));
	auto vote2_send2 (std::make_shared<nano::vote> (key.pub, key.prv, 0, 0, send2));
	ASSERT_EQ (nano::vote_code::vote, node.active.vote (vote2_send2));
	ASSERT_EQ (1, node.active.size ());
	ASSERT_EQ (nano::vote_code::replay, node.active.vote (vote2_send2));
	ASSERT_EQ (1, node.active.size ());
	ASSERT_EQ (nano::vote_code::vote, node.active.vote (vote1_send2));
	ASSERT_EQ (1, node.active.size ());
	ASSERT_EQ (nano::vote_code::replay, node.active.vote (vote1_send2));
	ASSERT_TIMELY (3s, node.active.empty ());
	ASSERT_EQ (0, node.active.size ());
	ASSERT_EQ (nano::vote_code::replay, node.active.vote (vote1_send2));
	ASSERT_EQ (nano::vote_code::replay, node.active.vote (vote2_send2));

	// Removing blocks as recently confirmed makes every vote indeterminate
	{
		nano::lock_guard<nano::mutex> guard (node.active.mutex);
		node.active.recently_confirmed.clear ();
	}
	ASSERT_EQ (nano::vote_code::indeterminate, node.active.vote (vote_send1));
	ASSERT_EQ (nano::vote_code::indeterminate, node.active.vote (vote_open1));
	ASSERT_EQ (nano::vote_code::indeterminate, node.active.vote (vote1_send2));
	ASSERT_EQ (nano::vote_code::indeterminate, node.active.vote (vote2_send2));
}
}

// Tests that blocks are correctly cleared from the duplicate filter for unconfirmed elections
TEST (active_transactions, dropped_cleanup)
{
	nano::system system;
	nano::node_flags flags;
	flags.disable_request_loop = true;
	auto & node (*system.add_node (flags));

	// Add to network filter to ensure proper cleanup after the election is dropped
	std::vector<uint8_t> block_bytes;
	{
		nano::vectorstream stream (block_bytes);
		nano::dev::genesis->serialize (stream);
	}
	ASSERT_FALSE (node.network.publish_filter.apply (block_bytes.data (), block_bytes.size ()));
	ASSERT_TRUE (node.network.publish_filter.apply (block_bytes.data (), block_bytes.size ()));

	node.block_confirm (nano::dev::genesis);
	node.scheduler.flush ();
	auto election = node.active.election (nano::dev::genesis->qualified_root ());
	ASSERT_NE (nullptr, election);

	// Not yet removed
	ASSERT_TRUE (node.network.publish_filter.apply (block_bytes.data (), block_bytes.size ()));
	ASSERT_EQ (1, node.active.blocks.count (nano::dev::genesis->hash ()));

	// Now simulate dropping the election
	ASSERT_FALSE (election->confirmed ());
	node.active.erase (*nano::dev::genesis);

	// The filter must have been cleared
	ASSERT_FALSE (node.network.publish_filter.apply (block_bytes.data (), block_bytes.size ()));

	// An election was recently dropped
	ASSERT_EQ (1, node.stats.count (nano::stat::type::election, nano::stat::detail::election_drop_all));

	// Block cleared from active
	ASSERT_EQ (0, node.active.blocks.count (nano::dev::genesis->hash ()));

	// Repeat test for a confirmed election
	ASSERT_TRUE (node.network.publish_filter.apply (block_bytes.data (), block_bytes.size ()));
	node.block_confirm (nano::dev::genesis);
	node.scheduler.flush ();
	election = node.active.election (nano::dev::genesis->qualified_root ());
	ASSERT_NE (nullptr, election);
	election->force_confirm ();
	ASSERT_TRUE (election->confirmed ());
	node.active.erase (*nano::dev::genesis);

	// The filter should not have been cleared
	ASSERT_TRUE (node.network.publish_filter.apply (block_bytes.data (), block_bytes.size ()));

	// Not dropped
	ASSERT_EQ (1, node.stats.count (nano::stat::type::election, nano::stat::detail::election_drop_all));

	// Block cleared from active
	ASSERT_EQ (0, node.active.blocks.count (nano::dev::genesis->hash ()));
}

TEST (active_transactions, republish_winner)
{
	nano::system system;
	nano::node_config node_config{ nano::get_available_port (), system.logging };
	node_config.frontiers_confirmation = nano::frontiers_confirmation_mode::disabled;
	auto & node1 = *system.add_node (node_config);
	node_config.peering_port = nano::get_available_port ();
	auto & node2 = *system.add_node (node_config);

	nano::keypair key;
	nano::state_block_builder builder;
	auto send1 = builder.make_block ()
				 .account (nano::dev::genesis_key.pub)
				 .previous (nano::dev::genesis->hash ())
				 .representative (nano::dev::genesis_key.pub)
				 .balance (nano::dev::constants.genesis_amount - nano::Gxrb_ratio)
				 .link (key.pub)
				 .sign (nano::dev::genesis_key.prv, nano::dev::genesis_key.pub)
				 .work (*system.work.generate (nano::dev::genesis->hash ()))
				 .build_shared ();

	node1.process_active (send1);
	node1.block_processor.flush ();
	ASSERT_TIMELY (3s, node2.stats.count (nano::stat::type::message, nano::stat::detail::publish, nano::stat::dir::in) == 1);

	// Several forks
	for (auto i (0); i < 5; i++)
	{
		auto fork = builder.make_block ()
					.account (nano::dev::genesis_key.pub)
					.previous (nano::dev::genesis->hash ())
					.representative (nano::dev::genesis_key.pub)
					.balance (nano::dev::constants.genesis_amount - 1 - i)
					.link (key.pub)
					.sign (nano::dev::genesis_key.prv, nano::dev::genesis_key.pub)
					.work (*system.work.generate (nano::dev::genesis->hash ()))
					.build_shared ();
		node1.process_active (fork);
	}
	node1.block_processor.flush ();
	ASSERT_TIMELY (3s, !node1.active.empty ());
	ASSERT_EQ (1, node2.stats.count (nano::stat::type::message, nano::stat::detail::publish, nano::stat::dir::in));

	// Process new fork with vote to change winner
	auto fork = builder.make_block ()
				.account (nano::dev::genesis_key.pub)
				.previous (nano::dev::genesis->hash ())
				.representative (nano::dev::genesis_key.pub)
				.balance (nano::dev::constants.genesis_amount - 2 * nano::Gxrb_ratio)
				.link (key.pub)
				.sign (nano::dev::genesis_key.prv, nano::dev::genesis_key.pub)
				.work (*system.work.generate (nano::dev::genesis->hash ()))
				.build_shared ();

	node1.process_active (fork);
	node1.block_processor.flush ();
	auto election = node1.active.election (fork->qualified_root ());
	ASSERT_NE (nullptr, election);
	auto vote = std::make_shared<nano::vote> (nano::dev::genesis_key.pub, nano::dev::genesis_key.prv, nano::vote::timestamp_max, nano::vote::duration_max, std::vector<nano::block_hash>{ fork->hash () });
	node1.vote_processor.vote (vote, std::make_shared<nano::transport::channel_loopback> (node1));
	node1.vote_processor.flush ();
	node1.block_processor.flush ();
	ASSERT_TIMELY (3s, election->confirmed ());
	ASSERT_EQ (fork->hash (), election->status.winner->hash ());
	ASSERT_TIMELY (3s, node2.block_confirmed (fork->hash ()));
}

TEST (active_transactions, fork_filter_cleanup)
{
	nano::system system{};

	nano::node_config node_config{ nano::get_available_port (), system.logging };
	node_config.frontiers_confirmation = nano::frontiers_confirmation_mode::disabled;

	auto & node1 = *system.add_node (node_config);
	nano::keypair key{};
	nano::state_block_builder builder{};
	auto const latest_hash = nano::dev::genesis->hash ();

	auto send1 = builder.make_block ()
				 .previous (latest_hash)
				 .account (nano::dev::genesis_key.pub)
				 .representative (nano::dev::genesis_key.pub)
				 .balance (nano::dev::constants.genesis_amount - nano::Gxrb_ratio)
				 .link (key.pub)
				 .sign (nano::dev::genesis_key.prv, nano::dev::genesis_key.pub)
				 .work (*system.work.generate (latest_hash))
				 .build_shared ();

	std::vector<uint8_t> send_block_bytes{};
	{
		nano::vectorstream stream{ send_block_bytes };
		send1->serialize (stream);
	}

	// Generate 10 forks to prevent new block insertion to election
	for (auto i = 0; i < 10; ++i)
	{
		auto fork = builder.make_block ()
					.previous (latest_hash)
					.account (nano::dev::genesis_key.pub)
					.representative (nano::dev::genesis_key.pub)
					.balance (nano::dev::constants.genesis_amount - 1 - i)
					.link (key.pub)
					.sign (nano::dev::genesis_key.prv, nano::dev::genesis_key.pub)
					.work (*system.work.generate (latest_hash))
					.build_shared ();

		node1.process_active (fork);
		ASSERT_TIMELY (5s, node1.active.election (fork->qualified_root ()) != nullptr);
	}

	// All forks were merged into the same election
	ASSERT_EQ (1, node1.active.size ());

	// Instantiate a new node
	node_config.peering_port = nano::get_available_port ();
	auto & node2 = *system.add_node (node_config);

	// Process the first initial block on node2
	node2.process_active (send1);
	ASSERT_TIMELY (5s, node2.active.election (send1->qualified_root ()) != nullptr);

	// TODO: questions: why doesn't node2 pick up "fork" from node1? because it connected to node1 after node1
	//                  already process_active()d the fork? shouldn't it broadcast it anyway, even later?
	//
	//                  how about node1 picking up "send1" from node2? we know it does because we assert at
	//                  the end that it is within node1's AEC, but why node1.block_count doesn't increase?
	//
	ASSERT_TIMELY (5s, node2.ledger.cache.block_count == 2);
	ASSERT_TIMELY (5s, node1.ledger.cache.block_count == 2);

	// Block is erased from the duplicate filter
	ASSERT_FALSE (node1.network.publish_filter.apply (send_block_bytes.data (), send_block_bytes.size ()));

	std::shared_ptr<nano::election> election{};
	ASSERT_TIMELY (5s, (election = node1.active.election (send1->qualified_root ())) != nullptr);
	ASSERT_TIMELY (5s, election->blocks ().size () == 10);
}

TEST (active_transactions, fork_replacement_tally)
{
	nano::system system;
	nano::node_config node_config (nano::get_available_port (), system.logging);
	node_config.frontiers_confirmation = nano::frontiers_confirmation_mode::disabled;
	auto & node1 (*system.add_node (node_config));

	size_t reps_count = 20;
	size_t const max_blocks = 10;
	std::vector<nano::keypair> keys (reps_count);
	auto latest (nano::dev::genesis->hash ());
	auto balance (nano::dev::constants.genesis_amount);
	auto amount (node1.minimum_principal_weight ());
	nano::state_block_builder builder;

	// Create 20 representatives & confirm blocks
	for (auto i (0); i < reps_count; i++)
	{
		balance -= amount + i;
		auto send = builder.make_block ()
					.account (nano::dev::genesis_key.pub)
					.previous (latest)
					.representative (nano::dev::genesis_key.pub)
					.balance (balance)
					.link (keys[i].pub)
					.sign (nano::dev::genesis_key.prv, nano::dev::genesis_key.pub)
					.work (*system.work.generate (latest))
					.build_shared ();
		node1.process_active (send);
		latest = send->hash ();
		auto open = builder.make_block ()
					.account (keys[i].pub)
					.previous (0)
					.representative (keys[i].pub)
					.balance (amount + i)
					.link (send->hash ())
					.sign (keys[i].prv, keys[i].pub)
					.work (*system.work.generate (keys[i].pub))
					.build_shared ();
		node1.process_active (open);
		// Confirmation
		auto vote (std::make_shared<nano::vote> (nano::dev::genesis_key.pub, nano::dev::genesis_key.prv, nano::vote::timestamp_max, nano::vote::duration_max, std::vector<nano::block_hash>{ send->hash (), open->hash () }));
		node1.vote_processor.vote (vote, std::make_shared<nano::transport::channel_loopback> (node1));
	}
	node1.block_processor.flush ();
	ASSERT_TIMELY (5s, node1.ledger.cache.cemented_count == 1 + 2 * reps_count);

	nano::keypair key;
	auto send_last = builder.make_block ()
					 .account (nano::dev::genesis_key.pub)
					 .previous (latest)
					 .representative (nano::dev::genesis_key.pub)
					 .balance (balance - 2 * nano::Gxrb_ratio)
					 .link (key.pub)
					 .sign (nano::dev::genesis_key.prv, nano::dev::genesis_key.pub)
					 .work (*system.work.generate (latest))
					 .build_shared ();

	// Forks without votes
	for (auto i (0); i < reps_count; i++)
	{
		auto fork = builder.make_block ()
					.account (nano::dev::genesis_key.pub)
					.previous (latest)
					.representative (nano::dev::genesis_key.pub)
					.balance (balance - nano::Gxrb_ratio - i)
					.link (key.pub)
					.sign (nano::dev::genesis_key.prv, nano::dev::genesis_key.pub)
					.work (*system.work.generate (latest))
					.build_shared ();
		node1.process_active (fork);
	}
	node1.block_processor.flush ();
	ASSERT_TIMELY (3s, !node1.active.empty ());
	// Check overflow of blocks
	auto election (node1.active.election (send_last->qualified_root ()));
	ASSERT_NE (nullptr, election);
	ASSERT_EQ (max_blocks, election->blocks ().size ());

	// Generate forks with votes to prevent new block insertion to election
	for (auto i (0); i < reps_count; i++)
	{
		auto fork = builder.make_block ()
					.account (nano::dev::genesis_key.pub)
					.previous (latest)
					.representative (nano::dev::genesis_key.pub)
					.balance (balance - 1 - i)
					.link (key.pub)
					.sign (nano::dev::genesis_key.prv, nano::dev::genesis_key.pub)
					.work (*system.work.generate (latest))
					.build_shared ();
		auto vote (std::make_shared<nano::vote> (keys[i].pub, keys[i].prv, 0, 0, std::vector<nano::block_hash>{ fork->hash () }));
		node1.vote_processor.vote (vote, std::make_shared<nano::transport::channel_loopback> (node1));
		node1.vote_processor.flush ();
		node1.process_active (fork);
	}
	node1.block_processor.flush ();
	// Check overflow of blocks
	ASSERT_EQ (max_blocks, election->blocks ().size ());
	// Check that only max weight blocks remains (and start winner)
	auto votes1 (election->votes ());
	ASSERT_EQ (max_blocks, votes1.size ());
	for (auto i (max_blocks + 1); i < reps_count; i++)
	{
		ASSERT_TRUE (votes1.find (keys[i].pub) != votes1.end ());
	}

	// Process correct block
	node_config.peering_port = nano::get_available_port ();
	auto & node2 (*system.add_node (node_config));
	node2.network.flood_block (send_last);
	ASSERT_TIMELY (3s, node1.stats.count (nano::stat::type::message, nano::stat::detail::publish, nano::stat::dir::in) > 0);
	node1.block_processor.flush ();
	std::this_thread::sleep_for (50ms);

	// Correct block without votes is ignored
	auto blocks1 (election->blocks ());
	ASSERT_EQ (max_blocks, blocks1.size ());
	ASSERT_FALSE (blocks1.find (send_last->hash ()) != blocks1.end ());

	// Process vote for correct block & replace existing lowest tally block
	auto vote (std::make_shared<nano::vote> (nano::dev::genesis_key.pub, nano::dev::genesis_key.prv, 0, 0, std::vector<nano::block_hash>{ send_last->hash () }));
	node1.vote_processor.vote (vote, std::make_shared<nano::transport::channel_loopback> (node1));
	node1.vote_processor.flush ();
	node2.network.flood_block (send_last);
	ASSERT_TIMELY (3s, node1.stats.count (nano::stat::type::message, nano::stat::detail::publish, nano::stat::dir::in) > 1);
	node1.block_processor.flush ();
	std::this_thread::sleep_for (50ms);

	auto blocks2 (election->blocks ());
	ASSERT_EQ (max_blocks, blocks2.size ());
	ASSERT_TRUE (blocks2.find (send_last->hash ()) != blocks2.end ());
	auto votes2 (election->votes ());
	ASSERT_EQ (max_blocks, votes2.size ());
	for (auto i (max_blocks + 2); i < reps_count; i++)
	{
		ASSERT_TRUE (votes2.find (keys[i].pub) != votes2.end ());
	}
	ASSERT_FALSE (votes2.find (keys[max_blocks].pub) != votes2.end ());
	ASSERT_FALSE (votes2.find (keys[max_blocks + 1].pub) != votes2.end ());
	ASSERT_TRUE (votes2.find (nano::dev::genesis_key.pub) != votes2.end ());
}

namespace nano
{
// Blocks that won an election must always be seen as confirming or cemented
TEST (active_transactions, confirmation_consistency)
{
	nano::system system;
	nano::node_config node_config (nano::get_available_port (), system.logging);
	node_config.frontiers_confirmation = nano::frontiers_confirmation_mode::disabled;
	auto & node = *system.add_node (node_config);
	system.wallet (0)->insert_adhoc (nano::dev::genesis_key.prv);
	for (unsigned i = 0; i < 10; ++i)
	{
		auto block (system.wallet (0)->send_action (nano::dev::genesis_key.pub, nano::public_key (), node.config.receive_minimum.number ()));
		ASSERT_NE (nullptr, block);
		system.deadline_set (5s);
		while (!node.ledger.block_confirmed (node.store.tx_begin_read (), block->hash ()))
		{
			node.scheduler.activate (nano::dev::genesis_key.pub, node.store.tx_begin_read ());
			ASSERT_NO_ERROR (system.poll (5ms));
		}
		ASSERT_NO_ERROR (system.poll_until_true (1s, [&node, &block, i] {
			nano::lock_guard<nano::mutex> guard (node.active.mutex);
			EXPECT_EQ (i + 1, node.active.recently_confirmed.size ());
			EXPECT_EQ (block->qualified_root (), node.active.recently_confirmed.back ().first);
			return i + 1 == node.active.recently_cemented.size (); // done after a callback
		}));
	}
}
}

// Test disabled because it's failing intermittently.
// PR in which it got disabled: https://github.com/nanocurrency/nano-node/pull/3629
// Issue for investigating it: https://github.com/nanocurrency/nano-node/issues/3634
TEST (active_transactions, DISABLED_confirm_new)
{
	nano::system system (1);
	auto & node1 = *system.nodes[0];
	auto send = nano::send_block_builder ()
				.previous (nano::dev::genesis->hash ())
				.destination (nano::public_key ())
				.balance (nano::dev::constants.genesis_amount - 100)
				.sign (nano::dev::genesis_key.prv, nano::dev::genesis_key.pub)
				.work (*system.work.generate (nano::dev::genesis->hash ()))
				.build_shared ();
	node1.process_active (send);
	node1.block_processor.flush ();
	node1.scheduler.flush ();
	ASSERT_EQ (1, node1.active.size ());
	auto & node2 = *system.add_node ();
	// Add key to node2
	system.wallet (1)->insert_adhoc (nano::dev::genesis_key.prv);
	// Let node2 know about the block
	ASSERT_TIMELY (5s, node2.block (send->hash ()));
	// Wait confirmation
	ASSERT_TIMELY (5s, node1.ledger.cache.cemented_count == 2 && node2.ledger.cache.cemented_count == 2);
}

// Ensures votes are tallied on election::publish even if no vote is inserted through inactive_votes_cache
TEST (active_transactions, conflicting_block_vote_existing_election)
{
	nano::system system;
	nano::node_flags node_flags;
	node_flags.disable_request_loop = true;
	auto & node = *system.add_node (node_flags);
	nano::keypair key;
	nano::state_block_builder builder;
	auto send = builder.make_block ()
				.account (nano::dev::genesis_key.pub)
				.previous (nano::dev::genesis->hash ())
				.representative (nano::dev::genesis_key.pub)
				.balance (nano::dev::constants.genesis_amount - 100)
				.link (key.pub)
				.sign (nano::dev::genesis_key.prv, nano::dev::genesis_key.pub)
				.work (*system.work.generate (nano::dev::genesis->hash ()))
				.build_shared ();
	auto fork = builder.make_block ()
				.account (nano::dev::genesis_key.pub)
				.previous (nano::dev::genesis->hash ())
				.representative (nano::dev::genesis_key.pub)
				.balance (nano::dev::constants.genesis_amount - 200)
				.link (key.pub)
				.sign (nano::dev::genesis_key.prv, nano::dev::genesis_key.pub)
				.work (*system.work.generate (nano::dev::genesis->hash ()))
				.build_shared ();
	auto vote_fork (std::make_shared<nano::vote> (nano::dev::genesis_key.pub, nano::dev::genesis_key.prv, nano::vote::timestamp_max, nano::vote::duration_max, fork));

	ASSERT_EQ (nano::process_result::progress, node.process_local (send).code);
	node.scheduler.flush ();
	ASSERT_EQ (1, node.active.size ());

	// Vote for conflicting block, but the block does not yet exist in the ledger
	node.active.vote (vote_fork);

	// Block now gets processed
	ASSERT_EQ (nano::process_result::fork, node.process_local (fork).code);

	// Election must be confirmed
	auto election (node.active.election (fork->qualified_root ()));
	ASSERT_NE (nullptr, election);
	ASSERT_TIMELY (3s, election->confirmed ());
}

TEST (active_transactions, activate_account_chain)
{
	nano::system system;
	nano::node_flags flags;
	nano::node_config config (nano::get_available_port (), system.logging);
	config.frontiers_confirmation = nano::frontiers_confirmation_mode::disabled;
	auto & node = *system.add_node (config, flags);

	nano::keypair key;
	nano::state_block_builder builder;
	auto send = builder.make_block ()
				.account (nano::dev::genesis_key.pub)
				.previous (nano::dev::genesis->hash ())
				.representative (nano::dev::genesis_key.pub)
				.link (nano::dev::genesis_key.pub)
				.balance (nano::dev::constants.genesis_amount - 1)
				.sign (nano::dev::genesis_key.prv, nano::dev::genesis_key.pub)
				.work (*system.work.generate (nano::dev::genesis->hash ()))
				.build ();
	auto send2 = builder.make_block ()
				 .account (nano::dev::genesis_key.pub)
				 .previous (send->hash ())
				 .representative (nano::dev::genesis_key.pub)
				 .link (key.pub)
				 .balance (nano::dev::constants.genesis_amount - 2)
				 .sign (nano::dev::genesis_key.prv, nano::dev::genesis_key.pub)
				 .work (*system.work.generate (send->hash ()))
				 .build ();
	auto send3 = builder.make_block ()
				 .account (nano::dev::genesis_key.pub)
				 .previous (send2->hash ())
				 .representative (nano::dev::genesis_key.pub)
				 .link (key.pub)
				 .balance (nano::dev::constants.genesis_amount - 3)
				 .sign (nano::dev::genesis_key.prv, nano::dev::genesis_key.pub)
				 .work (*system.work.generate (send2->hash ()))
				 .build ();
	auto open = builder.make_block ()
				.account (key.pub)
				.previous (0)
				.representative (key.pub)
				.link (send2->hash ())
				.balance (1)
				.sign (key.prv, key.pub)
				.work (*system.work.generate (key.pub))
				.build ();
	auto receive = builder.make_block ()
				   .account (key.pub)
				   .previous (open->hash ())
				   .representative (key.pub)
				   .link (send3->hash ())
				   .balance (2)
				   .sign (key.prv, key.pub)
				   .work (*system.work.generate (open->hash ()))
				   .build ();
	ASSERT_EQ (nano::process_result::progress, node.process (*send).code);
	ASSERT_EQ (nano::process_result::progress, node.process (*send2).code);
	ASSERT_EQ (nano::process_result::progress, node.process (*send3).code);
	ASSERT_EQ (nano::process_result::progress, node.process (*open).code);
	ASSERT_EQ (nano::process_result::progress, node.process (*receive).code);

	node.scheduler.activate (nano::dev::genesis_key.pub, node.store.tx_begin_read ());
	node.scheduler.flush ();
	auto election1 = node.active.election (send->qualified_root ());
	ASSERT_EQ (1, node.active.size ());
	ASSERT_EQ (1, election1->blocks ().count (send->hash ()));
	node.scheduler.activate (nano::dev::genesis_key.pub, node.store.tx_begin_read ());
	auto election2 = node.active.election (send->qualified_root ());
	ASSERT_EQ (election2, election1);
	election1->force_confirm ();
	ASSERT_TIMELY (3s, node.block_confirmed (send->hash ()));
	// On cementing, the next election is started
	ASSERT_TIMELY (3s, node.active.active (send2->qualified_root ()));
	node.scheduler.activate (nano::dev::genesis_key.pub, node.store.tx_begin_read ());
	auto election3 = node.active.election (send2->qualified_root ());
	ASSERT_NE (nullptr, election3);
	ASSERT_EQ (1, election3->blocks ().count (send2->hash ()));
	election3->force_confirm ();
	ASSERT_TIMELY (3s, node.block_confirmed (send2->hash ()));
	// On cementing, the next election is started
	ASSERT_TIMELY (3s, node.active.active (open->qualified_root ()));
	ASSERT_TIMELY (3s, node.active.active (send3->qualified_root ()));
	node.scheduler.activate (nano::dev::genesis_key.pub, node.store.tx_begin_read ());
	auto election4 = node.active.election (send3->qualified_root ());
	ASSERT_NE (nullptr, election4);
	ASSERT_EQ (1, election4->blocks ().count (send3->hash ()));
	node.scheduler.activate (key.pub, node.store.tx_begin_read ());
	auto election5 = node.active.election (open->qualified_root ());
	ASSERT_NE (nullptr, election5);
	ASSERT_EQ (1, election5->blocks ().count (open->hash ()));
	election5->force_confirm ();
	ASSERT_TIMELY (3s, node.block_confirmed (open->hash ()));
	// Until send3 is also confirmed, the receive block should not activate
	std::this_thread::sleep_for (200ms);
	node.scheduler.activate (key.pub, node.store.tx_begin_read ());
	election4->force_confirm ();
	ASSERT_TIMELY (3s, node.block_confirmed (send3->hash ()));
	ASSERT_TIMELY (3s, node.active.active (receive->qualified_root ()));
}

TEST (active_transactions, activate_inactive)
{
	nano::system system;
	nano::node_flags flags;
	nano::node_config config (nano::get_available_port (), system.logging);
	config.frontiers_confirmation = nano::frontiers_confirmation_mode::disabled;
	auto & node = *system.add_node (config, flags);

	nano::keypair key;
	nano::state_block_builder builder;
	auto send = builder.make_block ()
				.account (nano::dev::genesis_key.pub)
				.previous (nano::dev::genesis->hash ())
				.representative (nano::dev::genesis_key.pub)
				.link (key.pub)
				.balance (nano::dev::constants.genesis_amount - 1)
				.sign (nano::dev::genesis_key.prv, nano::dev::genesis_key.pub)
				.work (*system.work.generate (nano::dev::genesis->hash ()))
				.build_shared ();
	auto send2 = builder.make_block ()
				 .account (nano::dev::genesis_key.pub)
				 .previous (send->hash ())
				 .representative (nano::dev::genesis_key.pub)
				 .link (nano::keypair ().pub)
				 .balance (nano::dev::constants.genesis_amount - 2)
				 .sign (nano::dev::genesis_key.prv, nano::dev::genesis_key.pub)
				 .work (*system.work.generate (send->hash ()))
				 .build_shared ();
	auto open = builder.make_block ()
				.account (key.pub)
				.previous (0)
				.representative (key.pub)
				.link (send->hash ())
				.balance (1)
				.sign (key.prv, key.pub)
				.work (*system.work.generate (key.pub))
				.build_shared ();

	ASSERT_EQ (nano::process_result::progress, node.process (*send).code);
	ASSERT_EQ (nano::process_result::progress, node.process (*send2).code);
	ASSERT_EQ (nano::process_result::progress, node.process (*open).code);

	node.block_confirm (send2);
	auto election = node.active.election (send2->qualified_root ());
	ASSERT_NE (nullptr, election);
	election->force_confirm ();

	ASSERT_TIMELY (3s, !node.confirmation_height_processor.is_processing_added_block (send2->hash ()));
	ASSERT_TRUE (node.block_confirmed (send2->hash ()));
	ASSERT_TRUE (node.block_confirmed (send->hash ()));

	ASSERT_EQ (1, node.stats.count (nano::stat::type::confirmation_observer, nano::stat::detail::inactive_conf_height, nano::stat::dir::out));
	ASSERT_EQ (1, node.stats.count (nano::stat::type::confirmation_observer, nano::stat::detail::active_quorum, nano::stat::dir::out));
	ASSERT_EQ (0, node.stats.count (nano::stat::type::confirmation_observer, nano::stat::detail::active_conf_height, nano::stat::dir::out));

	// The first block was not active so no activation takes place
	ASSERT_FALSE (node.active.active (open->qualified_root ()) || node.block_confirmed_or_being_confirmed (node.store.tx_begin_read (), open->hash ()));
}

namespace nano
{
TEST (active_transactions, pessimistic_elections)
{
	nano::system system;
	nano::node_flags flags;
	nano::node_config config (nano::get_available_port (), system.logging);
	config.frontiers_confirmation = nano::frontiers_confirmation_mode::disabled;
	auto & node = *system.add_node (config, flags);

	nano::keypair key;
	nano::state_block_builder builder;
	auto send = builder.make_block ()
				.account (nano::dev::genesis_key.pub)
				.previous (nano::dev::genesis->hash ())
				.representative (nano::dev::genesis_key.pub)
				.link (nano::dev::genesis_key.pub)
				.balance (nano::dev::constants.genesis_amount - 1)
				.sign (nano::dev::genesis_key.prv, nano::dev::genesis_key.pub)
				.work (*system.work.generate (nano::dev::genesis->hash ()))
				.build_shared ();

	ASSERT_EQ (nano::process_result::progress, node.process (*send).code);

	auto send2 = builder.make_block ()
				 .account (nano::dev::genesis_key.pub)
				 .previous (send->hash ())
				 .representative (nano::dev::genesis_key.pub)
				 .link (key.pub)
				 .balance (nano::dev::constants.genesis_amount - 2)
				 .sign (nano::dev::genesis_key.prv, nano::dev::genesis_key.pub)
				 .work (*system.work.generate (send->hash ()))
				 .build ();

	ASSERT_EQ (nano::process_result::progress, node.process (*send2).code);

	auto open = builder.make_block ()
				.account (key.pub)
				.previous (0)
				.representative (key.pub)
				.link (send2->hash ())
				.balance (1)
				.sign (key.prv, key.pub)
				.work (*system.work.generate (key.pub))
				.build_shared ();

	ASSERT_EQ (nano::process_result::progress, node.process (*open).code);

	// This should only cement the first block in genesis account
	uint64_t election_count = 0;
	// Make dummy election with winner.
	{
		nano::election election1 (
		node, send, [] (auto const &) {}, [] (auto const &) {}, nano::election_behavior::normal);
		nano::election election2 (
		node, open, [] (auto const &) {}, [] (auto const &) {}, nano::election_behavior::normal);
		node.active.add_expired_optimistic_election (election1);
		node.active.add_expired_optimistic_election (election2);
	}
	node.active.confirm_expired_frontiers_pessimistically (node.store.tx_begin_read (), 100, election_count);
	ASSERT_EQ (1, election_count);
	ASSERT_EQ (2, node.active.expired_optimistic_election_infos.size ());
	ASSERT_EQ (2, node.active.expired_optimistic_election_infos.size ());
	auto election_started_it = node.active.expired_optimistic_election_infos.get<nano::active_transactions::tag_election_started> ().begin ();
	ASSERT_EQ (election_started_it->account, nano::dev::genesis->account ());
	ASSERT_EQ (election_started_it->election_started, true);
	ASSERT_EQ ((++election_started_it)->election_started, false);

	// No new elections should get started yet
	node.active.confirm_expired_frontiers_pessimistically (node.store.tx_begin_read (), 100, election_count);
	ASSERT_EQ (1, election_count);
	ASSERT_EQ (2, node.active.expired_optimistic_election_infos.size ());
	ASSERT_EQ (node.active.expired_optimistic_election_infos_size, node.active.expired_optimistic_election_infos.size ());

	ASSERT_EQ (1, node.active.size ());
	auto election = node.active.election (send->qualified_root ());
	ASSERT_NE (nullptr, election);
	election->force_confirm ();

	ASSERT_TIMELY (3s, node.block_confirmed (send->hash ()) && !node.confirmation_height_processor.is_processing_added_block (send->hash ()));

	nano::confirmation_height_info genesis_confirmation_height_info;
	nano::confirmation_height_info key1_confirmation_height_info;
	{
		auto transaction = node.store.tx_begin_read ();
		node.store.confirmation_height.get (transaction, nano::dev::genesis->account (), genesis_confirmation_height_info);
		ASSERT_EQ (2, genesis_confirmation_height_info.height);
		node.store.confirmation_height.get (transaction, key.pub, key1_confirmation_height_info);
		ASSERT_EQ (0, key1_confirmation_height_info.height);
	}

	// Activation of cemented frontier successor should get started after the first pessimistic block is confirmed
	ASSERT_TIMELY (10s, node.active.active (send2->qualified_root ()));

	node.active.confirm_expired_frontiers_pessimistically (node.store.tx_begin_read (), 100, election_count);
	ASSERT_EQ (1, election_count);
	ASSERT_EQ (2, node.active.expired_optimistic_election_infos.size ());

	// Confirm it
	election = node.active.election (send2->qualified_root ());
	ASSERT_NE (nullptr, election);
	election->force_confirm ();

	ASSERT_TIMELY (3s, node.block_confirmed (send2->hash ()));

	{
		auto transaction = node.store.tx_begin_read ();
		node.store.confirmation_height.get (transaction, nano::dev::genesis->account (), genesis_confirmation_height_info);
		ASSERT_EQ (3, genesis_confirmation_height_info.height);
		node.store.confirmation_height.get (transaction, key.pub, key1_confirmation_height_info);
		ASSERT_EQ (0, key1_confirmation_height_info.height);
	}

	// Wait until activation of destination account is done.
	ASSERT_TIMELY (10s, node.active.active (open->qualified_root ()));

	// Election count should not increase, but the elections should be marked as started for that account afterwards
	ASSERT_EQ (election_started_it->election_started, false);
	node.active.confirm_expired_frontiers_pessimistically (node.store.tx_begin_read (), 100, election_count);
	ASSERT_EQ (1, election_count);
	ASSERT_EQ (2, node.active.expired_optimistic_election_infos.size ());
	node.active.confirm_expired_frontiers_pessimistically (node.store.tx_begin_read (), 100, election_count);

	election = node.active.election (open->qualified_root ());
	ASSERT_NE (nullptr, election);
	election->force_confirm ();

	ASSERT_TIMELY (3s, node.block_confirmed (open->hash ()));

	{
		auto transaction = node.store.tx_begin_read ();
		node.store.confirmation_height.get (transaction, nano::dev::genesis->account (), genesis_confirmation_height_info);
		ASSERT_EQ (3, genesis_confirmation_height_info.height);
		node.store.confirmation_height.get (transaction, key.pub, key1_confirmation_height_info);
		ASSERT_EQ (1, key1_confirmation_height_info.height);
	}

	// Sanity check that calling it again on a fully cemented chain has no adverse effects.
	node.active.confirm_expired_frontiers_pessimistically (node.store.tx_begin_read (), 100, election_count);
	ASSERT_EQ (1, election_count);
	ASSERT_EQ (2, node.active.expired_optimistic_election_infos.size ());
}
}

TEST (active_transactions, list_active)
{
	nano::system system (1);
	auto & node = *system.nodes[0];

	nano::keypair key;
	nano::state_block_builder builder;
	auto send = builder.make_block ()
				.account (nano::dev::genesis_key.pub)
				.previous (nano::dev::genesis->hash ())
				.representative (nano::dev::genesis_key.pub)
				.link (nano::dev::genesis_key.pub)
				.balance (nano::dev::constants.genesis_amount - 1)
				.sign (nano::dev::genesis_key.prv, nano::dev::genesis_key.pub)
				.work (*system.work.generate (nano::dev::genesis->hash ()))
				.build_shared ();

	ASSERT_EQ (nano::process_result::progress, node.process (*send).code);

	auto send2 = builder.make_block ()
				 .account (nano::dev::genesis_key.pub)
				 .previous (send->hash ())
				 .representative (nano::dev::genesis_key.pub)
				 .link (key.pub)
				 .balance (nano::dev::constants.genesis_amount - 2)
				 .sign (nano::dev::genesis_key.prv, nano::dev::genesis_key.pub)
				 .work (*system.work.generate (send->hash ()))
				 .build_shared ();

	ASSERT_EQ (nano::process_result::progress, node.process (*send2).code);

	auto open = builder.make_block ()
				.account (key.pub)
				.previous (0)
				.representative (key.pub)
				.link (send2->hash ())
				.balance (1)
				.sign (key.prv, key.pub)
				.work (*system.work.generate (key.pub))
				.build_shared ();

	ASSERT_EQ (nano::process_result::progress, node.process (*open).code);

	nano::blocks_confirm (node, { send, send2, open });
	ASSERT_EQ (3, node.active.size ());
	ASSERT_EQ (1, node.active.list_active (1).size ());
	ASSERT_EQ (2, node.active.list_active (2).size ());
	ASSERT_EQ (3, node.active.list_active (3).size ());
	ASSERT_EQ (3, node.active.list_active (4).size ());
	ASSERT_EQ (3, node.active.list_active (99999).size ());
	ASSERT_EQ (3, node.active.list_active ().size ());

	auto active = node.active.list_active ();
}

TEST (active_transactions, vacancy)
{
	nano::system system;
	nano::node_config config{ nano::get_available_port (), system.logging };
	config.active_elections_size = 1;
	auto & node = *system.add_node (config);
	nano::state_block_builder builder;
	auto send = builder.make_block ()
				.account (nano::dev::genesis_key.pub)
				.previous (nano::dev::genesis->hash ())
				.representative (nano::dev::genesis_key.pub)
				.link (nano::dev::genesis_key.pub)
				.balance (nano::dev::constants.genesis_amount - nano::Gxrb_ratio)
				.sign (nano::dev::genesis_key.prv, nano::dev::genesis_key.pub)
				.work (*system.work.generate (nano::dev::genesis->hash ()))
				.build_shared ();
	std::atomic<bool> updated = false;
	node.active.vacancy_update = [&updated] () { updated = true; };
	ASSERT_EQ (nano::process_result::progress, node.process (*send).code);
	ASSERT_EQ (1, node.active.vacancy ());
	ASSERT_EQ (0, node.active.size ());
	node.scheduler.activate (nano::dev::genesis_key.pub, node.store.tx_begin_read ());
	ASSERT_TIMELY (1s, updated);
	updated = false;
	ASSERT_EQ (0, node.active.vacancy ());
	ASSERT_EQ (1, node.active.size ());
	auto election1 = node.active.election (send->qualified_root ());
	ASSERT_NE (nullptr, election1);
	election1->force_confirm ();
	ASSERT_TIMELY (1s, updated);
	ASSERT_EQ (1, node.active.vacancy ());
	ASSERT_EQ (0, node.active.size ());
}

// Ensure transactions in excess of capacity are removed in fifo order
TEST (active_transactions, fifo)
{
	nano::system system{};

	nano::node_config config{ nano::get_available_port (), system.logging };
	config.active_elections_size = 1;

	auto & node = *system.add_node (config);
	auto latest_hash = nano::dev::genesis->hash ();
	nano::keypair key0{};
	nano::state_block_builder builder{};

	// Construct two pending entries that can be received simultaneously
	auto send1 = builder.make_block ()
				 .previous (latest_hash)
				 .account (nano::dev::genesis_key.pub)
				 .representative (nano::dev::genesis_key.pub)
				 .link (key0.pub)
				 .balance (nano::dev::constants.genesis_amount - 1)
				 .sign (nano::dev::genesis_key.prv, nano::dev::genesis_key.pub)
				 .work (*system.work.generate (latest_hash))
				 .build_shared ();
	ASSERT_EQ (nano::process_result::progress, node.process (*send1).code);
	node.process_confirmed (nano::election_status{ send1 });
	ASSERT_TIMELY (5s, node.block_confirmed (send1->hash ()));

	nano::keypair key1{};
	latest_hash = send1->hash ();
	auto send2 = builder.make_block ()
				 .previous (latest_hash)
				 .account (nano::dev::genesis_key.pub)
				 .representative (nano::dev::genesis_key.pub)
				 .link (key1.pub)
				 .balance (nano::dev::constants.genesis_amount - 2)
				 .sign (nano::dev::genesis_key.prv, nano::dev::genesis_key.pub)
				 .work (*system.work.generate (latest_hash))
				 .build_shared ();
	ASSERT_EQ (nano::process_result::progress, node.process (*send2).code);
	node.process_confirmed (nano::election_status{ send2 });
	ASSERT_TIMELY (5s, node.block_confirmed (send2->hash ()));

	auto receive1 = builder.make_block ()
					.previous (0)
					.account (key0.pub)
					.representative (nano::dev::genesis_key.pub)
					.link (send1->hash ())
					.balance (1)
					.sign (key0.prv, key0.pub)
					.work (*system.work.generate (key0.pub))
					.build_shared ();
	ASSERT_EQ (nano::process_result::progress, node.process (*receive1).code);

	auto receive2 = builder.make_block ()
					.previous (0)
					.account (key1.pub)
					.representative (nano::dev::genesis_key.pub)
					.link (send2->hash ())
					.balance (1)
					.sign (key1.prv, key1.pub)
					.work (*system.work.generate (key1.pub))
					.build_shared ();
	ASSERT_EQ (nano::process_result::progress, node.process (*receive2).code);

	// Ensure first transaction becomes active
	node.scheduler.manual (receive1);
	ASSERT_TIMELY (5s, node.active.election (receive1->qualified_root ()) != nullptr);

	// Ensure second transaction becomes active
	node.scheduler.manual (receive2);
	ASSERT_TIMELY (5s, node.active.election (receive2->qualified_root ()) != nullptr);

	// Ensure excess transactions get trimmed
	ASSERT_TIMELY (5s, node.active.size () == 1);

	// Ensure overflow stats have been incremented
	ASSERT_EQ (1, node.stats.count (nano::stat::type::election, nano::stat::detail::election_drop_overflow));

	// Ensure the surviving transaction is the least recently inserted
	ASSERT_TIMELY (1s, node.active.election (receive2->qualified_root ()) != nullptr);
}<|MERGE_RESOLUTION|>--- conflicted
+++ resolved
@@ -135,21 +135,13 @@
 
 	nano::node_config node_config{ nano::get_available_port (), system.logging };
 	node_config.enable_voting = false;
-<<<<<<< HEAD
-	node_config.active_elections_size = 2; // bound to 2, wont drop wallet created transactions, but good to test dropping remote
-=======
 	// Bound to 2, won't drop wallet created transactions, but good to test dropping remote
 	node_config.active_elections_size = 2;
->>>>>>> 5186a225
 	// Disable frontier confirmation to allow the test to finish before
 	node_config.frontiers_confirmation = nano::frontiers_confirmation_mode::disabled;
 
 	auto & node = *system.add_node (node_config);
 	auto & wallet (*system.wallet (0));
-<<<<<<< HEAD
-	// key 1/2 will be managed by the wallet
-	nano::keypair key1, key2, key3, key4, key5, key6;
-=======
 
 	nano::keypair key1{};
 	nano::keypair key2{};
@@ -158,7 +150,6 @@
 	nano::keypair key5{};
 	nano::keypair key6{};
 
->>>>>>> 5186a225
 	wallet.insert_adhoc (nano::dev::genesis_key.prv);
 	auto const send1 = wallet.send_action (nano::dev::genesis_key.pub, key1.pub, node.config.receive_minimum.number ());
 	auto const send2 = wallet.send_action (nano::dev::genesis_key.pub, key2.pub, node.config.receive_minimum.number ());
