--- conflicted
+++ resolved
@@ -82,14 +82,7 @@
 				.sign (nano::dev::genesis_key.prv, nano::dev::genesis_key.pub)
 				.work (*system.work.generate (latest))
 				.build ();
-<<<<<<< HEAD
-	{
-		auto transaction = node->store.tx_begin_write ();
-		ASSERT_EQ (nano::block_status::progress, node->ledger.process (*transaction, send));
-	}
-=======
-	ASSERT_EQ (nano::block_status::progress, node->ledger.process (node->ledger.tx_begin_write (), send));
->>>>>>> 143c7b06
+	ASSERT_EQ (nano::block_status::progress, node->ledger.process (*node->ledger.store.tx_begin_write (), send));
 
 	auto send1 = builder
 				 .send ()
@@ -99,7 +92,7 @@
 				 .sign (nano::dev::genesis_key.prv, nano::dev::genesis_key.pub)
 				 .work (*system.work.generate (send->hash ()))
 				 .build ();
-	ASSERT_EQ (nano::block_status::progress, node->ledger.process (node->ledger.tx_begin_write (), send1));
+	ASSERT_EQ (nano::block_status::progress, node->ledger.process (*node->ledger.store.tx_begin_write (), send1));
 
 	std::shared_ptr<nano::election> election;
 	ASSERT_TIMELY (5s, election = nano::test::start_election (system, *node, send1->hash ()));
