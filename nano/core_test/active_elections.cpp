--- conflicted
+++ resolved
@@ -128,7 +128,7 @@
 		// we cannot use the same block instance on 2 different nodes, so make a copy
 		auto send_copy = builder.make_block ().from (*send).build ();
 		ASSERT_TRUE (nano::test::process (node1, { send_copy }));
-		nano::test::confirm (node1.ledger, send_copy);
+		nano::test::confirm(node1.ledger, send_copy);
 	}
 
 	// The rep crawler would otherwise request confirmations in order to find representatives
@@ -192,18 +192,7 @@
 	ASSERT_NE (nullptr, send6);
 
 	// force-confirm blocks
-<<<<<<< HEAD
-	for (auto const & block : { send1, send2, send3, send4, send5, send6 })
-	{
-		std::shared_ptr<nano::election> election{};
-		ASSERT_TIMELY (5s, (election = node.active.election (block->qualified_root ())) != nullptr);
-		node.process_confirmed (nano::election_status{ block });
-		node.active.force_confirm (*election);
-		ASSERT_TIMELY (5s, node.block_confirmed (block->hash ()));
-	}
-=======
-	nano::test::confirm (node.ledger, send6);
->>>>>>> ab8d3a7a
+	nano::test::confirm(node.ledger, send6);
 
 	nano::state_block_builder builder{};
 	const auto receive1 = builder.make_block ()
