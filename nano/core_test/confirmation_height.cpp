#include <nano/lib/blocks.hpp>
#include <nano/lib/logging.hpp>
#include <nano/lib/rsnanoutils.hpp>
#include <nano/node/active_transactions.hpp>
#include <nano/node/election.hpp>
#include <nano/node/make_store.hpp>
#include <nano/secure/ledger.hpp>
#include <nano/test_common/system.hpp>
#include <nano/test_common/testutil.hpp>

#include <gtest/gtest.h>

#include <boost/format.hpp>

#include <chrono>
#include <numeric>
#include <thread>

using namespace std::chrono_literals;

namespace
{
void add_callback_stats (nano::node & node, std::vector<nano::block_hash> * observer_order = nullptr, nano::mutex * mutex = nullptr)
{
	node.observers->blocks.add ([&stats = node.stats, observer_order, mutex] (nano::election_status const & status_a, std::vector<nano::vote_with_weight_info> const &, nano::account const &, nano::amount const &, bool, bool) {
		stats->inc (nano::stat::type::http_callback, nano::stat::detail::http_callback, nano::stat::dir::out);
		if (mutex)
		{
			nano::lock_guard<nano::mutex> guard (*mutex);
			debug_assert (observer_order);
			observer_order->push_back (status_a.get_winner ()->hash ());
		}
	});
}
}

<<<<<<< HEAD
TEST (confirmation_height, single)
{
	auto amount (std::numeric_limits<nano::uint128_t>::max ());
	nano::test::system system;
	nano::node_flags node_flags;
	auto node = system.add_node (node_flags);
	nano::keypair key1;
	auto wallet_id = node->wallets.first_wallet_id ();
	(void)node->wallets.insert_adhoc (wallet_id, nano::dev::genesis_key.prv);
	nano::block_hash latest1 (node->latest (nano::dev::genesis_key.pub));
	nano::block_builder builder;
	auto send1 = builder
				 .state ()
				 .account (nano::dev::genesis_key.pub)
				 .previous (latest1)
				 .representative (nano::dev::genesis_key.pub)
				 .balance (amount - 100)
				 .link (key1.pub)
				 .sign (nano::dev::genesis_key.prv, nano::dev::genesis_key.pub)
				 .work (*system.work.generate (latest1))
				 .build ();

	// Check confirmation heights before, should be uninitialized (1 for genesis).
	nano::confirmation_height_info confirmation_height_info;
	add_callback_stats (*node);
	auto transaction = node->store.tx_begin_read ();
	ASSERT_FALSE (node->store.confirmation_height ().get (*transaction, nano::dev::genesis_key.pub, confirmation_height_info));
	ASSERT_EQ (1, confirmation_height_info.height ());
	ASSERT_EQ (nano::dev::genesis->hash (), confirmation_height_info.frontier ());

	node->process_active (send1);
	ASSERT_TIMELY (5s, nano::test::exists (*node, { send1 }));
	ASSERT_TIMELY_EQ (10s, node->stats->count (nano::stat::type::http_callback, nano::stat::detail::http_callback, nano::stat::dir::out), 1);

	{
		auto transaction = node->store.tx_begin_write ();
		ASSERT_TRUE (node->ledger.block_confirmed (*transaction, send1->hash ()));
		ASSERT_FALSE (node->store.confirmation_height ().get (*transaction, nano::dev::genesis_key.pub, confirmation_height_info));
		ASSERT_EQ (2, confirmation_height_info.height ());
		ASSERT_EQ (send1->hash (), confirmation_height_info.frontier ());

		// Rollbacks should fail as these blocks have been cemented
		ASSERT_TRUE (node->ledger.rollback (*transaction, latest1));
		ASSERT_TRUE (node->ledger.rollback (*transaction, send1->hash ()));
		ASSERT_EQ (1, node->stats->count (nano::stat::type::confirmation_height, nano::stat::detail::blocks_confirmed, nano::stat::dir::in));
		ASSERT_EQ (1, node->stats->count (nano::stat::type::http_callback, nano::stat::detail::http_callback, nano::stat::dir::out));
		ASSERT_EQ (2, node->ledger.cache.cemented_count ());

		ASSERT_EQ (0, node->active.election_winner_details_size ());
	}
}

TEST (confirmation_height, multiple_accounts)
{
	nano::test::system system;
	nano::node_flags node_flags;
	nano::node_config node_config = system.default_config ();
	node_config.frontiers_confirmation = nano::frontiers_confirmation_mode::disabled;
	auto node = system.add_node (node_config, node_flags);
	nano::keypair key1;
	nano::keypair key2;
	nano::keypair key3;
	nano::block_hash latest1 (system.nodes[0]->latest (nano::dev::genesis_key.pub));
	nano::block_builder builder;

	// Send to all accounts
	auto send1 = builder
				 .send ()
				 .previous (latest1)
				 .destination (key1.pub)
				 .balance (node->online_reps.delta () + 300)
				 .sign (nano::dev::genesis_key.prv, nano::dev::genesis_key.pub)
				 .work (*system.work.generate (latest1))
				 .build ();
	auto send2 = builder
				 .send ()
				 .previous (send1->hash ())
				 .destination (key2.pub)
				 .balance (node->online_reps.delta () + 200)
				 .sign (nano::dev::genesis_key.prv, nano::dev::genesis_key.pub)
				 .work (*system.work.generate (send1->hash ()))
				 .build ();
	auto send3 = builder
				 .send ()
				 .previous (send2->hash ())
				 .destination (key3.pub)
				 .balance (node->online_reps.delta () + 100)
				 .sign (nano::dev::genesis_key.prv, nano::dev::genesis_key.pub)
				 .work (*system.work.generate (send2->hash ()))
				 .build ();

	// Open all accounts
	auto open1 = builder
				 .open ()
				 .source (send1->hash ())
				 .representative (nano::dev::genesis_key.pub)
				 .account (key1.pub)
				 .sign (key1.prv, key1.pub)
				 .work (*system.work.generate (key1.pub))
				 .build ();
	auto open2 = builder
				 .open ()
				 .source (send2->hash ())
				 .representative (nano::dev::genesis_key.pub)
				 .account (key2.pub)
				 .sign (key2.prv, key2.pub)
				 .work (*system.work.generate (key2.pub))
				 .build ();
	auto open3 = builder
				 .open ()
				 .source (send3->hash ())
				 .representative (nano::dev::genesis_key.pub)
				 .account (key3.pub)
				 .sign (key3.prv, key3.pub)
				 .work (*system.work.generate (key3.pub))
				 .build ();

	// Send and receive various blocks to these accounts
	auto send4 = builder
				 .send ()
				 .previous (open1->hash ())
				 .destination (key2.pub)
				 .balance (50)
				 .sign (key1.prv, key1.pub)
				 .work (*system.work.generate (open1->hash ()))
				 .build ();
	auto send5 = builder
				 .send ()
				 .previous (send4->hash ())
				 .destination (key2.pub)
				 .balance (10)
				 .sign (key1.prv, key1.pub)
				 .work (*system.work.generate (send4->hash ()))
				 .build ();

	auto receive1 = builder
					.receive ()
					.previous (open2->hash ())
					.source (send4->hash ())
					.sign (key2.prv, key2.pub)
					.work (*system.work.generate (open2->hash ()))
					.build ();
	auto send6 = builder
				 .send ()
				 .previous (receive1->hash ())
				 .destination (key3.pub)
				 .balance (10)
				 .sign (key2.prv, key2.pub)
				 .work (*system.work.generate (receive1->hash ()))
				 .build ();
	auto receive2 = builder
					.receive ()
					.previous (send6->hash ())
					.source (send5->hash ())
					.sign (key2.prv, key2.pub)
					.work (*system.work.generate (send6->hash ()))
					.build ();

	add_callback_stats (*node);

	{
		auto transaction = node->store.tx_begin_write ();
		ASSERT_EQ (nano::block_status::progress, node->ledger.process (*transaction, send1));
		ASSERT_EQ (nano::block_status::progress, node->ledger.process (*transaction, send2));
		ASSERT_EQ (nano::block_status::progress, node->ledger.process (*transaction, send3));

		ASSERT_EQ (nano::block_status::progress, node->ledger.process (*transaction, open1));
		ASSERT_EQ (nano::block_status::progress, node->ledger.process (*transaction, open2));
		ASSERT_EQ (nano::block_status::progress, node->ledger.process (*transaction, open3));

		ASSERT_EQ (nano::block_status::progress, node->ledger.process (*transaction, send4));
		ASSERT_EQ (nano::block_status::progress, node->ledger.process (*transaction, send5));

		ASSERT_EQ (nano::block_status::progress, node->ledger.process (*transaction, receive1));
		ASSERT_EQ (nano::block_status::progress, node->ledger.process (*transaction, send6));
		ASSERT_EQ (nano::block_status::progress, node->ledger.process (*transaction, receive2));

		// Check confirmation heights of all the accounts (except genesis) are uninitialized (0),
		// as we have any just added them to the ledger and not processed any live transactions yet.
		nano::confirmation_height_info confirmation_height_info;
		ASSERT_FALSE (node->store.confirmation_height ().get (*transaction, nano::dev::genesis_key.pub, confirmation_height_info));
		ASSERT_EQ (1, confirmation_height_info.height ());
		ASSERT_EQ (nano::dev::genesis->hash (), confirmation_height_info.frontier ());
		ASSERT_TRUE (node->store.confirmation_height ().get (*transaction, key1.pub, confirmation_height_info));
		ASSERT_EQ (0, confirmation_height_info.height ());
		ASSERT_EQ (nano::block_hash (0), confirmation_height_info.frontier ());
		ASSERT_TRUE (node->store.confirmation_height ().get (*transaction, key2.pub, confirmation_height_info));
		ASSERT_EQ (0, confirmation_height_info.height ());
		ASSERT_EQ (nano::block_hash (0), confirmation_height_info.frontier ());
		ASSERT_TRUE (node->store.confirmation_height ().get (*transaction, key3.pub, confirmation_height_info));
		ASSERT_EQ (0, confirmation_height_info.height ());
		ASSERT_EQ (nano::block_hash (0), confirmation_height_info.frontier ());
	}

	// The nodes process a live receive which propagates across to all accounts
	auto receive3 = builder
					.receive ()
					.previous (open3->hash ())
					.source (send6->hash ())
					.sign (key3.prv, key3.pub)
					.work (*system.work.generate (open3->hash ()))
					.build ();
	node->process_active (receive3);
	auto election = nano::test::start_election (system, *node, receive3->hash ());
	ASSERT_NE (nullptr, election);
	node->active.force_confirm (*election);

	ASSERT_TIMELY_EQ (10s, node->stats->count (nano::stat::type::http_callback, nano::stat::detail::http_callback, nano::stat::dir::out), 10);

	nano::confirmation_height_info confirmation_height_info;
	auto & store = node->store;
	auto transaction = node->store.tx_begin_read ();
	ASSERT_TRUE (node->ledger.block_confirmed (*transaction, receive3->hash ()));
	auto account_info = node->ledger.account_info (*transaction, nano::dev::genesis_key.pub);
	ASSERT_TRUE (account_info);
	ASSERT_FALSE (node->store.confirmation_height ().get (*transaction, nano::dev::genesis_key.pub, confirmation_height_info));
	ASSERT_EQ (4, confirmation_height_info.height ());
	ASSERT_EQ (send3->hash (), confirmation_height_info.frontier ());
	ASSERT_EQ (4, account_info->block_count ());
	account_info = node->ledger.account_info (*transaction, key1.pub);
	ASSERT_TRUE (account_info);
	ASSERT_FALSE (node->store.confirmation_height ().get (*transaction, key1.pub, confirmation_height_info));
	ASSERT_EQ (2, confirmation_height_info.height ());
	ASSERT_EQ (send4->hash (), confirmation_height_info.frontier ());
	ASSERT_EQ (3, account_info->block_count ());
	account_info = node->ledger.account_info (*transaction, key2.pub);
	ASSERT_TRUE (account_info);
	ASSERT_FALSE (node->store.confirmation_height ().get (*transaction, key2.pub, confirmation_height_info));
	ASSERT_EQ (3, confirmation_height_info.height ());
	ASSERT_EQ (send6->hash (), confirmation_height_info.frontier ());
	ASSERT_EQ (4, account_info->block_count ());
	account_info = node->ledger.account_info (*transaction, key3.pub);
	ASSERT_TRUE (account_info);
	ASSERT_FALSE (node->store.confirmation_height ().get (*transaction, key3.pub, confirmation_height_info));
	ASSERT_EQ (2, confirmation_height_info.height ());
	ASSERT_EQ (receive3->hash (), confirmation_height_info.frontier ());
	ASSERT_EQ (2, account_info->block_count ());

	// The accounts for key1 and key2 have 1 more block in the chain than is confirmed.
	// So this can be rolled back, but the one before that cannot. Check that this is the case
	{
		auto transaction = node->store.tx_begin_write ();
		ASSERT_FALSE (node->ledger.rollback (*transaction, node->latest (key2.pub)));
		ASSERT_FALSE (node->ledger.rollback (*transaction, node->latest (key1.pub)));
	}
	{
		// These rollbacks should fail
		auto transaction = node->store.tx_begin_write ();
		ASSERT_TRUE (node->ledger.rollback (*transaction, node->latest (key1.pub)));
		ASSERT_TRUE (node->ledger.rollback (*transaction, node->latest (key2.pub)));

		// Confirm the other latest can't be rolled back either
		ASSERT_TRUE (node->ledger.rollback (*transaction, node->latest (key3.pub)));
		ASSERT_TRUE (node->ledger.rollback (*transaction, node->latest (nano::dev::genesis_key.pub)));

		// Attempt some others which have been cemented
		ASSERT_TRUE (node->ledger.rollback (*transaction, open1->hash ()));
		ASSERT_TRUE (node->ledger.rollback (*transaction, send2->hash ()));
	}
	ASSERT_EQ (10, node->stats->count (nano::stat::type::confirmation_height, nano::stat::detail::blocks_confirmed, nano::stat::dir::in));
	ASSERT_EQ (10, node->stats->count (nano::stat::type::http_callback, nano::stat::detail::http_callback, nano::stat::dir::out));
	ASSERT_EQ (11, node->ledger.cache.cemented_count ());

	ASSERT_EQ (0, node->active.election_winner_details_size ());
}

=======
>>>>>>> 3332bad6
TEST (confirmation_height, gap_bootstrap)
{
	nano::test::system system{};
	nano::node_flags node_flags{};
	auto & node1 = *system.add_node (node_flags);
	nano::keypair destination{};
	nano::block_builder builder;
	auto send1 = builder
				 .state ()
				 .account (nano::dev::genesis_key.pub)
				 .previous (nano::dev::genesis->hash ())
				 .representative (nano::dev::genesis_key.pub)
				 .balance (nano::dev::constants.genesis_amount - nano::Gxrb_ratio)
				 .link (destination.pub)
				 .sign (nano::dev::genesis_key.prv, nano::dev::genesis_key.pub)
				 .work (0)
				 .build ();
	node1.work_generate_blocking (*send1);
	auto send2 = builder
				 .state ()
				 .account (nano::dev::genesis_key.pub)
				 .previous (send1->hash ())
				 .representative (nano::dev::genesis_key.pub)
				 .balance (nano::dev::constants.genesis_amount - 2 * nano::Gxrb_ratio)
				 .link (destination.pub)
				 .sign (nano::dev::genesis_key.prv, nano::dev::genesis_key.pub)
				 .work (0)
				 .build ();
	node1.work_generate_blocking (*send2);
	auto send3 = builder
				 .state ()
				 .account (nano::dev::genesis_key.pub)
				 .previous (send2->hash ())
				 .representative (nano::dev::genesis_key.pub)
				 .balance (nano::dev::constants.genesis_amount - 3 * nano::Gxrb_ratio)
				 .link (destination.pub)
				 .sign (nano::dev::genesis_key.prv, nano::dev::genesis_key.pub)
				 .work (0)
				 .build ();
	node1.work_generate_blocking (*send3);
	auto open1 = builder
				 .open ()
				 .source (send1->hash ())
				 .representative (destination.pub)
				 .account (destination.pub)
				 .sign (destination.prv, destination.pub)
				 .work (0)
				 .build ();
	node1.work_generate_blocking (*open1);

	// Receive
	auto receive1 = builder
					.receive ()
					.previous (open1->hash ())
					.source (send2->hash ())
					.sign (destination.prv, destination.pub)
					.work (0)
					.build ();
	node1.work_generate_blocking (*receive1);
	auto receive2 = builder
					.receive ()
					.previous (receive1->hash ())
					.source (send3->hash ())
					.sign (destination.prv, destination.pub)
					.work (0)
					.build ();
	node1.work_generate_blocking (*receive2);

	node1.block_processor.add (send1);
	node1.block_processor.add (send2);
	node1.block_processor.add (send3);
	node1.block_processor.add (receive1);
	ASSERT_TIMELY (5s, node1.block (send3->hash ()) != nullptr);

	add_callback_stats (node1);

	// Receive 2 comes in on the live network, however the chain has not been finished so it gets added to unchecked
	node1.process_active (receive2);
	// Waits for the unchecked_map to process the 4 blocks added to the block_processor, saving them in the unchecked table
	auto check_block_is_listed = [&] (nano::store::transaction const & transaction_a, nano::block_hash const & block_hash_a) {
		return !node1.unchecked.get (block_hash_a).empty ();
	};
	ASSERT_TIMELY (5s, check_block_is_listed (*node1.store.tx_begin_read (), receive2->previous ()));

	// Confirmation heights should not be updated
	{
		auto transaction (node1.store.tx_begin_read ());
		auto unchecked_count (node1.unchecked.count ());
		ASSERT_EQ (unchecked_count, 2);

		nano::confirmation_height_info confirmation_height_info;
		ASSERT_FALSE (node1.store.confirmation_height ().get (*transaction, nano::dev::genesis_key.pub, confirmation_height_info));
		ASSERT_EQ (1, confirmation_height_info.height ());
		ASSERT_EQ (nano::dev::genesis->hash (), confirmation_height_info.frontier ());
	}

<<<<<<< HEAD
	// Now complete the chain where the block comes in on the bootstrap network.
	node1.block_processor.add (open1);

	ASSERT_TIMELY_EQ (5s, node1.unchecked.count (), 0);
	// Confirmation height should be unchanged and unchecked should now be 0
	{
		auto transaction = node1.store.tx_begin_read ();
		nano::confirmation_height_info confirmation_height_info;
		ASSERT_FALSE (node1.store.confirmation_height ().get (*transaction, nano::dev::genesis_key.pub, confirmation_height_info));
		ASSERT_EQ (1, confirmation_height_info.height ());
		ASSERT_EQ (nano::dev::genesis->hash (), confirmation_height_info.frontier ());
		ASSERT_TRUE (node1.store.confirmation_height ().get (*transaction, destination.pub, confirmation_height_info));
		ASSERT_EQ (0, confirmation_height_info.height ());
		ASSERT_EQ (nano::block_hash (0), confirmation_height_info.frontier ());
	}
	ASSERT_EQ (0, node1.stats->count (nano::stat::type::confirmation_height, nano::stat::detail::blocks_confirmed, nano::stat::dir::in));
	ASSERT_EQ (0, node1.stats->count (nano::stat::type::http_callback, nano::stat::detail::http_callback, nano::stat::dir::out));
	ASSERT_EQ (1, node1.ledger.cache.cemented_count ());

	ASSERT_EQ (0, node1.active.election_winner_details_size ());
}

TEST (confirmation_height, gap_live)
{
	nano::test::system system{};
	nano::node_flags node_flags{};
	nano::node_config node_config = system.default_config ();
	node_config.frontiers_confirmation = nano::frontiers_confirmation_mode::disabled;
	auto node = system.add_node (node_config, node_flags);
	auto wallet_id1 = node->wallets.first_wallet_id ();
	node_config.peering_port = system.get_available_port ();
	node_config.receive_minimum = nano::dev::constants.genesis_amount; // Prevent auto-receive & open1/receive1/receive2 blocks conflicts
	auto node2 = system.add_node (node_config, node_flags);
	auto wallet_id2 = node2->wallets.first_wallet_id ();
	nano::keypair destination;

	(void)node->wallets.insert_adhoc (wallet_id1, nano::dev::genesis_key.prv);
	(void)node2->wallets.insert_adhoc (wallet_id2, destination.prv);

	nano::block_builder builder;
	auto send1 = builder
				 .state ()
				 .account (nano::dev::genesis_key.pub)
				 .previous (nano::dev::genesis->hash ())
				 .representative (nano::dev::genesis_key.pub)
				 .balance (nano::dev::constants.genesis_amount - 1)
				 .link (destination.pub)
				 .sign (nano::dev::genesis_key.prv, nano::dev::genesis_key.pub)
				 .work (0)
				 .build ();
	node->work_generate_blocking (*send1);
	auto send2 = builder
				 .state ()
				 .account (nano::dev::genesis_key.pub)
				 .previous (send1->hash ())
				 .representative (nano::dev::genesis_key.pub)
				 .balance (nano::dev::constants.genesis_amount - 2)
				 .link (destination.pub)
				 .sign (nano::dev::genesis_key.prv, nano::dev::genesis_key.pub)
				 .work (0)
				 .build ();
	node->work_generate_blocking (*send2);
	auto send3 = builder
				 .state ()
				 .account (nano::dev::genesis_key.pub)
				 .previous (send2->hash ())
				 .representative (nano::dev::genesis_key.pub)
				 .balance (nano::dev::constants.genesis_amount - 3)
				 .link (destination.pub)
				 .sign (nano::dev::genesis_key.prv, nano::dev::genesis_key.pub)
				 .work (0)
				 .build ();
	node->work_generate_blocking (*send3);

	auto open1 = builder
				 .open ()
				 .source (send1->hash ())
				 .representative (destination.pub)
				 .account (destination.pub)
				 .sign (destination.prv, destination.pub)
				 .work (0)
				 .build ();
	node->work_generate_blocking (*open1);
	auto receive1 = builder
					.receive ()
					.previous (open1->hash ())
					.source (send2->hash ())
					.sign (destination.prv, destination.pub)
					.work (0)
					.build ();
	node->work_generate_blocking (*receive1);
	auto receive2 = builder
					.receive ()
					.previous (receive1->hash ())
					.source (send3->hash ())
					.sign (destination.prv, destination.pub)
					.work (0)
					.build ();
	node->work_generate_blocking (*receive2);

	node->block_processor.add (send1);
	node->block_processor.add (send2);
	node->block_processor.add (send3);
	// node->block_processor.add (open1); Witheld for test
	node->block_processor.add (receive1);
	ASSERT_TIMELY (5s, nano::test::exists (*node, { send1, send2, send3 }));
	ASSERT_TIMELY (5s, node->unchecked.exists ({ open1->hash (), receive1->hash () }));

	add_callback_stats (*node);

	// Receive 2 comes in on the live network, however the chain has not been finished so it gets added to unchecked
	node->process_active (receive2);
	ASSERT_TIMELY (5s, node->unchecked.exists ({ receive1->hash (), receive2->hash () }));

	// Confirmation heights should not be updated
	{
		auto transaction = node->store.tx_begin_read ();
		nano::confirmation_height_info confirmation_height_info;
		ASSERT_FALSE (node->store.confirmation_height ().get (*transaction, nano::dev::genesis_key.pub, confirmation_height_info));
		ASSERT_EQ (1, confirmation_height_info.height ());
		ASSERT_EQ (nano::dev::genesis->hash (), confirmation_height_info.frontier ());
	}

	// Vote and confirm all existing blocks
	nano::test::start_election (system, *node, send1->hash ());
	ASSERT_TIMELY_EQ (10s, node->stats->count (nano::stat::type::http_callback, nano::stat::detail::http_callback, nano::stat::dir::out), 3);

	// Now complete the chain where the block comes in on the live network
	node->process_active (open1);

	ASSERT_TIMELY_EQ (10s, node->stats->count (nano::stat::type::http_callback, nano::stat::detail::http_callback, nano::stat::dir::out), 6);

	// This should confirm the open block and the source of the receive blocks
	auto transaction = node->store.tx_begin_read ();
	auto unchecked_count = node->unchecked.count ();
	ASSERT_EQ (unchecked_count, 0);

	nano::confirmation_height_info confirmation_height_info{};
	ASSERT_TRUE (node->ledger.block_confirmed (*transaction, receive2->hash ()));
	ASSERT_FALSE (node->store.confirmation_height ().get (*transaction, nano::dev::genesis_key.pub, confirmation_height_info));
	ASSERT_EQ (4, confirmation_height_info.height ());
	ASSERT_EQ (send3->hash (), confirmation_height_info.frontier ());
	ASSERT_FALSE (node->store.confirmation_height ().get (*transaction, destination.pub, confirmation_height_info));
	ASSERT_EQ (3, confirmation_height_info.height ());
	ASSERT_EQ (receive2->hash (), confirmation_height_info.frontier ());

	ASSERT_EQ (6, node->stats->count (nano::stat::type::confirmation_height, nano::stat::detail::blocks_confirmed, nano::stat::dir::in));
	ASSERT_EQ (6, node->stats->count (nano::stat::type::http_callback, nano::stat::detail::http_callback, nano::stat::dir::out));
	ASSERT_EQ (7, node->ledger.cache.cemented_count ());

	ASSERT_EQ (0, node->active.election_winner_details_size ());
}

TEST (confirmation_height, send_receive_between_2_accounts)
{
	nano::test::system system;
	nano::node_flags node_flags;
	nano::node_config node_config = system.default_config ();
	node_config.frontiers_confirmation = nano::frontiers_confirmation_mode::disabled;
	auto node = system.add_node (node_config, node_flags);
	nano::keypair key1;
	nano::block_hash latest (node->latest (nano::dev::genesis_key.pub));

	nano::block_builder builder;
	auto send1 = builder
				 .send ()
				 .previous (latest)
				 .destination (key1.pub)
				 .balance (node->online_reps.delta () + 2)
				 .sign (nano::dev::genesis_key.prv, nano::dev::genesis_key.pub)
				 .work (*system.work.generate (latest))
				 .build ();
	auto open1 = builder
				 .open ()
				 .source (send1->hash ())
				 .representative (nano::dev::genesis_key.pub)
				 .account (key1.pub)
				 .sign (key1.prv, key1.pub)
				 .work (*system.work.generate (key1.pub))
				 .build ();
	auto send2 = builder
				 .send ()
				 .previous (open1->hash ())
				 .destination (nano::dev::genesis_key.pub)
				 .balance (1000)
				 .sign (key1.prv, key1.pub)
				 .work (*system.work.generate (open1->hash ()))
				 .build ();
	auto send3 = builder
				 .send ()
				 .previous (send2->hash ())
				 .destination (nano::dev::genesis_key.pub)
				 .balance (900)
				 .sign (key1.prv, key1.pub)
				 .work (*system.work.generate (send2->hash ()))
				 .build ();
	auto send4 = builder
				 .send ()
				 .previous (send3->hash ())
				 .destination (nano::dev::genesis_key.pub)
				 .balance (500)
				 .sign (key1.prv, key1.pub)
				 .work (*system.work.generate (send3->hash ()))
				 .build ();
	auto receive1 = builder
					.receive ()
					.previous (send1->hash ())
					.source (send2->hash ())
					.sign (nano::dev::genesis_key.prv, nano::dev::genesis_key.pub)
					.work (*system.work.generate (send1->hash ()))
					.build ();
	auto receive2 = builder
					.receive ()
					.previous (receive1->hash ())
					.source (send3->hash ())
					.sign (nano::dev::genesis_key.prv, nano::dev::genesis_key.pub)
					.work (*system.work.generate (receive1->hash ()))
					.build ();
	auto receive3 = builder
					.receive ()
					.previous (receive2->hash ())
					.source (send4->hash ())
					.sign (nano::dev::genesis_key.prv, nano::dev::genesis_key.pub)
					.work (*system.work.generate (receive2->hash ()))
					.build ();
	auto send5 = builder
				 .send ()
				 .previous (receive3->hash ())
				 .destination (key1.pub)
				 .balance (node->online_reps.delta () + 1)
				 .sign (nano::dev::genesis_key.prv, nano::dev::genesis_key.pub)
				 .work (*system.work.generate (receive3->hash ()))
				 .build ();
	auto receive4 = builder
					.receive ()
					.previous (send4->hash ())
					.source (send5->hash ())
					.sign (key1.prv, key1.pub)
					.work (*system.work.generate (send4->hash ()))
					.build ();
	nano::keypair key2;
	auto send6 = builder
				 .send ()
				 .previous (send5->hash ())
				 .destination (key2.pub)
				 .balance (node->online_reps.delta () + 1)
				 .sign (nano::dev::genesis_key.prv, nano::dev::genesis_key.pub)
				 .work (*system.work.generate (send5->hash ()))
				 .build ();
	// Unpocketed send
	{
		auto transaction = node->store.tx_begin_write ();
		ASSERT_EQ (nano::block_status::progress, node->ledger.process (*transaction, send1));
		ASSERT_EQ (nano::block_status::progress, node->ledger.process (*transaction, open1));

		ASSERT_EQ (nano::block_status::progress, node->ledger.process (*transaction, send2));
		ASSERT_EQ (nano::block_status::progress, node->ledger.process (*transaction, receive1));

		ASSERT_EQ (nano::block_status::progress, node->ledger.process (*transaction, send3));
		ASSERT_EQ (nano::block_status::progress, node->ledger.process (*transaction, send4));

		ASSERT_EQ (nano::block_status::progress, node->ledger.process (*transaction, receive2));
		ASSERT_EQ (nano::block_status::progress, node->ledger.process (*transaction, receive3));

		ASSERT_EQ (nano::block_status::progress, node->ledger.process (*transaction, send5));
		ASSERT_EQ (nano::block_status::progress, node->ledger.process (*transaction, send6));
	}

	add_callback_stats (*node);

	node->process_active (receive4);
	auto election = nano::test::start_election (system, *node, receive4->hash ());
	ASSERT_NE (nullptr, election);
	node->active.force_confirm (*election);

	ASSERT_TIMELY_EQ (10s, node->stats->count (nano::stat::type::http_callback, nano::stat::detail::http_callback, nano::stat::dir::out), 10);

	auto transaction (node->store.tx_begin_read ());
	ASSERT_TRUE (node->ledger.block_confirmed (*transaction, receive4->hash ()));
	nano::confirmation_height_info confirmation_height_info;
	auto account_info = node->ledger.account_info (*transaction, nano::dev::genesis_key.pub);
	ASSERT_TRUE (account_info);
	ASSERT_FALSE (node->store.confirmation_height ().get (*transaction, nano::dev::genesis_key.pub, confirmation_height_info));
	ASSERT_EQ (6, confirmation_height_info.height ());
	ASSERT_EQ (send5->hash (), confirmation_height_info.frontier ());
	ASSERT_EQ (7, account_info->block_count ());

	account_info = node->ledger.account_info (*transaction, key1.pub);
	ASSERT_TRUE (account_info);
	ASSERT_FALSE (node->store.confirmation_height ().get (*transaction, key1.pub, confirmation_height_info));
	ASSERT_EQ (5, confirmation_height_info.height ());
	ASSERT_EQ (receive4->hash (), confirmation_height_info.frontier ());
	ASSERT_EQ (5, account_info->block_count ());

	ASSERT_EQ (10, node->stats->count (nano::stat::type::confirmation_height, nano::stat::detail::blocks_confirmed, nano::stat::dir::in));
	ASSERT_EQ (10, node->stats->count (nano::stat::type::http_callback, nano::stat::detail::http_callback, nano::stat::dir::out));
	ASSERT_EQ (11, node->ledger.cache.cemented_count ());

	ASSERT_EQ (0, node->active.election_winner_details_size ());
}

TEST (confirmation_height, send_receive_self)
{
	nano::test::system system;
	nano::node_flags node_flags;
	nano::node_config node_config = system.default_config ();
	node_config.frontiers_confirmation = nano::frontiers_confirmation_mode::disabled;
	auto node = system.add_node (node_config, node_flags);
	nano::block_hash latest (node->latest (nano::dev::genesis_key.pub));

	nano::block_builder builder;
	auto send1 = builder
				 .send ()
				 .previous (latest)
				 .destination (nano::dev::genesis_key.pub)
				 .balance (nano::dev::constants.genesis_amount - 2)
				 .sign (nano::dev::genesis_key.prv, nano::dev::genesis_key.pub)
				 .work (*system.work.generate (latest))
				 .build ();
	auto receive1 = builder
					.receive ()
					.previous (send1->hash ())
					.source (send1->hash ())
					.sign (nano::dev::genesis_key.prv, nano::dev::genesis_key.pub)
					.work (*system.work.generate (send1->hash ()))
					.build ();
	auto send2 = builder
				 .send ()
				 .previous (receive1->hash ())
				 .destination (nano::dev::genesis_key.pub)
				 .balance (nano::dev::constants.genesis_amount - 2)
				 .sign (nano::dev::genesis_key.prv, nano::dev::genesis_key.pub)
				 .work (*system.work.generate (receive1->hash ()))
				 .build ();
	auto send3 = builder
				 .send ()
				 .previous (send2->hash ())
				 .destination (nano::dev::genesis_key.pub)
				 .balance (nano::dev::constants.genesis_amount - 3)
				 .sign (nano::dev::genesis_key.prv, nano::dev::genesis_key.pub)
				 .work (*system.work.generate (send2->hash ()))
				 .build ();
	auto receive2 = builder
					.receive ()
					.previous (send3->hash ())
					.source (send2->hash ())
					.sign (nano::dev::genesis_key.prv, nano::dev::genesis_key.pub)
					.work (*system.work.generate (send3->hash ()))
					.build ();
	auto receive3 = builder
					.receive ()
					.previous (receive2->hash ())
					.source (send3->hash ())
					.sign (nano::dev::genesis_key.prv, nano::dev::genesis_key.pub)
					.work (*system.work.generate (receive2->hash ()))
					.build ();

	// Send to another account to prevent automatic receiving on the genesis account
	nano::keypair key1;
	auto send4 = builder
				 .send ()
				 .previous (receive3->hash ())
				 .destination (key1.pub)
				 .balance (node->online_reps.delta ())
				 .sign (nano::dev::genesis_key.prv, nano::dev::genesis_key.pub)
				 .work (*system.work.generate (receive3->hash ()))
				 .build ();
	{
		auto transaction = node->store.tx_begin_write ();
		ASSERT_EQ (nano::block_status::progress, node->ledger.process (*transaction, send1));
		ASSERT_EQ (nano::block_status::progress, node->ledger.process (*transaction, receive1));
		ASSERT_EQ (nano::block_status::progress, node->ledger.process (*transaction, send2));
		ASSERT_EQ (nano::block_status::progress, node->ledger.process (*transaction, send3));

		ASSERT_EQ (nano::block_status::progress, node->ledger.process (*transaction, receive2));
		ASSERT_EQ (nano::block_status::progress, node->ledger.process (*transaction, receive3));
		ASSERT_EQ (nano::block_status::progress, node->ledger.process (*transaction, send4));
	}

	add_callback_stats (*node);

	auto election = nano::test::start_election (system, *node, receive3->hash ());
	ASSERT_NE (nullptr, election);
	node->active.force_confirm (*election);

	ASSERT_TIMELY_EQ (5s, node->stats->count (nano::stat::type::http_callback, nano::stat::detail::http_callback, nano::stat::dir::out), 6);

	auto transaction (node->store.tx_begin_read ());
	ASSERT_TRUE (node->ledger.block_confirmed (*transaction, receive3->hash ()));
	auto account_info = node->ledger.account_info (*transaction, nano::dev::genesis_key.pub);
	ASSERT_TRUE (account_info);
	nano::confirmation_height_info confirmation_height_info;
	ASSERT_FALSE (node->store.confirmation_height ().get (*transaction, nano::dev::genesis_key.pub, confirmation_height_info));
	ASSERT_EQ (7, confirmation_height_info.height ());
	ASSERT_EQ (receive3->hash (), confirmation_height_info.frontier ());
	ASSERT_EQ (8, account_info->block_count ());
	ASSERT_EQ (6, node->stats->count (nano::stat::type::confirmation_height, nano::stat::detail::blocks_confirmed, nano::stat::dir::in));
	ASSERT_EQ (6, node->stats->count (nano::stat::type::http_callback, nano::stat::detail::http_callback, nano::stat::dir::out));
	ASSERT_EQ (confirmation_height_info.height (), node->ledger.cache.cemented_count ());
	ASSERT_EQ (0, node->active.election_winner_details_size ());
}

TEST (confirmation_height, all_block_types)
{
	nano::test::system system;
	nano::node_flags node_flags;
	nano::node_config node_config = system.default_config ();
	node_config.frontiers_confirmation = nano::frontiers_confirmation_mode::disabled;
	auto node = system.add_node (node_config, node_flags);
	nano::block_hash latest (node->latest (nano::dev::genesis_key.pub));
	nano::keypair key1;
	nano::keypair key2;
	auto & store = node->store;
	nano::block_builder builder;
	auto send = builder
				.send ()
				.previous (latest)
				.destination (key1.pub)
				.balance (nano::dev::constants.genesis_amount - nano::Gxrb_ratio)
				.sign (nano::dev::genesis_key.prv, nano::dev::genesis_key.pub)
				.work (*system.work.generate (latest))
				.build ();
	auto send1 = builder
				 .send ()
				 .previous (send->hash ())
				 .destination (key2.pub)
				 .balance (nano::dev::constants.genesis_amount - nano::Gxrb_ratio * 2)
				 .sign (nano::dev::genesis_key.prv, nano::dev::genesis_key.pub)
				 .work (*system.work.generate (send->hash ()))
				 .build ();

	auto open = builder
				.open ()
				.source (send->hash ())
				.representative (nano::dev::genesis_key.pub)
				.account (key1.pub)
				.sign (key1.prv, key1.pub)
				.work (*system.work.generate (key1.pub))
				.build ();
	auto state_open = builder
					  .state ()
					  .account (key2.pub)
					  .previous (0)
					  .representative (0)
					  .balance (nano::Gxrb_ratio)
					  .link (send1->hash ())
					  .sign (key2.prv, key2.pub)
					  .work (*system.work.generate (key2.pub))
					  .build ();

	auto send2 = builder
				 .send ()
				 .previous (open->hash ())
				 .destination (key2.pub)
				 .balance (0)
				 .sign (key1.prv, key1.pub)
				 .work (*system.work.generate (open->hash ()))
				 .build ();
	auto state_receive = builder
						 .state ()
						 .account (key2.pub)
						 .previous (state_open->hash ())
						 .representative (0)
						 .balance (nano::Gxrb_ratio * 2)
						 .link (send2->hash ())
						 .sign (key2.prv, key2.pub)
						 .work (*system.work.generate (state_open->hash ()))
						 .build ();

	auto state_send = builder
					  .state ()
					  .account (key2.pub)
					  .previous (state_receive->hash ())
					  .representative (0)
					  .balance (nano::Gxrb_ratio)
					  .link (key1.pub)
					  .sign (key2.prv, key2.pub)
					  .work (*system.work.generate (state_receive->hash ()))
					  .build ();
	auto receive = builder
				   .receive ()
				   .previous (send2->hash ())
				   .source (state_send->hash ())
				   .sign (key1.prv, key1.pub)
				   .work (*system.work.generate (send2->hash ()))
				   .build ();

	auto change = builder
				  .change ()
				  .previous (receive->hash ())
				  .representative (key2.pub)
				  .sign (key1.prv, key1.pub)
				  .work (*system.work.generate (receive->hash ()))
				  .build ();

	auto state_change = builder
						.state ()
						.account (key2.pub)
						.previous (state_send->hash ())
						.representative (nano::dev::genesis_key.pub)
						.balance (nano::Gxrb_ratio)
						.link (0)
						.sign (key2.prv, key2.pub)
						.work (*system.work.generate (state_send->hash ()))
						.build ();

	auto epoch = builder
				 .state ()
				 .account (key2.pub)
				 .previous (state_change->hash ())
				 .representative (nano::dev::genesis_key.pub)
				 .balance (nano::Gxrb_ratio)
				 .link (node->ledger.epoch_link (nano::epoch::epoch_1))
				 .sign (nano::dev::genesis_key.prv, nano::dev::genesis_key.pub)
				 .work (*system.work.generate (state_change->hash ()))
				 .build ();

	auto epoch1 = builder
				  .state ()
				  .account (key1.pub)
				  .previous (change->hash ())
				  .representative (key2.pub)
				  .balance (nano::Gxrb_ratio)
				  .link (node->ledger.epoch_link (nano::epoch::epoch_1))
				  .sign (nano::dev::genesis_key.prv, nano::dev::genesis_key.pub)
				  .work (*system.work.generate (change->hash ()))
				  .build ();
	auto state_send1 = builder
					   .state ()
					   .account (key1.pub)
					   .previous (epoch1->hash ())
					   .representative (0)
					   .balance (nano::Gxrb_ratio - 1)
					   .link (key2.pub)
					   .sign (key1.prv, key1.pub)
					   .work (*system.work.generate (epoch1->hash ()))
					   .build ();
	auto state_receive2 = builder
						  .state ()
						  .account (key2.pub)
						  .previous (epoch->hash ())
						  .representative (0)
						  .balance (nano::Gxrb_ratio + 1)
						  .link (state_send1->hash ())
						  .sign (key2.prv, key2.pub)
						  .work (*system.work.generate (epoch->hash ()))
						  .build ();

	auto state_send2 = builder
					   .state ()
					   .account (key2.pub)
					   .previous (state_receive2->hash ())
					   .representative (0)
					   .balance (nano::Gxrb_ratio)
					   .link (key1.pub)
					   .sign (key2.prv, key2.pub)
					   .work (*system.work.generate (state_receive2->hash ()))
					   .build ();
	auto state_send3 = builder
					   .state ()
					   .account (key2.pub)
					   .previous (state_send2->hash ())
					   .representative (0)
					   .balance (nano::Gxrb_ratio - 1)
					   .link (key1.pub)
					   .sign (key2.prv, key2.pub)
					   .work (*system.work.generate (state_send2->hash ()))
					   .build ();

	auto state_send4 = builder
					   .state ()
					   .account (key1.pub)
					   .previous (state_send1->hash ())
					   .representative (0)
					   .balance (nano::Gxrb_ratio - 2)
					   .link (nano::dev::genesis_key.pub)
					   .sign (key1.prv, key1.pub)
					   .work (*system.work.generate (state_send1->hash ()))
					   .build ();
	auto state_receive3 = builder
						  .state ()
						  .account (nano::dev::genesis_key.pub)
						  .previous (send1->hash ())
						  .representative (nano::dev::genesis_key.pub)
						  .balance (nano::dev::constants.genesis_amount - nano::Gxrb_ratio * 2 + 1)
						  .link (state_send4->hash ())
						  .sign (nano::dev::genesis_key.prv, nano::dev::genesis_key.pub)
						  .work (*system.work.generate (send1->hash ()))
						  .build ();

	{
		auto transaction (store.tx_begin_write ());
		ASSERT_EQ (nano::block_status::progress, node->ledger.process (*transaction, send));
		ASSERT_EQ (nano::block_status::progress, node->ledger.process (*transaction, send1));
		ASSERT_EQ (nano::block_status::progress, node->ledger.process (*transaction, open));
		ASSERT_EQ (nano::block_status::progress, node->ledger.process (*transaction, state_open));

		ASSERT_EQ (nano::block_status::progress, node->ledger.process (*transaction, send2));
		ASSERT_EQ (nano::block_status::progress, node->ledger.process (*transaction, state_receive));

		ASSERT_EQ (nano::block_status::progress, node->ledger.process (*transaction, state_send));
		ASSERT_EQ (nano::block_status::progress, node->ledger.process (*transaction, receive));
		ASSERT_EQ (nano::block_status::progress, node->ledger.process (*transaction, change));
		ASSERT_EQ (nano::block_status::progress, node->ledger.process (*transaction, state_change));

		ASSERT_EQ (nano::block_status::progress, node->ledger.process (*transaction, epoch));
		ASSERT_EQ (nano::block_status::progress, node->ledger.process (*transaction, epoch1));

		ASSERT_EQ (nano::block_status::progress, node->ledger.process (*transaction, state_send1));
		ASSERT_EQ (nano::block_status::progress, node->ledger.process (*transaction, state_receive2));

		ASSERT_EQ (nano::block_status::progress, node->ledger.process (*transaction, state_send2));
		ASSERT_EQ (nano::block_status::progress, node->ledger.process (*transaction, state_send3));

		ASSERT_EQ (nano::block_status::progress, node->ledger.process (*transaction, state_send4));
		ASSERT_EQ (nano::block_status::progress, node->ledger.process (*transaction, state_receive3));
	}

	add_callback_stats (*node);
	auto election = nano::test::start_election (system, *node, state_send2->hash ());
	ASSERT_NE (nullptr, election);
	node->active.force_confirm (*election);

	ASSERT_TIMELY_EQ (5s, node->stats->count (nano::stat::type::http_callback, nano::stat::detail::http_callback, nano::stat::dir::out), 15);

	auto transaction (node->store.tx_begin_read ());
	ASSERT_TRUE (node->ledger.block_confirmed (*transaction, state_send2->hash ()));
	nano::confirmation_height_info confirmation_height_info;
	auto account_info = node->ledger.account_info (*transaction, nano::dev::genesis_key.pub);
	ASSERT_TRUE (account_info);
	ASSERT_FALSE (node->store.confirmation_height ().get (*transaction, nano::dev::genesis_key.pub, confirmation_height_info));
	ASSERT_EQ (3, confirmation_height_info.height ());
	ASSERT_EQ (send1->hash (), confirmation_height_info.frontier ());
	ASSERT_LE (4, account_info->block_count ());

	account_info = node->ledger.account_info (*transaction, key1.pub);
	ASSERT_TRUE (account_info);
	ASSERT_FALSE (node->store.confirmation_height ().get (*transaction, key1.pub, confirmation_height_info));
	ASSERT_EQ (state_send1->hash (), confirmation_height_info.frontier ());
	ASSERT_EQ (6, confirmation_height_info.height ());
	ASSERT_LE (7, account_info->block_count ());

	account_info = node->ledger.account_info (*transaction, key2.pub);
	ASSERT_TRUE (account_info);
	ASSERT_FALSE (node->store.confirmation_height ().get (*transaction, key2.pub, confirmation_height_info));
	ASSERT_EQ (7, confirmation_height_info.height ());
	ASSERT_EQ (state_send2->hash (), confirmation_height_info.frontier ());
	ASSERT_LE (8, account_info->block_count ());

	ASSERT_EQ (15, node->stats->count (nano::stat::type::confirmation_height, nano::stat::detail::blocks_confirmed, nano::stat::dir::in));
	ASSERT_EQ (15, node->stats->count (nano::stat::type::http_callback, nano::stat::detail::http_callback, nano::stat::dir::out));
	ASSERT_EQ (16, node->ledger.cache.cemented_count ());

	ASSERT_EQ (0, node->active.election_winner_details_size ());
}

// This test ensures a block that's cemented cannot be rolled back by the node
// A block is inserted and confirmed then later a different block is force inserted with a rollback attempt
TEST (confirmation_height, conflict_rollback_cemented)
{
	// functor to perform the conflict_rollback_cemented test using a certain mode
	nano::state_block_builder builder;
	auto const genesis_hash = nano::dev::genesis->hash ();

	nano::test::system system;
	nano::node_flags node_flags;
	auto node1 = system.add_node (node_flags);

	nano::keypair key1;
	// create one side of a forked transaction on node1
	auto fork1a = builder.make_block ()
				  .previous (genesis_hash)
				  .account (nano::dev::genesis_key.pub)
				  .representative (nano::dev::genesis_key.pub)
				  .link (key1.pub)
				  .balance (nano::dev::constants.genesis_amount - 100)
				  .sign (nano::dev::genesis_key.prv, nano::dev::genesis_key.pub)
				  .work (*system.work.generate (genesis_hash))
				  .build ();
	ASSERT_EQ (nano::block_status::progress, node1->process (fork1a));
	ASSERT_TRUE (nano::test::start_elections (system, *node1, { fork1a }, true));
	ASSERT_TIMELY (5s, nano::test::confirmed (*node1, { fork1a }));

	// create the other side of the fork on node2
	nano::keypair key2;
	auto fork1b = builder.make_block ()
				  .previous (genesis_hash)
				  .account (nano::dev::genesis_key.pub)
				  .representative (nano::dev::genesis_key.pub)
				  .link (key2.pub) // Different destination same 'previous'
				  .balance (nano::dev::constants.genesis_amount - 100)
				  .sign (nano::dev::genesis_key.prv, nano::dev::genesis_key.pub)
				  .work (*system.work.generate (genesis_hash))
				  .build ();

	node1->block_processor.force (fork1b);
	// node2 already has send2 forced confirmed whilst node1 should have confirmed send1 and therefore we have a cemented fork on node2
	// and node2 should print an error message on the log that it cannot rollback send2 because it is already cemented
	[[maybe_unused]] size_t count = 0;
	ASSERT_TIMELY_EQ (5s, 1, (count = node1->stats->count (nano::stat::type::ledger, nano::stat::detail::rollback_failed)));
	ASSERT_TRUE (nano::test::confirmed (*node1, { fork1a->hash () })); // fork1a should still remain after the rollback failed event
=======
		ASSERT_TIMELY_EQ (5s, node1.unchecked.count (), 0);
		// Confirmation height should be unchanged and unchecked should now be 0
		{
			auto transaction = node1.store.tx_begin_read ();
			nano::confirmation_height_info confirmation_height_info;
			ASSERT_FALSE (node1.store.confirmation_height.get (transaction, nano::dev::genesis_key.pub, confirmation_height_info));
			ASSERT_EQ (1, confirmation_height_info.height);
			ASSERT_EQ (nano::dev::genesis->hash (), confirmation_height_info.frontier);
			ASSERT_TRUE (node1.store.confirmation_height.get (transaction, destination.pub, confirmation_height_info));
			ASSERT_EQ (0, confirmation_height_info.height);
			ASSERT_EQ (nano::block_hash (0), confirmation_height_info.frontier);
		}
		ASSERT_EQ (0, node1.stats.count (nano::stat::type::confirmation_height, nano::stat::detail::blocks_confirmed, nano::stat::dir::in));
		ASSERT_EQ (0, node1.stats.count (nano::stat::type::confirmation_height, get_stats_detail (mode_a), nano::stat::dir::in));
		ASSERT_EQ (0, node1.stats.count (nano::stat::type::http_callback, nano::stat::detail::http_callback, nano::stat::dir::out));
		ASSERT_EQ (1, node1.ledger.cache.cemented_count);

		ASSERT_EQ (0, node1.active.election_winner_details_size ());
	};

	test_mode (nano::confirmation_height_mode::bounded);
	test_mode (nano::confirmation_height_mode::unbounded);
>>>>>>> 3332bad6
}

TEST (confirmation_height, gap_live)
{
<<<<<<< HEAD
	auto amount (std::numeric_limits<nano::uint128_t>::max ());
	nano::test::system system;
	nano::node_flags node_flags;
	auto node1 = system.add_node (node_flags);
	nano::keypair key1;
	auto wallet_id = node1->wallets.first_wallet_id ();
	(void)node1->wallets.insert_adhoc (wallet_id, nano::dev::genesis_key.prv);
	nano::block_hash latest1 (node1->latest (nano::dev::genesis_key.pub));
	nano::block_builder builder;
	auto send1 = builder
				 .send ()
				 .previous (latest1)
				 .destination (key1.pub)
				 .balance (amount - node1->config->receive_minimum.number ())
				 .sign (nano::dev::genesis_key.prv, nano::dev::genesis_key.pub)
				 .work (*system.work.generate (latest1))
				 .build ();

	add_callback_stats (*node1);

	node1->process_active (send1);
	ASSERT_TIMELY_EQ (10s, node1->stats->count (nano::stat::type::http_callback, nano::stat::detail::http_callback, nano::stat::dir::out), 1);
	auto transaction = node1->store.tx_begin_read ();
	ASSERT_TRUE (node1->ledger.block_confirmed (*transaction, send1->hash ()));
	ASSERT_EQ (1, node1->stats->count (nano::stat::type::confirmation_height, nano::stat::detail::blocks_confirmed, nano::stat::dir::in));
	ASSERT_EQ (1, node1->stats->count (nano::stat::type::http_callback, nano::stat::detail::http_callback, nano::stat::dir::out));
	ASSERT_EQ (2, node1->ledger.cache.cemented_count ());
	ASSERT_EQ (0, node1->active.election_winner_details_size ());
}

namespace nano
{
TEST (confirmation_height, pending_observer_callbacks)
{
	nano::test::system system;
	nano::node_flags node_flags;
	nano::node_config node_config = system.default_config ();
	node_config.frontiers_confirmation = nano::frontiers_confirmation_mode::disabled;
	auto node = system.add_node (node_config, node_flags);
	auto wallet_id = node->wallets.first_wallet_id ();

	(void)node->wallets.insert_adhoc (wallet_id, nano::dev::genesis_key.prv);
	nano::block_hash latest (node->latest (nano::dev::genesis_key.pub));

	nano::keypair key1;
	nano::block_builder builder;
	auto send = builder
				.send ()
				.previous (latest)
				.destination (key1.pub)
				.balance (nano::dev::constants.genesis_amount - nano::Gxrb_ratio)
				.sign (nano::dev::genesis_key.prv, nano::dev::genesis_key.pub)
				.work (*system.work.generate (latest))
				.build ();
	auto send1 = builder
				 .send ()
				 .previous (send->hash ())
				 .destination (key1.pub)
				 .balance (nano::dev::constants.genesis_amount - nano::Gxrb_ratio * 2)
				 .sign (nano::dev::genesis_key.prv, nano::dev::genesis_key.pub)
				 .work (*system.work.generate (send->hash ()))
				 .build ();

	{
		auto transaction = node->store.tx_begin_write ();
		ASSERT_EQ (nano::block_status::progress, node->ledger.process (*transaction, send));
		ASSERT_EQ (nano::block_status::progress, node->ledger.process (*transaction, send1));
	}
=======
	auto test_mode = [] (nano::confirmation_height_mode mode_a) {
		nano::test::system system{};
		nano::node_flags node_flags{};
		node_flags.confirmation_height_processor_mode = mode_a;
		nano::node_config node_config = system.default_config ();
		node_config.frontiers_confirmation = nano::frontiers_confirmation_mode::disabled;
		auto node = system.add_node (node_config, node_flags);
		node_config.peering_port = system.get_available_port ();
		node_config.receive_minimum = nano::dev::constants.genesis_amount; // Prevent auto-receive & open1/receive1/receive2 blocks conflicts
		system.add_node (node_config, node_flags);
		nano::keypair destination;
		system.wallet (0)->insert_adhoc (nano::dev::genesis_key.prv);
		system.wallet (1)->insert_adhoc (destination.prv);

		nano::block_builder builder;
		auto send1 = builder
					 .state ()
					 .account (nano::dev::genesis_key.pub)
					 .previous (nano::dev::genesis->hash ())
					 .representative (nano::dev::genesis_key.pub)
					 .balance (nano::dev::constants.genesis_amount - 1)
					 .link (destination.pub)
					 .sign (nano::dev::genesis_key.prv, nano::dev::genesis_key.pub)
					 .work (0)
					 .build ();
		node->work_generate_blocking (*send1);
		auto send2 = builder
					 .state ()
					 .account (nano::dev::genesis_key.pub)
					 .previous (send1->hash ())
					 .representative (nano::dev::genesis_key.pub)
					 .balance (nano::dev::constants.genesis_amount - 2)
					 .link (destination.pub)
					 .sign (nano::dev::genesis_key.prv, nano::dev::genesis_key.pub)
					 .work (0)
					 .build ();
		node->work_generate_blocking (*send2);
		auto send3 = builder
					 .state ()
					 .account (nano::dev::genesis_key.pub)
					 .previous (send2->hash ())
					 .representative (nano::dev::genesis_key.pub)
					 .balance (nano::dev::constants.genesis_amount - 3)
					 .link (destination.pub)
					 .sign (nano::dev::genesis_key.prv, nano::dev::genesis_key.pub)
					 .work (0)
					 .build ();
		node->work_generate_blocking (*send3);

		auto open1 = builder
					 .open ()
					 .source (send1->hash ())
					 .representative (destination.pub)
					 .account (destination.pub)
					 .sign (destination.prv, destination.pub)
					 .work (0)
					 .build ();
		node->work_generate_blocking (*open1);
		auto receive1 = builder
						.receive ()
						.previous (open1->hash ())
						.source (send2->hash ())
						.sign (destination.prv, destination.pub)
						.work (0)
						.build ();
		node->work_generate_blocking (*receive1);
		auto receive2 = builder
						.receive ()
						.previous (receive1->hash ())
						.source (send3->hash ())
						.sign (destination.prv, destination.pub)
						.work (0)
						.build ();
		node->work_generate_blocking (*receive2);

		node->block_processor.add (send1);
		node->block_processor.add (send2);
		node->block_processor.add (send3);
		// node->block_processor.add (open1); Witheld for test
		node->block_processor.add (receive1);
		ASSERT_TIMELY (5s, nano::test::exists (*node, { send1, send2, send3 }));
		ASSERT_TIMELY (5s, node->unchecked.exists ({ open1->hash (), receive1->hash () }));

		add_callback_stats (*node);

		// Receive 2 comes in on the live network, however the chain has not been finished so it gets added to unchecked
		node->process_active (receive2);
		ASSERT_TIMELY (5s, node->unchecked.exists ({ receive1->hash (), receive2->hash () }));

		// Confirmation heights should not be updated
		{
			auto transaction = node->store.tx_begin_read ();
			nano::confirmation_height_info confirmation_height_info;
			ASSERT_FALSE (node->store.confirmation_height.get (transaction, nano::dev::genesis_key.pub, confirmation_height_info));
			ASSERT_EQ (1, confirmation_height_info.height);
			ASSERT_EQ (nano::dev::genesis->hash (), confirmation_height_info.frontier);
		}

		// Vote and confirm all existing blocks
		nano::test::start_election (system, *node, send1->hash ());
		ASSERT_TIMELY_EQ (10s, node->stats.count (nano::stat::type::http_callback, nano::stat::detail::http_callback, nano::stat::dir::out), 3);

		// Now complete the chain where the block comes in on the live network
		node->process_active (open1);

		ASSERT_TIMELY_EQ (10s, node->stats.count (nano::stat::type::http_callback, nano::stat::detail::http_callback, nano::stat::dir::out), 6);

		// This should confirm the open block and the source of the receive blocks
		auto transaction = node->store.tx_begin_read ();
		auto unchecked_count = node->unchecked.count ();
		ASSERT_EQ (unchecked_count, 0);

		nano::confirmation_height_info confirmation_height_info{};
		ASSERT_TRUE (node->ledger.block_confirmed (transaction, receive2->hash ()));
		ASSERT_FALSE (node->store.confirmation_height.get (transaction, nano::dev::genesis_key.pub, confirmation_height_info));
		ASSERT_EQ (4, confirmation_height_info.height);
		ASSERT_EQ (send3->hash (), confirmation_height_info.frontier);
		ASSERT_FALSE (node->store.confirmation_height.get (transaction, destination.pub, confirmation_height_info));
		ASSERT_EQ (3, confirmation_height_info.height);
		ASSERT_EQ (receive2->hash (), confirmation_height_info.frontier);

		ASSERT_EQ (6, node->stats.count (nano::stat::type::confirmation_height, nano::stat::detail::blocks_confirmed, nano::stat::dir::in));
		ASSERT_EQ (6, node->stats.count (nano::stat::type::confirmation_height, get_stats_detail (mode_a), nano::stat::dir::in));
		ASSERT_EQ (6, node->stats.count (nano::stat::type::http_callback, nano::stat::detail::http_callback, nano::stat::dir::out));
		ASSERT_EQ (7, node->ledger.cache.cemented_count);

		ASSERT_EQ (0, node->active.election_winner_details_size ());
	};

	test_mode (nano::confirmation_height_mode::bounded);
	test_mode (nano::confirmation_height_mode::unbounded);
}

TEST (confirmation_height, pending_observer_callbacks)
{
	auto test_mode = [] (nano::confirmation_height_mode mode_a) {
		nano::test::system system;
		nano::node_flags node_flags;
		node_flags.confirmation_height_processor_mode = mode_a;
		nano::node_config node_config = system.default_config ();
		node_config.frontiers_confirmation = nano::frontiers_confirmation_mode::disabled;
		auto node = system.add_node (node_config, node_flags);

		system.wallet (0)->insert_adhoc (nano::dev::genesis_key.prv);
		nano::block_hash latest (node->latest (nano::dev::genesis_key.pub));

		nano::keypair key1;
		nano::block_builder builder;
		auto send = builder
					.send ()
					.previous (latest)
					.destination (key1.pub)
					.balance (nano::dev::constants.genesis_amount - nano::Gxrb_ratio)
					.sign (nano::dev::genesis_key.prv, nano::dev::genesis_key.pub)
					.work (*system.work.generate (latest))
					.build ();
		auto send1 = builder
					 .send ()
					 .previous (send->hash ())
					 .destination (key1.pub)
					 .balance (nano::dev::constants.genesis_amount - nano::Gxrb_ratio * 2)
					 .sign (nano::dev::genesis_key.prv, nano::dev::genesis_key.pub)
					 .work (*system.work.generate (send->hash ()))
					 .build ();

		{
			auto transaction = node->store.tx_begin_write ();
			ASSERT_EQ (nano::block_status::progress, node->ledger.process (transaction, send));
			ASSERT_EQ (nano::block_status::progress, node->ledger.process (transaction, send1));
		}

		add_callback_stats (*node);
>>>>>>> 3332bad6

	add_callback_stats (*node);

	node->confirmation_height_processor.add (send1);

	// Callback is performed for all blocks that are confirmed
	ASSERT_TIMELY_EQ (5s, 2, node->stats->count (nano::stat::type::http_callback, nano::stat::detail::http_callback, nano::stat::dir::out))
	ASSERT_TIMELY_EQ (5s, 2, node->stats->count (nano::stat::type::confirmation_observer, nano::stat::detail::all, nano::stat::dir::out));

	ASSERT_EQ (2, node->stats->count (nano::stat::type::confirmation_height, nano::stat::detail::blocks_confirmed, nano::stat::dir::in));
	ASSERT_EQ (3, node->ledger.cache.cemented_count ());
	ASSERT_EQ (0, node->active.election_winner_details_size ());
}

// The callback and confirmation history should only be updated after confirmation height is set (and not just after voting)
TEST (confirmation_height, callback_confirmed_history)
{
	nano::test::system system;
	nano::node_flags node_flags;
	node_flags.set_force_use_write_database_queue (true);
	nano::node_config node_config = system.default_config ();
	node_config.frontiers_confirmation = nano::frontiers_confirmation_mode::disabled;
	auto node = system.add_node (node_config, node_flags);

	nano::block_hash latest (node->latest (nano::dev::genesis_key.pub));

	nano::keypair key1;
	nano::block_builder builder;
	auto send = builder
				.send ()
				.previous (latest)
				.destination (key1.pub)
				.balance (nano::dev::constants.genesis_amount - nano::Gxrb_ratio)
				.sign (nano::dev::genesis_key.prv, nano::dev::genesis_key.pub)
				.work (*system.work.generate (latest))
				.build ();
	{
		auto transaction = node->store.tx_begin_write ();
		ASSERT_EQ (nano::block_status::progress, node->ledger.process (*transaction, send));
	}

	auto send1 = builder
				 .send ()
				 .previous (send->hash ())
				 .destination (key1.pub)
				 .balance (nano::dev::constants.genesis_amount - nano::Gxrb_ratio * 2)
				 .sign (nano::dev::genesis_key.prv, nano::dev::genesis_key.pub)
				 .work (*system.work.generate (send->hash ()))
				 .build ();

	add_callback_stats (*node);

	node->process_active (send1);
	std::shared_ptr<nano::election> election;
	ASSERT_TIMELY (5s, election = nano::test::start_election (system, *node, send1->hash ()));
	{
		// The write guard prevents the confirmation height processor doing any writes
		auto write_guard = node->write_database_queue.wait (nano::writer::testing);

		// Confirm send1
		node->active.force_confirm (*election);
		ASSERT_TIMELY_EQ (10s, node->active.size (), 0);
		ASSERT_EQ (0, node->active.recently_cemented.list ().size ());
		ASSERT_TRUE (node->active.empty ());

		auto transaction = node->store.tx_begin_read ();
		ASSERT_FALSE (node->ledger.block_confirmed (*transaction, send->hash ()));

		ASSERT_TIMELY (10s, node->write_database_queue.contains (nano::writer::confirmation_height));

		// Confirm that no inactive callbacks have been called when the confirmation height processor has already iterated over it, waiting to write
		ASSERT_EQ (0, node->stats->count (nano::stat::type::confirmation_observer, nano::stat::detail::inactive_conf_height, nano::stat::dir::out));
	}

	ASSERT_TIMELY (10s, !node->write_database_queue.contains (nano::writer::confirmation_height));

	auto transaction = node->store.tx_begin_read ();
	ASSERT_TRUE (node->ledger.block_confirmed (*transaction, send->hash ()));

	ASSERT_TIMELY (10s, node->active.size () == 0);
	ASSERT_TIMELY (10s, node->stats->count (nano::stat::type::confirmation_observer, nano::stat::detail::active_quorum, nano::stat::dir::out) == 1);

	ASSERT_EQ (2, node->active.recently_cemented.list ().size ());
	ASSERT_TRUE (node->active.empty ());

	// Confirm the callback is not called under this circumstance
	ASSERT_EQ (2, node->stats->count (nano::stat::type::http_callback, nano::stat::detail::http_callback, nano::stat::dir::out));
	ASSERT_EQ (1, node->stats->count (nano::stat::type::confirmation_observer, nano::stat::detail::active_quorum, nano::stat::dir::out));
	ASSERT_EQ (1, node->stats->count (nano::stat::type::confirmation_observer, nano::stat::detail::inactive_conf_height, nano::stat::dir::out));
	ASSERT_EQ (2, node->stats->count (nano::stat::type::confirmation_height, nano::stat::detail::blocks_confirmed, nano::stat::dir::in));
	ASSERT_EQ (3, node->ledger.cache.cemented_count ());
	ASSERT_EQ (0, node->active.election_winner_details_size ());
}

namespace nano
{
TEST (confirmation_height, dependent_election)
{
	nano::test::system system;
	nano::node_flags node_flags;
	node_flags.set_force_use_write_database_queue (true);
	nano::node_config node_config = system.default_config ();
	node_config.frontiers_confirmation = nano::frontiers_confirmation_mode::disabled;
	auto node = system.add_node (node_config, node_flags);

	nano::block_hash latest (node->latest (nano::dev::genesis_key.pub));

	nano::keypair key1;
	nano::block_builder builder;
	auto send = builder
				.send ()
				.previous (latest)
				.destination (key1.pub)
				.balance (nano::dev::constants.genesis_amount - nano::Gxrb_ratio)
				.sign (nano::dev::genesis_key.prv, nano::dev::genesis_key.pub)
				.work (*system.work.generate (latest))
				.build ();
	auto send1 = builder
				 .send ()
				 .previous (send->hash ())
				 .destination (key1.pub)
				 .balance (nano::dev::constants.genesis_amount - nano::Gxrb_ratio * 2)
				 .sign (nano::dev::genesis_key.prv, nano::dev::genesis_key.pub)
				 .work (*system.work.generate (send->hash ()))
				 .build ();
	auto send2 = builder
				 .send ()
				 .previous (send1->hash ())
				 .destination (key1.pub)
				 .balance (nano::dev::constants.genesis_amount - nano::Gxrb_ratio * 3)
				 .sign (nano::dev::genesis_key.prv, nano::dev::genesis_key.pub)
				 .work (*system.work.generate (send1->hash ()))
				 .build ();
	{
		auto transaction = node->store.tx_begin_write ();
		ASSERT_EQ (nano::block_status::progress, node->ledger.process (*transaction, send));
		ASSERT_EQ (nano::block_status::progress, node->ledger.process (*transaction, send1));
		ASSERT_EQ (nano::block_status::progress, node->ledger.process (*transaction, send2));
	}

	add_callback_stats (*node);

	// This election should be confirmed as active_conf_height
	ASSERT_TRUE (nano::test::start_election (system, *node, send1->hash ()));
	// Start an election and confirm it
	auto election = nano::test::start_election (system, *node, send2->hash ());
	ASSERT_NE (nullptr, election);
	node->active.force_confirm (*election);

	ASSERT_TIMELY_EQ (5s, node->stats->count (nano::stat::type::http_callback, nano::stat::detail::http_callback, nano::stat::dir::out), 3);

	ASSERT_EQ (3, node->stats->count (nano::stat::type::confirmation_height, nano::stat::detail::blocks_confirmed, nano::stat::dir::in));
	// TODO: timing issue in the test? It shows inactive_conf_height count with 2?
	// ASSERT_EQ (1, node->stats->count (nano::stat::type::confirmation_observer, nano::stat::detail::inactive_conf_height, nano::stat::dir::out));
	// ASSERT_EQ (1, node->stats->count (nano::stat::type::confirmation_observer, nano::stat::detail::active_conf_height, nano::stat::dir::out));
	ASSERT_EQ (1, node->stats->count (nano::stat::type::confirmation_observer, nano::stat::detail::active_quorum, nano::stat::dir::out));
	ASSERT_EQ (4, node->ledger.cache.cemented_count ());

	ASSERT_EQ (0, node->active.election_winner_details_size ());
}

// This test checks that a receive block with uncemented blocks below cements them too.
TEST (confirmation_height, cemented_gap_below_receive)
{
	nano::test::system system;
	nano::node_flags node_flags;
	nano::node_config node_config = system.default_config ();
	node_config.frontiers_confirmation = nano::frontiers_confirmation_mode::disabled;
	auto node = system.add_node (node_config, node_flags);
	auto wallet_id = node->wallets.first_wallet_id ();

	nano::block_hash latest (node->latest (nano::dev::genesis_key.pub));

	nano::keypair key1;
	nano::block_builder builder;
	(void)node->wallets.insert_adhoc (wallet_id, key1.prv);

	auto send = builder
				.send ()
				.previous (latest)
				.destination (key1.pub)
				.balance (nano::dev::constants.genesis_amount - nano::Gxrb_ratio)
				.sign (nano::dev::genesis_key.prv, nano::dev::genesis_key.pub)
				.work (*system.work.generate (latest))
				.build ();
	auto send1 = builder
				 .send ()
				 .previous (send->hash ())
				 .destination (key1.pub)
				 .balance (nano::dev::constants.genesis_amount - nano::Gxrb_ratio * 2)
				 .sign (nano::dev::genesis_key.prv, nano::dev::genesis_key.pub)
				 .work (*system.work.generate (send->hash ()))
				 .build ();
	nano::keypair dummy_key;
	auto dummy_send = builder
					  .send ()
					  .previous (send1->hash ())
					  .destination (dummy_key.pub)
					  .balance (nano::dev::constants.genesis_amount - nano::Gxrb_ratio * 3)
					  .sign (nano::dev::genesis_key.prv, nano::dev::genesis_key.pub)
					  .work (*system.work.generate (send1->hash ()))
					  .build ();

	auto open = builder
				.open ()
				.source (send->hash ())
				.representative (nano::dev::genesis_key.pub)
				.account (key1.pub)
				.sign (key1.prv, key1.pub)
				.work (*system.work.generate (key1.pub))
				.build ();
	auto receive1 = builder
					.receive ()
					.previous (open->hash ())
					.source (send1->hash ())
					.sign (key1.prv, key1.pub)
					.work (*system.work.generate (open->hash ()))
					.build ();
	auto send2 = builder
				 .send ()
				 .previous (receive1->hash ())
				 .destination (nano::dev::genesis_key.pub)
				 .balance (nano::Gxrb_ratio)
				 .sign (key1.prv, key1.pub)
				 .work (*system.work.generate (receive1->hash ()))
				 .build ();

	auto receive2 = builder
					.receive ()
					.previous (dummy_send->hash ())
					.source (send2->hash ())
					.sign (nano::dev::genesis_key.prv, nano::dev::genesis_key.pub)
					.work (*system.work.generate (dummy_send->hash ()))
					.build ();
	auto dummy_send1 = builder
					   .send ()
					   .previous (receive2->hash ())
					   .destination (dummy_key.pub)
					   .balance (nano::dev::constants.genesis_amount - nano::Gxrb_ratio * 3)
					   .sign (nano::dev::genesis_key.prv, nano::dev::genesis_key.pub)
					   .work (*system.work.generate (receive2->hash ()))
					   .build ();

	nano::keypair key2;
	(void)node->wallets.insert_adhoc (wallet_id, key2.prv);
	auto send3 = builder
				 .send ()
				 .previous (dummy_send1->hash ())
				 .destination (key2.pub)
				 .balance (nano::dev::constants.genesis_amount - nano::Gxrb_ratio * 4)
				 .sign (nano::dev::genesis_key.prv, nano::dev::genesis_key.pub)
				 .work (*system.work.generate (dummy_send1->hash ()))
				 .build ();
	auto dummy_send2 = builder
					   .send ()
					   .previous (send3->hash ())
					   .destination (dummy_key.pub)
					   .balance (nano::dev::constants.genesis_amount - nano::Gxrb_ratio * 5)
					   .sign (nano::dev::genesis_key.prv, nano::dev::genesis_key.pub)
					   .work (*system.work.generate (send3->hash ()))
					   .build ();

	auto open1 = builder
				 .open ()
				 .source (send3->hash ())
				 .representative (nano::dev::genesis_key.pub)
				 .account (key2.pub)
				 .sign (key2.prv, key2.pub)
				 .work (*system.work.generate (key2.pub))
				 .build ();

	{
		auto transaction = node->store.tx_begin_write ();
		ASSERT_EQ (nano::block_status::progress, node->ledger.process (*transaction, send));
		ASSERT_EQ (nano::block_status::progress, node->ledger.process (*transaction, send1));
		ASSERT_EQ (nano::block_status::progress, node->ledger.process (*transaction, dummy_send));

		ASSERT_EQ (nano::block_status::progress, node->ledger.process (*transaction, open));
		ASSERT_EQ (nano::block_status::progress, node->ledger.process (*transaction, receive1));
		ASSERT_EQ (nano::block_status::progress, node->ledger.process (*transaction, send2));

		ASSERT_EQ (nano::block_status::progress, node->ledger.process (*transaction, receive2));
		ASSERT_EQ (nano::block_status::progress, node->ledger.process (*transaction, dummy_send1));

		ASSERT_EQ (nano::block_status::progress, node->ledger.process (*transaction, send3));
		ASSERT_EQ (nano::block_status::progress, node->ledger.process (*transaction, dummy_send2));

		ASSERT_EQ (nano::block_status::progress, node->ledger.process (*transaction, open1));
	}

	std::vector<nano::block_hash> observer_order;
	nano::mutex mutex;
	add_callback_stats (*node, &observer_order, &mutex);

	auto election = nano::test::start_election (system, *node, open1->hash ());
	ASSERT_NE (nullptr, election);
	node->active.force_confirm (*election);
	ASSERT_TIMELY_EQ (5s, node->stats->count (nano::stat::type::http_callback, nano::stat::detail::http_callback, nano::stat::dir::out), 10);

	auto transaction = node->store.tx_begin_read ();
	ASSERT_TRUE (node->ledger.block_confirmed (*transaction, open1->hash ()));
	ASSERT_EQ (1, node->stats->count (nano::stat::type::confirmation_observer, nano::stat::detail::active_quorum, nano::stat::dir::out));
	ASSERT_EQ (0, node->stats->count (nano::stat::type::confirmation_observer, nano::stat::detail::active_conf_height, nano::stat::dir::out));
	ASSERT_EQ (9, node->stats->count (nano::stat::type::confirmation_observer, nano::stat::detail::inactive_conf_height, nano::stat::dir::out));
	ASSERT_EQ (10, node->stats->count (nano::stat::type::confirmation_height, nano::stat::detail::blocks_confirmed, nano::stat::dir::in));
	ASSERT_EQ (11, node->ledger.cache.cemented_count ());
	ASSERT_EQ (0, node->active.election_winner_details_size ());

	// Check that the order of callbacks is correct
	std::vector<nano::block_hash> expected_order = { send->hash (), send1->hash (), open->hash (), receive1->hash (), send2->hash (), dummy_send->hash (), receive2->hash (), dummy_send1->hash (), send3->hash (), open1->hash () };
	nano::lock_guard<nano::mutex> guard (mutex);
	ASSERT_EQ (observer_order, expected_order);
}

// This test checks that a receive block with uncemented blocks below cements them too, compared with the test above, this
// is the first write in this chain.
TEST (confirmation_height, cemented_gap_below_no_cache)
{
	nano::test::system system;
	nano::node_flags node_flags;
	nano::node_config node_config = system.default_config ();
	node_config.frontiers_confirmation = nano::frontiers_confirmation_mode::disabled;
	auto node = system.add_node (node_config, node_flags);
	auto wallet_id = node->wallets.first_wallet_id ();

	nano::block_hash latest (node->latest (nano::dev::genesis_key.pub));

	nano::keypair key1;
	(void)node->wallets.insert_adhoc (wallet_id, key1.prv);

	nano::block_builder builder;
	auto send = builder
				.send ()
				.previous (latest)
				.destination (key1.pub)
				.balance (nano::dev::constants.genesis_amount - nano::Gxrb_ratio)
				.sign (nano::dev::genesis_key.prv, nano::dev::genesis_key.pub)
				.work (*system.work.generate (latest))
				.build ();
	auto send1 = builder
				 .send ()
				 .previous (send->hash ())
				 .destination (key1.pub)
				 .balance (nano::dev::constants.genesis_amount - nano::Gxrb_ratio * 2)
				 .sign (nano::dev::genesis_key.prv, nano::dev::genesis_key.pub)
				 .work (*system.work.generate (send->hash ()))
				 .build ();
	nano::keypair dummy_key;
	auto dummy_send = builder
					  .send ()
					  .previous (send1->hash ())
					  .destination (dummy_key.pub)
					  .balance (nano::dev::constants.genesis_amount - nano::Gxrb_ratio * 3)
					  .sign (nano::dev::genesis_key.prv, nano::dev::genesis_key.pub)
					  .work (*system.work.generate (send1->hash ()))
					  .build ();

	auto open = builder
				.open ()
				.source (send->hash ())
				.representative (nano::dev::genesis_key.pub)
				.account (key1.pub)
				.sign (key1.prv, key1.pub)
				.work (*system.work.generate (key1.pub))
				.build ();
	auto receive1 = builder
					.receive ()
					.previous (open->hash ())
					.source (send1->hash ())
					.sign (key1.prv, key1.pub)
					.work (*system.work.generate (open->hash ()))
					.build ();
	auto send2 = builder
				 .send ()
				 .previous (receive1->hash ())
				 .destination (nano::dev::genesis_key.pub)
				 .balance (nano::Gxrb_ratio)
				 .sign (key1.prv, key1.pub)
				 .work (*system.work.generate (receive1->hash ()))
				 .build ();

	auto receive2 = builder
					.receive ()
					.previous (dummy_send->hash ())
					.source (send2->hash ())
					.sign (nano::dev::genesis_key.prv, nano::dev::genesis_key.pub)
					.work (*system.work.generate (dummy_send->hash ()))
					.build ();
	auto dummy_send1 = builder
					   .send ()
					   .previous (receive2->hash ())
					   .destination (dummy_key.pub)
					   .balance (nano::dev::constants.genesis_amount - nano::Gxrb_ratio * 3)
					   .sign (nano::dev::genesis_key.prv, nano::dev::genesis_key.pub)
					   .work (*system.work.generate (receive2->hash ()))
					   .build ();

	nano::keypair key2;
	(void)node->wallets.insert_adhoc (wallet_id, key2.prv);
	auto send3 = builder
				 .send ()
				 .previous (dummy_send1->hash ())
				 .destination (key2.pub)
				 .balance (nano::dev::constants.genesis_amount - nano::Gxrb_ratio * 4)
				 .sign (nano::dev::genesis_key.prv, nano::dev::genesis_key.pub)
				 .work (*system.work.generate (dummy_send1->hash ()))
				 .build ();
	auto dummy_send2 = builder
					   .send ()
					   .previous (send3->hash ())
					   .destination (dummy_key.pub)
					   .balance (nano::dev::constants.genesis_amount - nano::Gxrb_ratio * 5)
					   .sign (nano::dev::genesis_key.prv, nano::dev::genesis_key.pub)
					   .work (*system.work.generate (send3->hash ()))
					   .build ();

	auto open1 = builder
				 .open ()
				 .source (send3->hash ())
				 .representative (nano::dev::genesis_key.pub)
				 .account (key2.pub)
				 .sign (key2.prv, key2.pub)
				 .work (*system.work.generate (key2.pub))
				 .build ();

	{
		auto transaction = node->store.tx_begin_write ();
		ASSERT_EQ (nano::block_status::progress, node->ledger.process (*transaction, send));
		ASSERT_EQ (nano::block_status::progress, node->ledger.process (*transaction, send1));
		ASSERT_EQ (nano::block_status::progress, node->ledger.process (*transaction, dummy_send));

		ASSERT_EQ (nano::block_status::progress, node->ledger.process (*transaction, open));
		ASSERT_EQ (nano::block_status::progress, node->ledger.process (*transaction, receive1));
		ASSERT_EQ (nano::block_status::progress, node->ledger.process (*transaction, send2));

		ASSERT_EQ (nano::block_status::progress, node->ledger.process (*transaction, receive2));
		ASSERT_EQ (nano::block_status::progress, node->ledger.process (*transaction, dummy_send1));

		ASSERT_EQ (nano::block_status::progress, node->ledger.process (*transaction, send3));
		ASSERT_EQ (nano::block_status::progress, node->ledger.process (*transaction, dummy_send2));

		ASSERT_EQ (nano::block_status::progress, node->ledger.process (*transaction, open1));
	}

	// Force some blocks to be cemented so that the cached confirmed info variable is empty
	{
		auto transaction (node->store.tx_begin_write ());
		node->store.confirmation_height ().put (*transaction, nano::dev::genesis_key.pub, nano::confirmation_height_info{ 3, send1->hash () });
		node->store.confirmation_height ().put (*transaction, key1.pub, nano::confirmation_height_info{ 2, receive1->hash () });
	}

	add_callback_stats (*node);

	auto election = nano::test::start_election (system, *node, open1->hash ());
	ASSERT_NE (nullptr, election);
	node->active.force_confirm (*election);
	ASSERT_TIMELY_EQ (5s, node->stats->count (nano::stat::type::http_callback, nano::stat::detail::http_callback, nano::stat::dir::out), 6);

	auto transaction = node->store.tx_begin_read ();
	ASSERT_TRUE (node->ledger.block_confirmed (*transaction, open1->hash ()));
	ASSERT_EQ (node->active.election_winner_details_size (), 0);
	ASSERT_EQ (1, node->stats->count (nano::stat::type::confirmation_observer, nano::stat::detail::active_quorum, nano::stat::dir::out));
	ASSERT_EQ (0, node->stats->count (nano::stat::type::confirmation_observer, nano::stat::detail::active_conf_height, nano::stat::dir::out));
	ASSERT_EQ (5, node->stats->count (nano::stat::type::confirmation_observer, nano::stat::detail::inactive_conf_height, nano::stat::dir::out));
	ASSERT_EQ (6, node->stats->count (nano::stat::type::confirmation_height, nano::stat::detail::blocks_confirmed, nano::stat::dir::in));
	ASSERT_EQ (7, node->ledger.cache.cemented_count ());
}
<<<<<<< HEAD

TEST (confirmation_height, election_winner_details_clearing)
{
	nano::test::system system{};

	nano::node_flags node_flags{};

	nano::node_config node_config = system.default_config ();
	node_config.frontiers_confirmation = nano::frontiers_confirmation_mode::disabled;

	auto node = system.add_node (node_config, node_flags);
	auto const latest = node->latest (nano::dev::genesis_key.pub);

	nano::keypair key1{};
	nano::send_block_builder builder{};

	auto const send1 = builder.make_block ()
					   .previous (latest)
					   .destination (key1.pub)
					   .balance (nano::dev::constants.genesis_amount - nano::Gxrb_ratio)
					   .sign (nano::dev::genesis_key.prv, nano::dev::genesis_key.pub)
					   .work (*system.work.generate (latest))
					   .build ();
	ASSERT_EQ (nano::block_status::progress, node->process (send1));

	auto const send2 = builder.make_block ()
					   .previous (send1->hash ())
					   .destination (key1.pub)
					   .balance (nano::dev::constants.genesis_amount - nano::Gxrb_ratio * 2)
					   .sign (nano::dev::genesis_key.prv, nano::dev::genesis_key.pub)
					   .work (*system.work.generate (send1->hash ()))
					   .build ();
	ASSERT_EQ (nano::block_status::progress, node->process (send2));

	auto const send3 = builder.make_block ()
					   .previous (send2->hash ())
					   .destination (key1.pub)
					   .balance (nano::dev::constants.genesis_amount - nano::Gxrb_ratio * 3)
					   .sign (nano::dev::genesis_key.prv, nano::dev::genesis_key.pub)
					   .work (*system.work.generate (send2->hash ()))
					   .build ();
	ASSERT_EQ (nano::block_status::progress, node->process (send3));

	node->process_confirmed (nano::election_status{ send2 });
	ASSERT_TIMELY (5s, node->block_confirmed (send2->hash ()));
	ASSERT_TIMELY_EQ (5s, 1, node->stats->count (nano::stat::type::confirmation_observer, nano::stat::detail::inactive_conf_height, nano::stat::dir::out));

	node->process_confirmed (nano::election_status{ send3 });
	ASSERT_TIMELY (5s, node->block_confirmed (send3->hash ()));

	// Give the cemented callback time to do its thing
	std::this_thread::sleep_for (1000ms);

	// Add an already cemented block with fake election details. It should get removed
	node->active.add_election_winner_details (send3->hash (), nullptr);
	node->confirmation_height_processor.add (send3);
	ASSERT_TIMELY_EQ (10s, node->active.election_winner_details_size (), 0);
	ASSERT_EQ (4, node->ledger.cache.cemented_count ());

	EXPECT_EQ (1, node->stats->count (nano::stat::type::confirmation_observer, nano::stat::detail::inactive_conf_height, nano::stat::dir::out));
	EXPECT_EQ (3, node->stats->count (nano::stat::type::confirmation_height, nano::stat::detail::blocks_confirmed, nano::stat::dir::in));
}
=======
>>>>>>> 3332bad6
}

TEST (confirmation_height, election_winner_details_clearing_node_process_confirmed)
{
	// Make sure election_winner_details is also cleared if the block never enters the confirmation height processor from node::process_confirmed
	nano::test::system system (1);
	auto node = system.nodes.front ();

	nano::block_builder builder;
	auto send = builder
				.send ()
				.previous (nano::dev::genesis->hash ())
				.destination (nano::dev::genesis_key.pub)
				.balance (nano::dev::constants.genesis_amount - nano::Gxrb_ratio)
				.sign (nano::dev::genesis_key.prv, nano::dev::genesis_key.pub)
				.work (*system.work.generate (nano::dev::genesis->hash ()))
				.build ();
	// Add to election_winner_details. Use an unrealistic iteration so that it should fall into the else case and do a cleanup
	node->active.add_election_winner_details (send->hash (), nullptr);
	nano::election_status election;
	election.set_winner (send);
	node->process_confirmed (election, 1000000);
	ASSERT_EQ (0, node->active.election_winner_details_size ());
}

TEST (confirmation_height, unbounded_block_cache_iteration)
{
	auto path (nano::unique_path ());
	auto store = nano::make_store (path, nano::dev::constants);
	ASSERT_TRUE (!store->init_error ());
	nano::stats stats;
	nano::ledger ledger (*store, stats, nano::dev::constants);
	nano::write_database_queue write_database_queue (false);
	boost::latch initialized_latch{ 0 };
	nano::work_pool pool{ nano::dev::network_params.network, std::numeric_limits<unsigned>::max () };
	nano::keypair key1;
	nano::block_builder builder;
	auto send = builder
				.send ()
				.previous (nano::dev::genesis->hash ())
				.destination (key1.pub)
				.balance (nano::dev::constants.genesis_amount - nano::Gxrb_ratio)
				.sign (nano::dev::genesis_key.prv, nano::dev::genesis_key.pub)
				.work (*pool.generate (nano::dev::genesis->hash ()))
				.build ();
	auto send1 = builder
				 .send ()
				 .previous (send->hash ())
				 .destination (key1.pub)
				 .balance (nano::dev::constants.genesis_amount - nano::Gxrb_ratio * 2)
				 .sign (nano::dev::genesis_key.prv, nano::dev::genesis_key.pub)
				 .work (*pool.generate (send->hash ()))
				 .build ();
	{
		auto transaction (store->tx_begin_write ());
		ASSERT_EQ (nano::block_status::progress, ledger.process (*transaction, send));
		ASSERT_EQ (nano::block_status::progress, ledger.process (*transaction, send1));
	}

	nano::confirmation_height_processor confirmation_height_processor (ledger, stats, write_database_queue, 10ms, initialized_latch);
	nano::timer<> timer;
	timer.start ();
	{
		// Prevent conf height processor doing any writes, so that we can query is_processing_block correctly
		auto write_guard = write_database_queue.wait (nano::writer::testing);
		// Add the frontier block
		confirmation_height_processor.add (send1);

		// The most uncemented block (previous block) should be seen as processing by the unbounded processor
		while (!confirmation_height_processor.is_processing_block (send->hash ()))
		{
			ASSERT_LT (timer.since_start (), 10s);
		}
	}

	// Wait until the current block is finished processing
	while (!confirmation_height_processor.current ().is_zero ())
	{
		ASSERT_LT (timer.since_start (), 10s);
	}

	ASSERT_EQ (2, stats.count (nano::stat::type::confirmation_height, nano::stat::detail::blocks_confirmed, nano::stat::dir::in));
<<<<<<< HEAD
	ASSERT_EQ (3, ledger.cache.cemented_count ());
}

TEST (confirmation_height, pruned_source)
{
	// Test removed because it could not be ported.
	// The test should be rewritten in Rust
=======
	ASSERT_EQ (2, stats.count (nano::stat::type::confirmation_height, nano::stat::detail::blocks_confirmed_unbounded, nano::stat::dir::in));
	ASSERT_EQ (3, ledger.cache.cemented_count);
>>>>>>> 3332bad6
}<|MERGE_RESOLUTION|>--- conflicted
+++ resolved
@@ -34,275 +34,6 @@
 }
 }
 
-<<<<<<< HEAD
-TEST (confirmation_height, single)
-{
-	auto amount (std::numeric_limits<nano::uint128_t>::max ());
-	nano::test::system system;
-	nano::node_flags node_flags;
-	auto node = system.add_node (node_flags);
-	nano::keypair key1;
-	auto wallet_id = node->wallets.first_wallet_id ();
-	(void)node->wallets.insert_adhoc (wallet_id, nano::dev::genesis_key.prv);
-	nano::block_hash latest1 (node->latest (nano::dev::genesis_key.pub));
-	nano::block_builder builder;
-	auto send1 = builder
-				 .state ()
-				 .account (nano::dev::genesis_key.pub)
-				 .previous (latest1)
-				 .representative (nano::dev::genesis_key.pub)
-				 .balance (amount - 100)
-				 .link (key1.pub)
-				 .sign (nano::dev::genesis_key.prv, nano::dev::genesis_key.pub)
-				 .work (*system.work.generate (latest1))
-				 .build ();
-
-	// Check confirmation heights before, should be uninitialized (1 for genesis).
-	nano::confirmation_height_info confirmation_height_info;
-	add_callback_stats (*node);
-	auto transaction = node->store.tx_begin_read ();
-	ASSERT_FALSE (node->store.confirmation_height ().get (*transaction, nano::dev::genesis_key.pub, confirmation_height_info));
-	ASSERT_EQ (1, confirmation_height_info.height ());
-	ASSERT_EQ (nano::dev::genesis->hash (), confirmation_height_info.frontier ());
-
-	node->process_active (send1);
-	ASSERT_TIMELY (5s, nano::test::exists (*node, { send1 }));
-	ASSERT_TIMELY_EQ (10s, node->stats->count (nano::stat::type::http_callback, nano::stat::detail::http_callback, nano::stat::dir::out), 1);
-
-	{
-		auto transaction = node->store.tx_begin_write ();
-		ASSERT_TRUE (node->ledger.block_confirmed (*transaction, send1->hash ()));
-		ASSERT_FALSE (node->store.confirmation_height ().get (*transaction, nano::dev::genesis_key.pub, confirmation_height_info));
-		ASSERT_EQ (2, confirmation_height_info.height ());
-		ASSERT_EQ (send1->hash (), confirmation_height_info.frontier ());
-
-		// Rollbacks should fail as these blocks have been cemented
-		ASSERT_TRUE (node->ledger.rollback (*transaction, latest1));
-		ASSERT_TRUE (node->ledger.rollback (*transaction, send1->hash ()));
-		ASSERT_EQ (1, node->stats->count (nano::stat::type::confirmation_height, nano::stat::detail::blocks_confirmed, nano::stat::dir::in));
-		ASSERT_EQ (1, node->stats->count (nano::stat::type::http_callback, nano::stat::detail::http_callback, nano::stat::dir::out));
-		ASSERT_EQ (2, node->ledger.cache.cemented_count ());
-
-		ASSERT_EQ (0, node->active.election_winner_details_size ());
-	}
-}
-
-TEST (confirmation_height, multiple_accounts)
-{
-	nano::test::system system;
-	nano::node_flags node_flags;
-	nano::node_config node_config = system.default_config ();
-	node_config.frontiers_confirmation = nano::frontiers_confirmation_mode::disabled;
-	auto node = system.add_node (node_config, node_flags);
-	nano::keypair key1;
-	nano::keypair key2;
-	nano::keypair key3;
-	nano::block_hash latest1 (system.nodes[0]->latest (nano::dev::genesis_key.pub));
-	nano::block_builder builder;
-
-	// Send to all accounts
-	auto send1 = builder
-				 .send ()
-				 .previous (latest1)
-				 .destination (key1.pub)
-				 .balance (node->online_reps.delta () + 300)
-				 .sign (nano::dev::genesis_key.prv, nano::dev::genesis_key.pub)
-				 .work (*system.work.generate (latest1))
-				 .build ();
-	auto send2 = builder
-				 .send ()
-				 .previous (send1->hash ())
-				 .destination (key2.pub)
-				 .balance (node->online_reps.delta () + 200)
-				 .sign (nano::dev::genesis_key.prv, nano::dev::genesis_key.pub)
-				 .work (*system.work.generate (send1->hash ()))
-				 .build ();
-	auto send3 = builder
-				 .send ()
-				 .previous (send2->hash ())
-				 .destination (key3.pub)
-				 .balance (node->online_reps.delta () + 100)
-				 .sign (nano::dev::genesis_key.prv, nano::dev::genesis_key.pub)
-				 .work (*system.work.generate (send2->hash ()))
-				 .build ();
-
-	// Open all accounts
-	auto open1 = builder
-				 .open ()
-				 .source (send1->hash ())
-				 .representative (nano::dev::genesis_key.pub)
-				 .account (key1.pub)
-				 .sign (key1.prv, key1.pub)
-				 .work (*system.work.generate (key1.pub))
-				 .build ();
-	auto open2 = builder
-				 .open ()
-				 .source (send2->hash ())
-				 .representative (nano::dev::genesis_key.pub)
-				 .account (key2.pub)
-				 .sign (key2.prv, key2.pub)
-				 .work (*system.work.generate (key2.pub))
-				 .build ();
-	auto open3 = builder
-				 .open ()
-				 .source (send3->hash ())
-				 .representative (nano::dev::genesis_key.pub)
-				 .account (key3.pub)
-				 .sign (key3.prv, key3.pub)
-				 .work (*system.work.generate (key3.pub))
-				 .build ();
-
-	// Send and receive various blocks to these accounts
-	auto send4 = builder
-				 .send ()
-				 .previous (open1->hash ())
-				 .destination (key2.pub)
-				 .balance (50)
-				 .sign (key1.prv, key1.pub)
-				 .work (*system.work.generate (open1->hash ()))
-				 .build ();
-	auto send5 = builder
-				 .send ()
-				 .previous (send4->hash ())
-				 .destination (key2.pub)
-				 .balance (10)
-				 .sign (key1.prv, key1.pub)
-				 .work (*system.work.generate (send4->hash ()))
-				 .build ();
-
-	auto receive1 = builder
-					.receive ()
-					.previous (open2->hash ())
-					.source (send4->hash ())
-					.sign (key2.prv, key2.pub)
-					.work (*system.work.generate (open2->hash ()))
-					.build ();
-	auto send6 = builder
-				 .send ()
-				 .previous (receive1->hash ())
-				 .destination (key3.pub)
-				 .balance (10)
-				 .sign (key2.prv, key2.pub)
-				 .work (*system.work.generate (receive1->hash ()))
-				 .build ();
-	auto receive2 = builder
-					.receive ()
-					.previous (send6->hash ())
-					.source (send5->hash ())
-					.sign (key2.prv, key2.pub)
-					.work (*system.work.generate (send6->hash ()))
-					.build ();
-
-	add_callback_stats (*node);
-
-	{
-		auto transaction = node->store.tx_begin_write ();
-		ASSERT_EQ (nano::block_status::progress, node->ledger.process (*transaction, send1));
-		ASSERT_EQ (nano::block_status::progress, node->ledger.process (*transaction, send2));
-		ASSERT_EQ (nano::block_status::progress, node->ledger.process (*transaction, send3));
-
-		ASSERT_EQ (nano::block_status::progress, node->ledger.process (*transaction, open1));
-		ASSERT_EQ (nano::block_status::progress, node->ledger.process (*transaction, open2));
-		ASSERT_EQ (nano::block_status::progress, node->ledger.process (*transaction, open3));
-
-		ASSERT_EQ (nano::block_status::progress, node->ledger.process (*transaction, send4));
-		ASSERT_EQ (nano::block_status::progress, node->ledger.process (*transaction, send5));
-
-		ASSERT_EQ (nano::block_status::progress, node->ledger.process (*transaction, receive1));
-		ASSERT_EQ (nano::block_status::progress, node->ledger.process (*transaction, send6));
-		ASSERT_EQ (nano::block_status::progress, node->ledger.process (*transaction, receive2));
-
-		// Check confirmation heights of all the accounts (except genesis) are uninitialized (0),
-		// as we have any just added them to the ledger and not processed any live transactions yet.
-		nano::confirmation_height_info confirmation_height_info;
-		ASSERT_FALSE (node->store.confirmation_height ().get (*transaction, nano::dev::genesis_key.pub, confirmation_height_info));
-		ASSERT_EQ (1, confirmation_height_info.height ());
-		ASSERT_EQ (nano::dev::genesis->hash (), confirmation_height_info.frontier ());
-		ASSERT_TRUE (node->store.confirmation_height ().get (*transaction, key1.pub, confirmation_height_info));
-		ASSERT_EQ (0, confirmation_height_info.height ());
-		ASSERT_EQ (nano::block_hash (0), confirmation_height_info.frontier ());
-		ASSERT_TRUE (node->store.confirmation_height ().get (*transaction, key2.pub, confirmation_height_info));
-		ASSERT_EQ (0, confirmation_height_info.height ());
-		ASSERT_EQ (nano::block_hash (0), confirmation_height_info.frontier ());
-		ASSERT_TRUE (node->store.confirmation_height ().get (*transaction, key3.pub, confirmation_height_info));
-		ASSERT_EQ (0, confirmation_height_info.height ());
-		ASSERT_EQ (nano::block_hash (0), confirmation_height_info.frontier ());
-	}
-
-	// The nodes process a live receive which propagates across to all accounts
-	auto receive3 = builder
-					.receive ()
-					.previous (open3->hash ())
-					.source (send6->hash ())
-					.sign (key3.prv, key3.pub)
-					.work (*system.work.generate (open3->hash ()))
-					.build ();
-	node->process_active (receive3);
-	auto election = nano::test::start_election (system, *node, receive3->hash ());
-	ASSERT_NE (nullptr, election);
-	node->active.force_confirm (*election);
-
-	ASSERT_TIMELY_EQ (10s, node->stats->count (nano::stat::type::http_callback, nano::stat::detail::http_callback, nano::stat::dir::out), 10);
-
-	nano::confirmation_height_info confirmation_height_info;
-	auto & store = node->store;
-	auto transaction = node->store.tx_begin_read ();
-	ASSERT_TRUE (node->ledger.block_confirmed (*transaction, receive3->hash ()));
-	auto account_info = node->ledger.account_info (*transaction, nano::dev::genesis_key.pub);
-	ASSERT_TRUE (account_info);
-	ASSERT_FALSE (node->store.confirmation_height ().get (*transaction, nano::dev::genesis_key.pub, confirmation_height_info));
-	ASSERT_EQ (4, confirmation_height_info.height ());
-	ASSERT_EQ (send3->hash (), confirmation_height_info.frontier ());
-	ASSERT_EQ (4, account_info->block_count ());
-	account_info = node->ledger.account_info (*transaction, key1.pub);
-	ASSERT_TRUE (account_info);
-	ASSERT_FALSE (node->store.confirmation_height ().get (*transaction, key1.pub, confirmation_height_info));
-	ASSERT_EQ (2, confirmation_height_info.height ());
-	ASSERT_EQ (send4->hash (), confirmation_height_info.frontier ());
-	ASSERT_EQ (3, account_info->block_count ());
-	account_info = node->ledger.account_info (*transaction, key2.pub);
-	ASSERT_TRUE (account_info);
-	ASSERT_FALSE (node->store.confirmation_height ().get (*transaction, key2.pub, confirmation_height_info));
-	ASSERT_EQ (3, confirmation_height_info.height ());
-	ASSERT_EQ (send6->hash (), confirmation_height_info.frontier ());
-	ASSERT_EQ (4, account_info->block_count ());
-	account_info = node->ledger.account_info (*transaction, key3.pub);
-	ASSERT_TRUE (account_info);
-	ASSERT_FALSE (node->store.confirmation_height ().get (*transaction, key3.pub, confirmation_height_info));
-	ASSERT_EQ (2, confirmation_height_info.height ());
-	ASSERT_EQ (receive3->hash (), confirmation_height_info.frontier ());
-	ASSERT_EQ (2, account_info->block_count ());
-
-	// The accounts for key1 and key2 have 1 more block in the chain than is confirmed.
-	// So this can be rolled back, but the one before that cannot. Check that this is the case
-	{
-		auto transaction = node->store.tx_begin_write ();
-		ASSERT_FALSE (node->ledger.rollback (*transaction, node->latest (key2.pub)));
-		ASSERT_FALSE (node->ledger.rollback (*transaction, node->latest (key1.pub)));
-	}
-	{
-		// These rollbacks should fail
-		auto transaction = node->store.tx_begin_write ();
-		ASSERT_TRUE (node->ledger.rollback (*transaction, node->latest (key1.pub)));
-		ASSERT_TRUE (node->ledger.rollback (*transaction, node->latest (key2.pub)));
-
-		// Confirm the other latest can't be rolled back either
-		ASSERT_TRUE (node->ledger.rollback (*transaction, node->latest (key3.pub)));
-		ASSERT_TRUE (node->ledger.rollback (*transaction, node->latest (nano::dev::genesis_key.pub)));
-
-		// Attempt some others which have been cemented
-		ASSERT_TRUE (node->ledger.rollback (*transaction, open1->hash ()));
-		ASSERT_TRUE (node->ledger.rollback (*transaction, send2->hash ()));
-	}
-	ASSERT_EQ (10, node->stats->count (nano::stat::type::confirmation_height, nano::stat::detail::blocks_confirmed, nano::stat::dir::in));
-	ASSERT_EQ (10, node->stats->count (nano::stat::type::http_callback, nano::stat::detail::http_callback, nano::stat::dir::out));
-	ASSERT_EQ (11, node->ledger.cache.cemented_count ());
-
-	ASSERT_EQ (0, node->active.election_winner_details_size ());
-}
-
-=======
->>>>>>> 3332bad6
 TEST (confirmation_height, gap_bootstrap)
 {
 	nano::test::system system{};
@@ -399,7 +130,6 @@
 		ASSERT_EQ (nano::dev::genesis->hash (), confirmation_height_info.frontier ());
 	}
 
-<<<<<<< HEAD
 	// Now complete the chain where the block comes in on the bootstrap network.
 	node1.block_processor.add (open1);
 
@@ -553,615 +283,6 @@
 	ASSERT_EQ (0, node->active.election_winner_details_size ());
 }
 
-TEST (confirmation_height, send_receive_between_2_accounts)
-{
-	nano::test::system system;
-	nano::node_flags node_flags;
-	nano::node_config node_config = system.default_config ();
-	node_config.frontiers_confirmation = nano::frontiers_confirmation_mode::disabled;
-	auto node = system.add_node (node_config, node_flags);
-	nano::keypair key1;
-	nano::block_hash latest (node->latest (nano::dev::genesis_key.pub));
-
-	nano::block_builder builder;
-	auto send1 = builder
-				 .send ()
-				 .previous (latest)
-				 .destination (key1.pub)
-				 .balance (node->online_reps.delta () + 2)
-				 .sign (nano::dev::genesis_key.prv, nano::dev::genesis_key.pub)
-				 .work (*system.work.generate (latest))
-				 .build ();
-	auto open1 = builder
-				 .open ()
-				 .source (send1->hash ())
-				 .representative (nano::dev::genesis_key.pub)
-				 .account (key1.pub)
-				 .sign (key1.prv, key1.pub)
-				 .work (*system.work.generate (key1.pub))
-				 .build ();
-	auto send2 = builder
-				 .send ()
-				 .previous (open1->hash ())
-				 .destination (nano::dev::genesis_key.pub)
-				 .balance (1000)
-				 .sign (key1.prv, key1.pub)
-				 .work (*system.work.generate (open1->hash ()))
-				 .build ();
-	auto send3 = builder
-				 .send ()
-				 .previous (send2->hash ())
-				 .destination (nano::dev::genesis_key.pub)
-				 .balance (900)
-				 .sign (key1.prv, key1.pub)
-				 .work (*system.work.generate (send2->hash ()))
-				 .build ();
-	auto send4 = builder
-				 .send ()
-				 .previous (send3->hash ())
-				 .destination (nano::dev::genesis_key.pub)
-				 .balance (500)
-				 .sign (key1.prv, key1.pub)
-				 .work (*system.work.generate (send3->hash ()))
-				 .build ();
-	auto receive1 = builder
-					.receive ()
-					.previous (send1->hash ())
-					.source (send2->hash ())
-					.sign (nano::dev::genesis_key.prv, nano::dev::genesis_key.pub)
-					.work (*system.work.generate (send1->hash ()))
-					.build ();
-	auto receive2 = builder
-					.receive ()
-					.previous (receive1->hash ())
-					.source (send3->hash ())
-					.sign (nano::dev::genesis_key.prv, nano::dev::genesis_key.pub)
-					.work (*system.work.generate (receive1->hash ()))
-					.build ();
-	auto receive3 = builder
-					.receive ()
-					.previous (receive2->hash ())
-					.source (send4->hash ())
-					.sign (nano::dev::genesis_key.prv, nano::dev::genesis_key.pub)
-					.work (*system.work.generate (receive2->hash ()))
-					.build ();
-	auto send5 = builder
-				 .send ()
-				 .previous (receive3->hash ())
-				 .destination (key1.pub)
-				 .balance (node->online_reps.delta () + 1)
-				 .sign (nano::dev::genesis_key.prv, nano::dev::genesis_key.pub)
-				 .work (*system.work.generate (receive3->hash ()))
-				 .build ();
-	auto receive4 = builder
-					.receive ()
-					.previous (send4->hash ())
-					.source (send5->hash ())
-					.sign (key1.prv, key1.pub)
-					.work (*system.work.generate (send4->hash ()))
-					.build ();
-	nano::keypair key2;
-	auto send6 = builder
-				 .send ()
-				 .previous (send5->hash ())
-				 .destination (key2.pub)
-				 .balance (node->online_reps.delta () + 1)
-				 .sign (nano::dev::genesis_key.prv, nano::dev::genesis_key.pub)
-				 .work (*system.work.generate (send5->hash ()))
-				 .build ();
-	// Unpocketed send
-	{
-		auto transaction = node->store.tx_begin_write ();
-		ASSERT_EQ (nano::block_status::progress, node->ledger.process (*transaction, send1));
-		ASSERT_EQ (nano::block_status::progress, node->ledger.process (*transaction, open1));
-
-		ASSERT_EQ (nano::block_status::progress, node->ledger.process (*transaction, send2));
-		ASSERT_EQ (nano::block_status::progress, node->ledger.process (*transaction, receive1));
-
-		ASSERT_EQ (nano::block_status::progress, node->ledger.process (*transaction, send3));
-		ASSERT_EQ (nano::block_status::progress, node->ledger.process (*transaction, send4));
-
-		ASSERT_EQ (nano::block_status::progress, node->ledger.process (*transaction, receive2));
-		ASSERT_EQ (nano::block_status::progress, node->ledger.process (*transaction, receive3));
-
-		ASSERT_EQ (nano::block_status::progress, node->ledger.process (*transaction, send5));
-		ASSERT_EQ (nano::block_status::progress, node->ledger.process (*transaction, send6));
-	}
-
-	add_callback_stats (*node);
-
-	node->process_active (receive4);
-	auto election = nano::test::start_election (system, *node, receive4->hash ());
-	ASSERT_NE (nullptr, election);
-	node->active.force_confirm (*election);
-
-	ASSERT_TIMELY_EQ (10s, node->stats->count (nano::stat::type::http_callback, nano::stat::detail::http_callback, nano::stat::dir::out), 10);
-
-	auto transaction (node->store.tx_begin_read ());
-	ASSERT_TRUE (node->ledger.block_confirmed (*transaction, receive4->hash ()));
-	nano::confirmation_height_info confirmation_height_info;
-	auto account_info = node->ledger.account_info (*transaction, nano::dev::genesis_key.pub);
-	ASSERT_TRUE (account_info);
-	ASSERT_FALSE (node->store.confirmation_height ().get (*transaction, nano::dev::genesis_key.pub, confirmation_height_info));
-	ASSERT_EQ (6, confirmation_height_info.height ());
-	ASSERT_EQ (send5->hash (), confirmation_height_info.frontier ());
-	ASSERT_EQ (7, account_info->block_count ());
-
-	account_info = node->ledger.account_info (*transaction, key1.pub);
-	ASSERT_TRUE (account_info);
-	ASSERT_FALSE (node->store.confirmation_height ().get (*transaction, key1.pub, confirmation_height_info));
-	ASSERT_EQ (5, confirmation_height_info.height ());
-	ASSERT_EQ (receive4->hash (), confirmation_height_info.frontier ());
-	ASSERT_EQ (5, account_info->block_count ());
-
-	ASSERT_EQ (10, node->stats->count (nano::stat::type::confirmation_height, nano::stat::detail::blocks_confirmed, nano::stat::dir::in));
-	ASSERT_EQ (10, node->stats->count (nano::stat::type::http_callback, nano::stat::detail::http_callback, nano::stat::dir::out));
-	ASSERT_EQ (11, node->ledger.cache.cemented_count ());
-
-	ASSERT_EQ (0, node->active.election_winner_details_size ());
-}
-
-TEST (confirmation_height, send_receive_self)
-{
-	nano::test::system system;
-	nano::node_flags node_flags;
-	nano::node_config node_config = system.default_config ();
-	node_config.frontiers_confirmation = nano::frontiers_confirmation_mode::disabled;
-	auto node = system.add_node (node_config, node_flags);
-	nano::block_hash latest (node->latest (nano::dev::genesis_key.pub));
-
-	nano::block_builder builder;
-	auto send1 = builder
-				 .send ()
-				 .previous (latest)
-				 .destination (nano::dev::genesis_key.pub)
-				 .balance (nano::dev::constants.genesis_amount - 2)
-				 .sign (nano::dev::genesis_key.prv, nano::dev::genesis_key.pub)
-				 .work (*system.work.generate (latest))
-				 .build ();
-	auto receive1 = builder
-					.receive ()
-					.previous (send1->hash ())
-					.source (send1->hash ())
-					.sign (nano::dev::genesis_key.prv, nano::dev::genesis_key.pub)
-					.work (*system.work.generate (send1->hash ()))
-					.build ();
-	auto send2 = builder
-				 .send ()
-				 .previous (receive1->hash ())
-				 .destination (nano::dev::genesis_key.pub)
-				 .balance (nano::dev::constants.genesis_amount - 2)
-				 .sign (nano::dev::genesis_key.prv, nano::dev::genesis_key.pub)
-				 .work (*system.work.generate (receive1->hash ()))
-				 .build ();
-	auto send3 = builder
-				 .send ()
-				 .previous (send2->hash ())
-				 .destination (nano::dev::genesis_key.pub)
-				 .balance (nano::dev::constants.genesis_amount - 3)
-				 .sign (nano::dev::genesis_key.prv, nano::dev::genesis_key.pub)
-				 .work (*system.work.generate (send2->hash ()))
-				 .build ();
-	auto receive2 = builder
-					.receive ()
-					.previous (send3->hash ())
-					.source (send2->hash ())
-					.sign (nano::dev::genesis_key.prv, nano::dev::genesis_key.pub)
-					.work (*system.work.generate (send3->hash ()))
-					.build ();
-	auto receive3 = builder
-					.receive ()
-					.previous (receive2->hash ())
-					.source (send3->hash ())
-					.sign (nano::dev::genesis_key.prv, nano::dev::genesis_key.pub)
-					.work (*system.work.generate (receive2->hash ()))
-					.build ();
-
-	// Send to another account to prevent automatic receiving on the genesis account
-	nano::keypair key1;
-	auto send4 = builder
-				 .send ()
-				 .previous (receive3->hash ())
-				 .destination (key1.pub)
-				 .balance (node->online_reps.delta ())
-				 .sign (nano::dev::genesis_key.prv, nano::dev::genesis_key.pub)
-				 .work (*system.work.generate (receive3->hash ()))
-				 .build ();
-	{
-		auto transaction = node->store.tx_begin_write ();
-		ASSERT_EQ (nano::block_status::progress, node->ledger.process (*transaction, send1));
-		ASSERT_EQ (nano::block_status::progress, node->ledger.process (*transaction, receive1));
-		ASSERT_EQ (nano::block_status::progress, node->ledger.process (*transaction, send2));
-		ASSERT_EQ (nano::block_status::progress, node->ledger.process (*transaction, send3));
-
-		ASSERT_EQ (nano::block_status::progress, node->ledger.process (*transaction, receive2));
-		ASSERT_EQ (nano::block_status::progress, node->ledger.process (*transaction, receive3));
-		ASSERT_EQ (nano::block_status::progress, node->ledger.process (*transaction, send4));
-	}
-
-	add_callback_stats (*node);
-
-	auto election = nano::test::start_election (system, *node, receive3->hash ());
-	ASSERT_NE (nullptr, election);
-	node->active.force_confirm (*election);
-
-	ASSERT_TIMELY_EQ (5s, node->stats->count (nano::stat::type::http_callback, nano::stat::detail::http_callback, nano::stat::dir::out), 6);
-
-	auto transaction (node->store.tx_begin_read ());
-	ASSERT_TRUE (node->ledger.block_confirmed (*transaction, receive3->hash ()));
-	auto account_info = node->ledger.account_info (*transaction, nano::dev::genesis_key.pub);
-	ASSERT_TRUE (account_info);
-	nano::confirmation_height_info confirmation_height_info;
-	ASSERT_FALSE (node->store.confirmation_height ().get (*transaction, nano::dev::genesis_key.pub, confirmation_height_info));
-	ASSERT_EQ (7, confirmation_height_info.height ());
-	ASSERT_EQ (receive3->hash (), confirmation_height_info.frontier ());
-	ASSERT_EQ (8, account_info->block_count ());
-	ASSERT_EQ (6, node->stats->count (nano::stat::type::confirmation_height, nano::stat::detail::blocks_confirmed, nano::stat::dir::in));
-	ASSERT_EQ (6, node->stats->count (nano::stat::type::http_callback, nano::stat::detail::http_callback, nano::stat::dir::out));
-	ASSERT_EQ (confirmation_height_info.height (), node->ledger.cache.cemented_count ());
-	ASSERT_EQ (0, node->active.election_winner_details_size ());
-}
-
-TEST (confirmation_height, all_block_types)
-{
-	nano::test::system system;
-	nano::node_flags node_flags;
-	nano::node_config node_config = system.default_config ();
-	node_config.frontiers_confirmation = nano::frontiers_confirmation_mode::disabled;
-	auto node = system.add_node (node_config, node_flags);
-	nano::block_hash latest (node->latest (nano::dev::genesis_key.pub));
-	nano::keypair key1;
-	nano::keypair key2;
-	auto & store = node->store;
-	nano::block_builder builder;
-	auto send = builder
-				.send ()
-				.previous (latest)
-				.destination (key1.pub)
-				.balance (nano::dev::constants.genesis_amount - nano::Gxrb_ratio)
-				.sign (nano::dev::genesis_key.prv, nano::dev::genesis_key.pub)
-				.work (*system.work.generate (latest))
-				.build ();
-	auto send1 = builder
-				 .send ()
-				 .previous (send->hash ())
-				 .destination (key2.pub)
-				 .balance (nano::dev::constants.genesis_amount - nano::Gxrb_ratio * 2)
-				 .sign (nano::dev::genesis_key.prv, nano::dev::genesis_key.pub)
-				 .work (*system.work.generate (send->hash ()))
-				 .build ();
-
-	auto open = builder
-				.open ()
-				.source (send->hash ())
-				.representative (nano::dev::genesis_key.pub)
-				.account (key1.pub)
-				.sign (key1.prv, key1.pub)
-				.work (*system.work.generate (key1.pub))
-				.build ();
-	auto state_open = builder
-					  .state ()
-					  .account (key2.pub)
-					  .previous (0)
-					  .representative (0)
-					  .balance (nano::Gxrb_ratio)
-					  .link (send1->hash ())
-					  .sign (key2.prv, key2.pub)
-					  .work (*system.work.generate (key2.pub))
-					  .build ();
-
-	auto send2 = builder
-				 .send ()
-				 .previous (open->hash ())
-				 .destination (key2.pub)
-				 .balance (0)
-				 .sign (key1.prv, key1.pub)
-				 .work (*system.work.generate (open->hash ()))
-				 .build ();
-	auto state_receive = builder
-						 .state ()
-						 .account (key2.pub)
-						 .previous (state_open->hash ())
-						 .representative (0)
-						 .balance (nano::Gxrb_ratio * 2)
-						 .link (send2->hash ())
-						 .sign (key2.prv, key2.pub)
-						 .work (*system.work.generate (state_open->hash ()))
-						 .build ();
-
-	auto state_send = builder
-					  .state ()
-					  .account (key2.pub)
-					  .previous (state_receive->hash ())
-					  .representative (0)
-					  .balance (nano::Gxrb_ratio)
-					  .link (key1.pub)
-					  .sign (key2.prv, key2.pub)
-					  .work (*system.work.generate (state_receive->hash ()))
-					  .build ();
-	auto receive = builder
-				   .receive ()
-				   .previous (send2->hash ())
-				   .source (state_send->hash ())
-				   .sign (key1.prv, key1.pub)
-				   .work (*system.work.generate (send2->hash ()))
-				   .build ();
-
-	auto change = builder
-				  .change ()
-				  .previous (receive->hash ())
-				  .representative (key2.pub)
-				  .sign (key1.prv, key1.pub)
-				  .work (*system.work.generate (receive->hash ()))
-				  .build ();
-
-	auto state_change = builder
-						.state ()
-						.account (key2.pub)
-						.previous (state_send->hash ())
-						.representative (nano::dev::genesis_key.pub)
-						.balance (nano::Gxrb_ratio)
-						.link (0)
-						.sign (key2.prv, key2.pub)
-						.work (*system.work.generate (state_send->hash ()))
-						.build ();
-
-	auto epoch = builder
-				 .state ()
-				 .account (key2.pub)
-				 .previous (state_change->hash ())
-				 .representative (nano::dev::genesis_key.pub)
-				 .balance (nano::Gxrb_ratio)
-				 .link (node->ledger.epoch_link (nano::epoch::epoch_1))
-				 .sign (nano::dev::genesis_key.prv, nano::dev::genesis_key.pub)
-				 .work (*system.work.generate (state_change->hash ()))
-				 .build ();
-
-	auto epoch1 = builder
-				  .state ()
-				  .account (key1.pub)
-				  .previous (change->hash ())
-				  .representative (key2.pub)
-				  .balance (nano::Gxrb_ratio)
-				  .link (node->ledger.epoch_link (nano::epoch::epoch_1))
-				  .sign (nano::dev::genesis_key.prv, nano::dev::genesis_key.pub)
-				  .work (*system.work.generate (change->hash ()))
-				  .build ();
-	auto state_send1 = builder
-					   .state ()
-					   .account (key1.pub)
-					   .previous (epoch1->hash ())
-					   .representative (0)
-					   .balance (nano::Gxrb_ratio - 1)
-					   .link (key2.pub)
-					   .sign (key1.prv, key1.pub)
-					   .work (*system.work.generate (epoch1->hash ()))
-					   .build ();
-	auto state_receive2 = builder
-						  .state ()
-						  .account (key2.pub)
-						  .previous (epoch->hash ())
-						  .representative (0)
-						  .balance (nano::Gxrb_ratio + 1)
-						  .link (state_send1->hash ())
-						  .sign (key2.prv, key2.pub)
-						  .work (*system.work.generate (epoch->hash ()))
-						  .build ();
-
-	auto state_send2 = builder
-					   .state ()
-					   .account (key2.pub)
-					   .previous (state_receive2->hash ())
-					   .representative (0)
-					   .balance (nano::Gxrb_ratio)
-					   .link (key1.pub)
-					   .sign (key2.prv, key2.pub)
-					   .work (*system.work.generate (state_receive2->hash ()))
-					   .build ();
-	auto state_send3 = builder
-					   .state ()
-					   .account (key2.pub)
-					   .previous (state_send2->hash ())
-					   .representative (0)
-					   .balance (nano::Gxrb_ratio - 1)
-					   .link (key1.pub)
-					   .sign (key2.prv, key2.pub)
-					   .work (*system.work.generate (state_send2->hash ()))
-					   .build ();
-
-	auto state_send4 = builder
-					   .state ()
-					   .account (key1.pub)
-					   .previous (state_send1->hash ())
-					   .representative (0)
-					   .balance (nano::Gxrb_ratio - 2)
-					   .link (nano::dev::genesis_key.pub)
-					   .sign (key1.prv, key1.pub)
-					   .work (*system.work.generate (state_send1->hash ()))
-					   .build ();
-	auto state_receive3 = builder
-						  .state ()
-						  .account (nano::dev::genesis_key.pub)
-						  .previous (send1->hash ())
-						  .representative (nano::dev::genesis_key.pub)
-						  .balance (nano::dev::constants.genesis_amount - nano::Gxrb_ratio * 2 + 1)
-						  .link (state_send4->hash ())
-						  .sign (nano::dev::genesis_key.prv, nano::dev::genesis_key.pub)
-						  .work (*system.work.generate (send1->hash ()))
-						  .build ();
-
-	{
-		auto transaction (store.tx_begin_write ());
-		ASSERT_EQ (nano::block_status::progress, node->ledger.process (*transaction, send));
-		ASSERT_EQ (nano::block_status::progress, node->ledger.process (*transaction, send1));
-		ASSERT_EQ (nano::block_status::progress, node->ledger.process (*transaction, open));
-		ASSERT_EQ (nano::block_status::progress, node->ledger.process (*transaction, state_open));
-
-		ASSERT_EQ (nano::block_status::progress, node->ledger.process (*transaction, send2));
-		ASSERT_EQ (nano::block_status::progress, node->ledger.process (*transaction, state_receive));
-
-		ASSERT_EQ (nano::block_status::progress, node->ledger.process (*transaction, state_send));
-		ASSERT_EQ (nano::block_status::progress, node->ledger.process (*transaction, receive));
-		ASSERT_EQ (nano::block_status::progress, node->ledger.process (*transaction, change));
-		ASSERT_EQ (nano::block_status::progress, node->ledger.process (*transaction, state_change));
-
-		ASSERT_EQ (nano::block_status::progress, node->ledger.process (*transaction, epoch));
-		ASSERT_EQ (nano::block_status::progress, node->ledger.process (*transaction, epoch1));
-
-		ASSERT_EQ (nano::block_status::progress, node->ledger.process (*transaction, state_send1));
-		ASSERT_EQ (nano::block_status::progress, node->ledger.process (*transaction, state_receive2));
-
-		ASSERT_EQ (nano::block_status::progress, node->ledger.process (*transaction, state_send2));
-		ASSERT_EQ (nano::block_status::progress, node->ledger.process (*transaction, state_send3));
-
-		ASSERT_EQ (nano::block_status::progress, node->ledger.process (*transaction, state_send4));
-		ASSERT_EQ (nano::block_status::progress, node->ledger.process (*transaction, state_receive3));
-	}
-
-	add_callback_stats (*node);
-	auto election = nano::test::start_election (system, *node, state_send2->hash ());
-	ASSERT_NE (nullptr, election);
-	node->active.force_confirm (*election);
-
-	ASSERT_TIMELY_EQ (5s, node->stats->count (nano::stat::type::http_callback, nano::stat::detail::http_callback, nano::stat::dir::out), 15);
-
-	auto transaction (node->store.tx_begin_read ());
-	ASSERT_TRUE (node->ledger.block_confirmed (*transaction, state_send2->hash ()));
-	nano::confirmation_height_info confirmation_height_info;
-	auto account_info = node->ledger.account_info (*transaction, nano::dev::genesis_key.pub);
-	ASSERT_TRUE (account_info);
-	ASSERT_FALSE (node->store.confirmation_height ().get (*transaction, nano::dev::genesis_key.pub, confirmation_height_info));
-	ASSERT_EQ (3, confirmation_height_info.height ());
-	ASSERT_EQ (send1->hash (), confirmation_height_info.frontier ());
-	ASSERT_LE (4, account_info->block_count ());
-
-	account_info = node->ledger.account_info (*transaction, key1.pub);
-	ASSERT_TRUE (account_info);
-	ASSERT_FALSE (node->store.confirmation_height ().get (*transaction, key1.pub, confirmation_height_info));
-	ASSERT_EQ (state_send1->hash (), confirmation_height_info.frontier ());
-	ASSERT_EQ (6, confirmation_height_info.height ());
-	ASSERT_LE (7, account_info->block_count ());
-
-	account_info = node->ledger.account_info (*transaction, key2.pub);
-	ASSERT_TRUE (account_info);
-	ASSERT_FALSE (node->store.confirmation_height ().get (*transaction, key2.pub, confirmation_height_info));
-	ASSERT_EQ (7, confirmation_height_info.height ());
-	ASSERT_EQ (state_send2->hash (), confirmation_height_info.frontier ());
-	ASSERT_LE (8, account_info->block_count ());
-
-	ASSERT_EQ (15, node->stats->count (nano::stat::type::confirmation_height, nano::stat::detail::blocks_confirmed, nano::stat::dir::in));
-	ASSERT_EQ (15, node->stats->count (nano::stat::type::http_callback, nano::stat::detail::http_callback, nano::stat::dir::out));
-	ASSERT_EQ (16, node->ledger.cache.cemented_count ());
-
-	ASSERT_EQ (0, node->active.election_winner_details_size ());
-}
-
-// This test ensures a block that's cemented cannot be rolled back by the node
-// A block is inserted and confirmed then later a different block is force inserted with a rollback attempt
-TEST (confirmation_height, conflict_rollback_cemented)
-{
-	// functor to perform the conflict_rollback_cemented test using a certain mode
-	nano::state_block_builder builder;
-	auto const genesis_hash = nano::dev::genesis->hash ();
-
-	nano::test::system system;
-	nano::node_flags node_flags;
-	auto node1 = system.add_node (node_flags);
-
-	nano::keypair key1;
-	// create one side of a forked transaction on node1
-	auto fork1a = builder.make_block ()
-				  .previous (genesis_hash)
-				  .account (nano::dev::genesis_key.pub)
-				  .representative (nano::dev::genesis_key.pub)
-				  .link (key1.pub)
-				  .balance (nano::dev::constants.genesis_amount - 100)
-				  .sign (nano::dev::genesis_key.prv, nano::dev::genesis_key.pub)
-				  .work (*system.work.generate (genesis_hash))
-				  .build ();
-	ASSERT_EQ (nano::block_status::progress, node1->process (fork1a));
-	ASSERT_TRUE (nano::test::start_elections (system, *node1, { fork1a }, true));
-	ASSERT_TIMELY (5s, nano::test::confirmed (*node1, { fork1a }));
-
-	// create the other side of the fork on node2
-	nano::keypair key2;
-	auto fork1b = builder.make_block ()
-				  .previous (genesis_hash)
-				  .account (nano::dev::genesis_key.pub)
-				  .representative (nano::dev::genesis_key.pub)
-				  .link (key2.pub) // Different destination same 'previous'
-				  .balance (nano::dev::constants.genesis_amount - 100)
-				  .sign (nano::dev::genesis_key.prv, nano::dev::genesis_key.pub)
-				  .work (*system.work.generate (genesis_hash))
-				  .build ();
-
-	node1->block_processor.force (fork1b);
-	// node2 already has send2 forced confirmed whilst node1 should have confirmed send1 and therefore we have a cemented fork on node2
-	// and node2 should print an error message on the log that it cannot rollback send2 because it is already cemented
-	[[maybe_unused]] size_t count = 0;
-	ASSERT_TIMELY_EQ (5s, 1, (count = node1->stats->count (nano::stat::type::ledger, nano::stat::detail::rollback_failed)));
-	ASSERT_TRUE (nano::test::confirmed (*node1, { fork1a->hash () })); // fork1a should still remain after the rollback failed event
-=======
-		ASSERT_TIMELY_EQ (5s, node1.unchecked.count (), 0);
-		// Confirmation height should be unchanged and unchecked should now be 0
-		{
-			auto transaction = node1.store.tx_begin_read ();
-			nano::confirmation_height_info confirmation_height_info;
-			ASSERT_FALSE (node1.store.confirmation_height.get (transaction, nano::dev::genesis_key.pub, confirmation_height_info));
-			ASSERT_EQ (1, confirmation_height_info.height);
-			ASSERT_EQ (nano::dev::genesis->hash (), confirmation_height_info.frontier);
-			ASSERT_TRUE (node1.store.confirmation_height.get (transaction, destination.pub, confirmation_height_info));
-			ASSERT_EQ (0, confirmation_height_info.height);
-			ASSERT_EQ (nano::block_hash (0), confirmation_height_info.frontier);
-		}
-		ASSERT_EQ (0, node1.stats.count (nano::stat::type::confirmation_height, nano::stat::detail::blocks_confirmed, nano::stat::dir::in));
-		ASSERT_EQ (0, node1.stats.count (nano::stat::type::confirmation_height, get_stats_detail (mode_a), nano::stat::dir::in));
-		ASSERT_EQ (0, node1.stats.count (nano::stat::type::http_callback, nano::stat::detail::http_callback, nano::stat::dir::out));
-		ASSERT_EQ (1, node1.ledger.cache.cemented_count);
-
-		ASSERT_EQ (0, node1.active.election_winner_details_size ());
-	};
-
-	test_mode (nano::confirmation_height_mode::bounded);
-	test_mode (nano::confirmation_height_mode::unbounded);
->>>>>>> 3332bad6
-}
-
-TEST (confirmation_height, gap_live)
-{
-<<<<<<< HEAD
-	auto amount (std::numeric_limits<nano::uint128_t>::max ());
-	nano::test::system system;
-	nano::node_flags node_flags;
-	auto node1 = system.add_node (node_flags);
-	nano::keypair key1;
-	auto wallet_id = node1->wallets.first_wallet_id ();
-	(void)node1->wallets.insert_adhoc (wallet_id, nano::dev::genesis_key.prv);
-	nano::block_hash latest1 (node1->latest (nano::dev::genesis_key.pub));
-	nano::block_builder builder;
-	auto send1 = builder
-				 .send ()
-				 .previous (latest1)
-				 .destination (key1.pub)
-				 .balance (amount - node1->config->receive_minimum.number ())
-				 .sign (nano::dev::genesis_key.prv, nano::dev::genesis_key.pub)
-				 .work (*system.work.generate (latest1))
-				 .build ();
-
-	add_callback_stats (*node1);
-
-	node1->process_active (send1);
-	ASSERT_TIMELY_EQ (10s, node1->stats->count (nano::stat::type::http_callback, nano::stat::detail::http_callback, nano::stat::dir::out), 1);
-	auto transaction = node1->store.tx_begin_read ();
-	ASSERT_TRUE (node1->ledger.block_confirmed (*transaction, send1->hash ()));
-	ASSERT_EQ (1, node1->stats->count (nano::stat::type::confirmation_height, nano::stat::detail::blocks_confirmed, nano::stat::dir::in));
-	ASSERT_EQ (1, node1->stats->count (nano::stat::type::http_callback, nano::stat::detail::http_callback, nano::stat::dir::out));
-	ASSERT_EQ (2, node1->ledger.cache.cemented_count ());
-	ASSERT_EQ (0, node1->active.election_winner_details_size ());
-}
-
-namespace nano
-{
 TEST (confirmation_height, pending_observer_callbacks)
 {
 	nano::test::system system;
@@ -1198,180 +319,6 @@
 		ASSERT_EQ (nano::block_status::progress, node->ledger.process (*transaction, send));
 		ASSERT_EQ (nano::block_status::progress, node->ledger.process (*transaction, send1));
 	}
-=======
-	auto test_mode = [] (nano::confirmation_height_mode mode_a) {
-		nano::test::system system{};
-		nano::node_flags node_flags{};
-		node_flags.confirmation_height_processor_mode = mode_a;
-		nano::node_config node_config = system.default_config ();
-		node_config.frontiers_confirmation = nano::frontiers_confirmation_mode::disabled;
-		auto node = system.add_node (node_config, node_flags);
-		node_config.peering_port = system.get_available_port ();
-		node_config.receive_minimum = nano::dev::constants.genesis_amount; // Prevent auto-receive & open1/receive1/receive2 blocks conflicts
-		system.add_node (node_config, node_flags);
-		nano::keypair destination;
-		system.wallet (0)->insert_adhoc (nano::dev::genesis_key.prv);
-		system.wallet (1)->insert_adhoc (destination.prv);
-
-		nano::block_builder builder;
-		auto send1 = builder
-					 .state ()
-					 .account (nano::dev::genesis_key.pub)
-					 .previous (nano::dev::genesis->hash ())
-					 .representative (nano::dev::genesis_key.pub)
-					 .balance (nano::dev::constants.genesis_amount - 1)
-					 .link (destination.pub)
-					 .sign (nano::dev::genesis_key.prv, nano::dev::genesis_key.pub)
-					 .work (0)
-					 .build ();
-		node->work_generate_blocking (*send1);
-		auto send2 = builder
-					 .state ()
-					 .account (nano::dev::genesis_key.pub)
-					 .previous (send1->hash ())
-					 .representative (nano::dev::genesis_key.pub)
-					 .balance (nano::dev::constants.genesis_amount - 2)
-					 .link (destination.pub)
-					 .sign (nano::dev::genesis_key.prv, nano::dev::genesis_key.pub)
-					 .work (0)
-					 .build ();
-		node->work_generate_blocking (*send2);
-		auto send3 = builder
-					 .state ()
-					 .account (nano::dev::genesis_key.pub)
-					 .previous (send2->hash ())
-					 .representative (nano::dev::genesis_key.pub)
-					 .balance (nano::dev::constants.genesis_amount - 3)
-					 .link (destination.pub)
-					 .sign (nano::dev::genesis_key.prv, nano::dev::genesis_key.pub)
-					 .work (0)
-					 .build ();
-		node->work_generate_blocking (*send3);
-
-		auto open1 = builder
-					 .open ()
-					 .source (send1->hash ())
-					 .representative (destination.pub)
-					 .account (destination.pub)
-					 .sign (destination.prv, destination.pub)
-					 .work (0)
-					 .build ();
-		node->work_generate_blocking (*open1);
-		auto receive1 = builder
-						.receive ()
-						.previous (open1->hash ())
-						.source (send2->hash ())
-						.sign (destination.prv, destination.pub)
-						.work (0)
-						.build ();
-		node->work_generate_blocking (*receive1);
-		auto receive2 = builder
-						.receive ()
-						.previous (receive1->hash ())
-						.source (send3->hash ())
-						.sign (destination.prv, destination.pub)
-						.work (0)
-						.build ();
-		node->work_generate_blocking (*receive2);
-
-		node->block_processor.add (send1);
-		node->block_processor.add (send2);
-		node->block_processor.add (send3);
-		// node->block_processor.add (open1); Witheld for test
-		node->block_processor.add (receive1);
-		ASSERT_TIMELY (5s, nano::test::exists (*node, { send1, send2, send3 }));
-		ASSERT_TIMELY (5s, node->unchecked.exists ({ open1->hash (), receive1->hash () }));
-
-		add_callback_stats (*node);
-
-		// Receive 2 comes in on the live network, however the chain has not been finished so it gets added to unchecked
-		node->process_active (receive2);
-		ASSERT_TIMELY (5s, node->unchecked.exists ({ receive1->hash (), receive2->hash () }));
-
-		// Confirmation heights should not be updated
-		{
-			auto transaction = node->store.tx_begin_read ();
-			nano::confirmation_height_info confirmation_height_info;
-			ASSERT_FALSE (node->store.confirmation_height.get (transaction, nano::dev::genesis_key.pub, confirmation_height_info));
-			ASSERT_EQ (1, confirmation_height_info.height);
-			ASSERT_EQ (nano::dev::genesis->hash (), confirmation_height_info.frontier);
-		}
-
-		// Vote and confirm all existing blocks
-		nano::test::start_election (system, *node, send1->hash ());
-		ASSERT_TIMELY_EQ (10s, node->stats.count (nano::stat::type::http_callback, nano::stat::detail::http_callback, nano::stat::dir::out), 3);
-
-		// Now complete the chain where the block comes in on the live network
-		node->process_active (open1);
-
-		ASSERT_TIMELY_EQ (10s, node->stats.count (nano::stat::type::http_callback, nano::stat::detail::http_callback, nano::stat::dir::out), 6);
-
-		// This should confirm the open block and the source of the receive blocks
-		auto transaction = node->store.tx_begin_read ();
-		auto unchecked_count = node->unchecked.count ();
-		ASSERT_EQ (unchecked_count, 0);
-
-		nano::confirmation_height_info confirmation_height_info{};
-		ASSERT_TRUE (node->ledger.block_confirmed (transaction, receive2->hash ()));
-		ASSERT_FALSE (node->store.confirmation_height.get (transaction, nano::dev::genesis_key.pub, confirmation_height_info));
-		ASSERT_EQ (4, confirmation_height_info.height);
-		ASSERT_EQ (send3->hash (), confirmation_height_info.frontier);
-		ASSERT_FALSE (node->store.confirmation_height.get (transaction, destination.pub, confirmation_height_info));
-		ASSERT_EQ (3, confirmation_height_info.height);
-		ASSERT_EQ (receive2->hash (), confirmation_height_info.frontier);
-
-		ASSERT_EQ (6, node->stats.count (nano::stat::type::confirmation_height, nano::stat::detail::blocks_confirmed, nano::stat::dir::in));
-		ASSERT_EQ (6, node->stats.count (nano::stat::type::confirmation_height, get_stats_detail (mode_a), nano::stat::dir::in));
-		ASSERT_EQ (6, node->stats.count (nano::stat::type::http_callback, nano::stat::detail::http_callback, nano::stat::dir::out));
-		ASSERT_EQ (7, node->ledger.cache.cemented_count);
-
-		ASSERT_EQ (0, node->active.election_winner_details_size ());
-	};
-
-	test_mode (nano::confirmation_height_mode::bounded);
-	test_mode (nano::confirmation_height_mode::unbounded);
-}
-
-TEST (confirmation_height, pending_observer_callbacks)
-{
-	auto test_mode = [] (nano::confirmation_height_mode mode_a) {
-		nano::test::system system;
-		nano::node_flags node_flags;
-		node_flags.confirmation_height_processor_mode = mode_a;
-		nano::node_config node_config = system.default_config ();
-		node_config.frontiers_confirmation = nano::frontiers_confirmation_mode::disabled;
-		auto node = system.add_node (node_config, node_flags);
-
-		system.wallet (0)->insert_adhoc (nano::dev::genesis_key.prv);
-		nano::block_hash latest (node->latest (nano::dev::genesis_key.pub));
-
-		nano::keypair key1;
-		nano::block_builder builder;
-		auto send = builder
-					.send ()
-					.previous (latest)
-					.destination (key1.pub)
-					.balance (nano::dev::constants.genesis_amount - nano::Gxrb_ratio)
-					.sign (nano::dev::genesis_key.prv, nano::dev::genesis_key.pub)
-					.work (*system.work.generate (latest))
-					.build ();
-		auto send1 = builder
-					 .send ()
-					 .previous (send->hash ())
-					 .destination (key1.pub)
-					 .balance (nano::dev::constants.genesis_amount - nano::Gxrb_ratio * 2)
-					 .sign (nano::dev::genesis_key.prv, nano::dev::genesis_key.pub)
-					 .work (*system.work.generate (send->hash ()))
-					 .build ();
-
-		{
-			auto transaction = node->store.tx_begin_write ();
-			ASSERT_EQ (nano::block_status::progress, node->ledger.process (transaction, send));
-			ASSERT_EQ (nano::block_status::progress, node->ledger.process (transaction, send1));
-		}
-
-		add_callback_stats (*node);
->>>>>>> 3332bad6
 
 	add_callback_stats (*node);
 
@@ -1466,8 +413,6 @@
 	ASSERT_EQ (0, node->active.election_winner_details_size ());
 }
 
-namespace nano
-{
 TEST (confirmation_height, dependent_election)
 {
 	nano::test::system system;
@@ -1838,72 +783,6 @@
 	ASSERT_EQ (5, node->stats->count (nano::stat::type::confirmation_observer, nano::stat::detail::inactive_conf_height, nano::stat::dir::out));
 	ASSERT_EQ (6, node->stats->count (nano::stat::type::confirmation_height, nano::stat::detail::blocks_confirmed, nano::stat::dir::in));
 	ASSERT_EQ (7, node->ledger.cache.cemented_count ());
-}
-<<<<<<< HEAD
-
-TEST (confirmation_height, election_winner_details_clearing)
-{
-	nano::test::system system{};
-
-	nano::node_flags node_flags{};
-
-	nano::node_config node_config = system.default_config ();
-	node_config.frontiers_confirmation = nano::frontiers_confirmation_mode::disabled;
-
-	auto node = system.add_node (node_config, node_flags);
-	auto const latest = node->latest (nano::dev::genesis_key.pub);
-
-	nano::keypair key1{};
-	nano::send_block_builder builder{};
-
-	auto const send1 = builder.make_block ()
-					   .previous (latest)
-					   .destination (key1.pub)
-					   .balance (nano::dev::constants.genesis_amount - nano::Gxrb_ratio)
-					   .sign (nano::dev::genesis_key.prv, nano::dev::genesis_key.pub)
-					   .work (*system.work.generate (latest))
-					   .build ();
-	ASSERT_EQ (nano::block_status::progress, node->process (send1));
-
-	auto const send2 = builder.make_block ()
-					   .previous (send1->hash ())
-					   .destination (key1.pub)
-					   .balance (nano::dev::constants.genesis_amount - nano::Gxrb_ratio * 2)
-					   .sign (nano::dev::genesis_key.prv, nano::dev::genesis_key.pub)
-					   .work (*system.work.generate (send1->hash ()))
-					   .build ();
-	ASSERT_EQ (nano::block_status::progress, node->process (send2));
-
-	auto const send3 = builder.make_block ()
-					   .previous (send2->hash ())
-					   .destination (key1.pub)
-					   .balance (nano::dev::constants.genesis_amount - nano::Gxrb_ratio * 3)
-					   .sign (nano::dev::genesis_key.prv, nano::dev::genesis_key.pub)
-					   .work (*system.work.generate (send2->hash ()))
-					   .build ();
-	ASSERT_EQ (nano::block_status::progress, node->process (send3));
-
-	node->process_confirmed (nano::election_status{ send2 });
-	ASSERT_TIMELY (5s, node->block_confirmed (send2->hash ()));
-	ASSERT_TIMELY_EQ (5s, 1, node->stats->count (nano::stat::type::confirmation_observer, nano::stat::detail::inactive_conf_height, nano::stat::dir::out));
-
-	node->process_confirmed (nano::election_status{ send3 });
-	ASSERT_TIMELY (5s, node->block_confirmed (send3->hash ()));
-
-	// Give the cemented callback time to do its thing
-	std::this_thread::sleep_for (1000ms);
-
-	// Add an already cemented block with fake election details. It should get removed
-	node->active.add_election_winner_details (send3->hash (), nullptr);
-	node->confirmation_height_processor.add (send3);
-	ASSERT_TIMELY_EQ (10s, node->active.election_winner_details_size (), 0);
-	ASSERT_EQ (4, node->ledger.cache.cemented_count ());
-
-	EXPECT_EQ (1, node->stats->count (nano::stat::type::confirmation_observer, nano::stat::detail::inactive_conf_height, nano::stat::dir::out));
-	EXPECT_EQ (3, node->stats->count (nano::stat::type::confirmation_height, nano::stat::detail::blocks_confirmed, nano::stat::dir::in));
-}
-=======
->>>>>>> 3332bad6
 }
 
 TEST (confirmation_height, election_winner_details_clearing_node_process_confirmed)
@@ -1986,16 +865,5 @@
 	}
 
 	ASSERT_EQ (2, stats.count (nano::stat::type::confirmation_height, nano::stat::detail::blocks_confirmed, nano::stat::dir::in));
-<<<<<<< HEAD
 	ASSERT_EQ (3, ledger.cache.cemented_count ());
 }
-
-TEST (confirmation_height, pruned_source)
-{
-	// Test removed because it could not be ported.
-	// The test should be rewritten in Rust
-=======
-	ASSERT_EQ (2, stats.count (nano::stat::type::confirmation_height, nano::stat::detail::blocks_confirmed_unbounded, nano::stat::dir::in));
-	ASSERT_EQ (3, ledger.cache.cemented_count);
->>>>>>> 3332bad6
-}