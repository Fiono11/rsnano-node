#include <nano/node/election.hpp>
#include <nano/test_common/system.hpp>
#include <nano/test_common/testutil.hpp>

#include <gtest/gtest.h>

#include <boost/format.hpp>

#include <numeric>

using namespace std::chrono_literals;

namespace
{
void add_callback_stats (nano::node & node, std::vector<nano::block_hash> * observer_order = nullptr, nano::mutex * mutex = nullptr)
{
	node.observers->blocks.add ([&stats = node.stats, observer_order, mutex] (nano::election_status const & status_a, std::vector<nano::vote_with_weight_info> const &, nano::account const &, nano::amount const &, bool, bool) {
		stats->inc (nano::stat::type::http_callback, nano::stat::detail::http_callback, nano::stat::dir::out);
		if (mutex)
		{
			nano::lock_guard<nano::mutex> guard (*mutex);
			debug_assert (observer_order);
			observer_order->push_back (status_a.get_winner ()->hash ());
		}
	});
}
nano::stat::detail get_stats_detail (nano::confirmation_height_mode mode_a)
{
	debug_assert (mode_a == nano::confirmation_height_mode::bounded || mode_a == nano::confirmation_height_mode::unbounded);
	return (mode_a == nano::confirmation_height_mode::bounded) ? nano::stat::detail::blocks_confirmed_bounded : nano::stat::detail::blocks_confirmed_unbounded;
}
}

TEST (confirmation_height, single)
{
	auto test_mode = [] (nano::confirmation_height_mode mode_a) {
		auto amount (std::numeric_limits<nano::uint128_t>::max ());
		nano::test::system system;
		nano::node_flags node_flags;
		node_flags.set_confirmation_height_processor_mode (mode_a);
		auto node = system.add_node (node_flags);
		nano::keypair key1;
		system.wallet (0)->insert_adhoc (nano::dev::genesis_key.prv);
		nano::block_hash latest1 (node->latest (nano::dev::genesis_key.pub));
		nano::block_builder builder;
		auto send1 = builder
					 .state ()
					 .account (nano::dev::genesis_key.pub)
					 .previous (latest1)
					 .representative (nano::dev::genesis_key.pub)
					 .balance (amount - 100)
					 .link (key1.pub)
					 .sign (nano::dev::genesis_key.prv, nano::dev::genesis_key.pub)
					 .work (*system.work.generate (latest1))
					 .build_shared ();

		// Check confirmation heights before, should be uninitialized (1 for genesis).
		nano::confirmation_height_info confirmation_height_info;
		add_callback_stats (*node);
		auto transaction = node->store.tx_begin_read ();
		ASSERT_FALSE (node->store.confirmation_height ().get (*transaction, nano::dev::genesis_key.pub, confirmation_height_info));
		ASSERT_EQ (1, confirmation_height_info.height ());
		ASSERT_EQ (nano::dev::genesis->hash (), confirmation_height_info.frontier ());

		node->process_active (send1);
		node->block_processor.flush ();

		ASSERT_TIMELY (10s, node->stats->count (nano::stat::type::http_callback, nano::stat::detail::http_callback, nano::stat::dir::out) == 1);

		{
			auto transaction = node->store.tx_begin_write ();
			ASSERT_TRUE (node->ledger.block_confirmed (*transaction, send1->hash ()));
			ASSERT_FALSE (node->store.confirmation_height ().get (*transaction, nano::dev::genesis_key.pub, confirmation_height_info));
			ASSERT_EQ (2, confirmation_height_info.height ());
			ASSERT_EQ (send1->hash (), confirmation_height_info.frontier ());

			// Rollbacks should fail as these blocks have been cemented
			ASSERT_TRUE (node->ledger.rollback (*transaction, latest1));
			ASSERT_TRUE (node->ledger.rollback (*transaction, send1->hash ()));
			ASSERT_EQ (1, node->stats->count (nano::stat::type::confirmation_height, nano::stat::detail::blocks_confirmed, nano::stat::dir::in));
			ASSERT_EQ (1, node->stats->count (nano::stat::type::confirmation_height, get_stats_detail (mode_a), nano::stat::dir::in));
			ASSERT_EQ (1, node->stats->count (nano::stat::type::http_callback, nano::stat::detail::http_callback, nano::stat::dir::out));
			ASSERT_EQ (2, node->ledger.cache.cemented_count ());

			ASSERT_EQ (0, node->active.election_winner_details_size ());
		}
	};

	test_mode (nano::confirmation_height_mode::bounded);
	test_mode (nano::confirmation_height_mode::unbounded);
}

TEST (confirmation_height, multiple_accounts)
{
	auto test_mode = [] (nano::confirmation_height_mode mode_a) {
		nano::test::system system;
		nano::node_flags node_flags;
		node_flags.set_confirmation_height_processor_mode (mode_a);
		nano::node_config node_config (nano::test::get_available_port (), system.logging);
		node_config.frontiers_confirmation = nano::frontiers_confirmation_mode::disabled;
		auto node = system.add_node (node_config, node_flags);
		nano::keypair key1;
		nano::keypair key2;
		nano::keypair key3;
		nano::block_hash latest1 (system.nodes[0]->latest (nano::dev::genesis_key.pub));
		nano::block_builder builder;

		// Send to all accounts
		auto send1 = builder
					 .send ()
					 .previous (latest1)
					 .destination (key1.pub)
					 .balance (node->online_reps.delta () + 300)
					 .sign (nano::dev::genesis_key.prv, nano::dev::genesis_key.pub)
					 .work (*system.work.generate (latest1))
					 .build ();
		auto send2 = builder
					 .send ()
					 .previous (send1->hash ())
					 .destination (key2.pub)
					 .balance (node->online_reps.delta () + 200)
					 .sign (nano::dev::genesis_key.prv, nano::dev::genesis_key.pub)
					 .work (*system.work.generate (send1->hash ()))
					 .build ();
		auto send3 = builder
					 .send ()
					 .previous (send2->hash ())
					 .destination (key3.pub)
					 .balance (node->online_reps.delta () + 100)
					 .sign (nano::dev::genesis_key.prv, nano::dev::genesis_key.pub)
					 .work (*system.work.generate (send2->hash ()))
					 .build ();

		// Open all accounts
		auto open1 = builder
					 .open ()
					 .source (send1->hash ())
					 .representative (nano::dev::genesis->account ())
					 .account (key1.pub)
					 .sign (key1.prv, key1.pub)
					 .work (*system.work.generate (key1.pub))
					 .build ();
		auto open2 = builder
					 .open ()
					 .source (send2->hash ())
					 .representative (nano::dev::genesis->account ())
					 .account (key2.pub)
					 .sign (key2.prv, key2.pub)
					 .work (*system.work.generate (key2.pub))
					 .build ();
		auto open3 = builder
					 .open ()
					 .source (send3->hash ())
					 .representative (nano::dev::genesis->account ())
					 .account (key3.pub)
					 .sign (key3.prv, key3.pub)
					 .work (*system.work.generate (key3.pub))
					 .build ();

		// Send and receive various blocks to these accounts
		auto send4 = builder
					 .send ()
					 .previous (open1->hash ())
					 .destination (key2.pub)
					 .balance (50)
					 .sign (key1.prv, key1.pub)
					 .work (*system.work.generate (open1->hash ()))
					 .build ();
		auto send5 = builder
					 .send ()
					 .previous (send4->hash ())
					 .destination (key2.pub)
					 .balance (10)
					 .sign (key1.prv, key1.pub)
					 .work (*system.work.generate (send4->hash ()))
					 .build ();

		auto receive1 = builder
						.receive ()
						.previous (open2->hash ())
						.source (send4->hash ())
						.sign (key2.prv, key2.pub)
						.work (*system.work.generate (open2->hash ()))
						.build ();
		auto send6 = builder
					 .send ()
					 .previous (receive1->hash ())
					 .destination (key3.pub)
					 .balance (10)
					 .sign (key2.prv, key2.pub)
					 .work (*system.work.generate (receive1->hash ()))
					 .build ();
		auto receive2 = builder
						.receive ()
						.previous (send6->hash ())
						.source (send5->hash ())
						.sign (key2.prv, key2.pub)
						.work (*system.work.generate (send6->hash ()))
						.build ();

		add_callback_stats (*node);

		{
			auto transaction = node->store.tx_begin_write ();
			ASSERT_EQ (nano::process_result::progress, node->ledger.process (*transaction, *send1).code);
			ASSERT_EQ (nano::process_result::progress, node->ledger.process (*transaction, *send2).code);
			ASSERT_EQ (nano::process_result::progress, node->ledger.process (*transaction, *send3).code);

			ASSERT_EQ (nano::process_result::progress, node->ledger.process (*transaction, *open1).code);
			ASSERT_EQ (nano::process_result::progress, node->ledger.process (*transaction, *open2).code);
			ASSERT_EQ (nano::process_result::progress, node->ledger.process (*transaction, *open3).code);

			ASSERT_EQ (nano::process_result::progress, node->ledger.process (*transaction, *send4).code);
			ASSERT_EQ (nano::process_result::progress, node->ledger.process (*transaction, *send5).code);

			ASSERT_EQ (nano::process_result::progress, node->ledger.process (*transaction, *receive1).code);
			ASSERT_EQ (nano::process_result::progress, node->ledger.process (*transaction, *send6).code);
			ASSERT_EQ (nano::process_result::progress, node->ledger.process (*transaction, *receive2).code);

			// Check confirmation heights of all the accounts (except genesis) are uninitialized (0),
			// as we have any just added them to the ledger and not processed any live transactions yet.
			nano::confirmation_height_info confirmation_height_info;
			ASSERT_FALSE (node->store.confirmation_height ().get (*transaction, nano::dev::genesis_key.pub, confirmation_height_info));
			ASSERT_EQ (1, confirmation_height_info.height ());
			ASSERT_EQ (nano::dev::genesis->hash (), confirmation_height_info.frontier ());
			ASSERT_TRUE (node->store.confirmation_height ().get (*transaction, key1.pub, confirmation_height_info));
			ASSERT_EQ (0, confirmation_height_info.height ());
			ASSERT_EQ (nano::block_hash (0), confirmation_height_info.frontier ());
			ASSERT_TRUE (node->store.confirmation_height ().get (*transaction, key2.pub, confirmation_height_info));
			ASSERT_EQ (0, confirmation_height_info.height ());
			ASSERT_EQ (nano::block_hash (0), confirmation_height_info.frontier ());
			ASSERT_TRUE (node->store.confirmation_height ().get (*transaction, key3.pub, confirmation_height_info));
			ASSERT_EQ (0, confirmation_height_info.height ());
			ASSERT_EQ (nano::block_hash (0), confirmation_height_info.frontier ());
		}

		// The nodes process a live receive which propagates across to all accounts
		auto receive3 = builder
						.receive ()
						.previous (open3->hash ())
						.source (send6->hash ())
						.sign (key3.prv, key3.pub)
						.work (*system.work.generate (open3->hash ()))
						.build_shared ();
		node->process_active (receive3);
		auto election = nano::test::start_election (system, *node, receive3);
		ASSERT_NE (nullptr, election);
		election->force_confirm ();

		ASSERT_TIMELY (10s, node->stats->count (nano::stat::type::http_callback, nano::stat::detail::http_callback, nano::stat::dir::out) == 10);

		nano::confirmation_height_info confirmation_height_info;
		auto & store = node->store;
		auto transaction = node->store.tx_begin_read ();
		ASSERT_TRUE (node->ledger.block_confirmed (*transaction, receive3->hash ()));
		auto account_info = node->ledger.account_info (*transaction, nano::dev::genesis_key.pub);
		ASSERT_TRUE (account_info);
		ASSERT_FALSE (node->store.confirmation_height ().get (*transaction, nano::dev::genesis_key.pub, confirmation_height_info));
		ASSERT_EQ (4, confirmation_height_info.height ());
		ASSERT_EQ (send3->hash (), confirmation_height_info.frontier ());
		ASSERT_EQ (4, account_info->block_count ());
		account_info = node->ledger.account_info (*transaction, key1.pub);
		ASSERT_TRUE (account_info);
		ASSERT_FALSE (node->store.confirmation_height ().get (*transaction, key1.pub, confirmation_height_info));
		ASSERT_EQ (2, confirmation_height_info.height ());
		ASSERT_EQ (send4->hash (), confirmation_height_info.frontier ());
		ASSERT_EQ (3, account_info->block_count ());
		account_info = node->ledger.account_info (*transaction, key2.pub);
		ASSERT_TRUE (account_info);
		ASSERT_FALSE (node->store.confirmation_height ().get (*transaction, key2.pub, confirmation_height_info));
		ASSERT_EQ (3, confirmation_height_info.height ());
		ASSERT_EQ (send6->hash (), confirmation_height_info.frontier ());
		ASSERT_EQ (4, account_info->block_count ());
		account_info = node->ledger.account_info (*transaction, key3.pub);
		ASSERT_TRUE (account_info);
		ASSERT_FALSE (node->store.confirmation_height ().get (*transaction, key3.pub, confirmation_height_info));
		ASSERT_EQ (2, confirmation_height_info.height ());
		ASSERT_EQ (receive3->hash (), confirmation_height_info.frontier ());
		ASSERT_EQ (2, account_info->block_count ());

		// The accounts for key1 and key2 have 1 more block in the chain than is confirmed.
		// So this can be rolled back, but the one before that cannot. Check that this is the case
		{
			auto transaction = node->store.tx_begin_write ();
			ASSERT_FALSE (node->ledger.rollback (*transaction, node->latest (key2.pub)));
			ASSERT_FALSE (node->ledger.rollback (*transaction, node->latest (key1.pub)));
		}
		{
			// These rollbacks should fail
			auto transaction = node->store.tx_begin_write ();
			ASSERT_TRUE (node->ledger.rollback (*transaction, node->latest (key1.pub)));
			ASSERT_TRUE (node->ledger.rollback (*transaction, node->latest (key2.pub)));

			// Confirm the other latest can't be rolled back either
			ASSERT_TRUE (node->ledger.rollback (*transaction, node->latest (key3.pub)));
			ASSERT_TRUE (node->ledger.rollback (*transaction, node->latest (nano::dev::genesis_key.pub)));

			// Attempt some others which have been cemented
			ASSERT_TRUE (node->ledger.rollback (*transaction, open1->hash ()));
			ASSERT_TRUE (node->ledger.rollback (*transaction, send2->hash ()));
		}
		ASSERT_EQ (10, node->stats->count (nano::stat::type::confirmation_height, nano::stat::detail::blocks_confirmed, nano::stat::dir::in));
		ASSERT_EQ (10, node->stats->count (nano::stat::type::confirmation_height, get_stats_detail (mode_a), nano::stat::dir::in));
		ASSERT_EQ (10, node->stats->count (nano::stat::type::http_callback, nano::stat::detail::http_callback, nano::stat::dir::out));
		ASSERT_EQ (11, node->ledger.cache.cemented_count ());

		ASSERT_EQ (0, node->active.election_winner_details_size ());
	};

	test_mode (nano::confirmation_height_mode::bounded);
	test_mode (nano::confirmation_height_mode::unbounded);
}

TEST (confirmation_height, gap_bootstrap)
{
	auto test_mode = [] (nano::confirmation_height_mode mode_a) {
		nano::test::system system{};
		nano::node_flags node_flags{};
		node_flags.set_confirmation_height_processor_mode (mode_a);
		auto & node1 = *system.add_node (node_flags);
		nano::keypair destination{};
		nano::block_builder builder;
		auto send1 = builder
					 .state ()
					 .account (nano::dev::genesis->account ())
					 .previous (nano::dev::genesis->hash ())
					 .representative (nano::dev::genesis->account ())
					 .balance (nano::dev::constants.genesis_amount - nano::Gxrb_ratio)
					 .link (destination.pub)
					 .sign (nano::dev::genesis_key.prv, nano::dev::genesis_key.pub)
					 .work (0)
					 .build_shared ();
		node1.work_generate_blocking (*send1);
		auto send2 = builder
					 .state ()
					 .account (nano::dev::genesis->account ())
					 .previous (send1->hash ())
					 .representative (nano::dev::genesis->account ())
					 .balance (nano::dev::constants.genesis_amount - 2 * nano::Gxrb_ratio)
					 .link (destination.pub)
					 .sign (nano::dev::genesis_key.prv, nano::dev::genesis_key.pub)
					 .work (0)
					 .build_shared ();
		node1.work_generate_blocking (*send2);
		auto send3 = builder
					 .state ()
					 .account (nano::dev::genesis->account ())
					 .previous (send2->hash ())
					 .representative (nano::dev::genesis->account ())
					 .balance (nano::dev::constants.genesis_amount - 3 * nano::Gxrb_ratio)
					 .link (destination.pub)
					 .sign (nano::dev::genesis_key.prv, nano::dev::genesis_key.pub)
					 .work (0)
					 .build_shared ();
		node1.work_generate_blocking (*send3);
		auto open1 = builder
					 .open ()
					 .source (send1->hash ())
					 .representative (destination.pub)
					 .account (destination.pub)
					 .sign (destination.prv, destination.pub)
					 .work (0)
					 .build_shared ();
		node1.work_generate_blocking (*open1);

		// Receive
		auto receive1 = builder
						.receive ()
						.previous (open1->hash ())
						.source (send2->hash ())
						.sign (destination.prv, destination.pub)
						.work (0)
						.build_shared ();
		node1.work_generate_blocking (*receive1);
		auto receive2 = builder
						.receive ()
						.previous (receive1->hash ())
						.source (send3->hash ())
						.sign (destination.prv, destination.pub)
						.work (0)
						.build_shared ();
		node1.work_generate_blocking (*receive2);

		node1.block_processor.add (send1);
		node1.block_processor.add (send2);
		node1.block_processor.add (send3);
		node1.block_processor.add (receive1);
		ASSERT_TIMELY (5s, node1.block (send3->hash ()) != nullptr);

		add_callback_stats (node1);

		// Receive 2 comes in on the live network, however the chain has not been finished so it gets added to unchecked
		node1.process_active (receive2);
		// Waits for the unchecked_map to process the 4 blocks added to the block_processor, saving them in the unchecked table
		auto check_block_is_listed = [&] (nano::transaction const & transaction_a, nano::block_hash const & block_hash_a) {
			return !node1.unchecked.get (transaction_a, block_hash_a).empty ();
		};
<<<<<<< HEAD
		ASSERT_TIMELY (15s, check_block_is_listed (*node1.store.tx_begin_read (), receive2->previous ()));
=======
		ASSERT_TIMELY (5s, check_block_is_listed (node1.store.tx_begin_read (), receive2->previous ()));
>>>>>>> 997e1f9f

		// Confirmation heights should not be updated
		{
			auto transaction (node1.store.tx_begin_read ());
			auto unchecked_count (node1.unchecked.count (*transaction));
			ASSERT_EQ (unchecked_count, 2);

			nano::confirmation_height_info confirmation_height_info;
			ASSERT_FALSE (node1.store.confirmation_height ().get (*transaction, nano::dev::genesis_key.pub, confirmation_height_info));
			ASSERT_EQ (1, confirmation_height_info.height ());
			ASSERT_EQ (nano::dev::genesis->hash (), confirmation_height_info.frontier ());
		}

		// Now complete the chain where the block comes in on the bootstrap network.
		node1.block_processor.add (open1);

<<<<<<< HEAD
		ASSERT_TIMELY (10s, node1.unchecked.count (*node1.store.tx_begin_read ()) == 0);
=======
		ASSERT_TIMELY (5s, node1.unchecked.count (node1.store.tx_begin_read ()) == 0);
>>>>>>> 997e1f9f
		// Confirmation height should be unchanged and unchecked should now be 0
		{
			auto transaction = node1.store.tx_begin_read ();
			nano::confirmation_height_info confirmation_height_info;
			ASSERT_FALSE (node1.store.confirmation_height ().get (*transaction, nano::dev::genesis_key.pub, confirmation_height_info));
			ASSERT_EQ (1, confirmation_height_info.height ());
			ASSERT_EQ (nano::dev::genesis->hash (), confirmation_height_info.frontier ());
			ASSERT_TRUE (node1.store.confirmation_height ().get (*transaction, destination.pub, confirmation_height_info));
			ASSERT_EQ (0, confirmation_height_info.height ());
			ASSERT_EQ (nano::block_hash (0), confirmation_height_info.frontier ());
		}
		ASSERT_EQ (0, node1.stats->count (nano::stat::type::confirmation_height, nano::stat::detail::blocks_confirmed, nano::stat::dir::in));
		ASSERT_EQ (0, node1.stats->count (nano::stat::type::confirmation_height, get_stats_detail (mode_a), nano::stat::dir::in));
		ASSERT_EQ (0, node1.stats->count (nano::stat::type::http_callback, nano::stat::detail::http_callback, nano::stat::dir::out));
		ASSERT_EQ (1, node1.ledger.cache.cemented_count ());

		ASSERT_EQ (0, node1.active.election_winner_details_size ());
	};

	test_mode (nano::confirmation_height_mode::bounded);
	test_mode (nano::confirmation_height_mode::unbounded);
}

TEST (confirmation_height, gap_live)
{
	auto test_mode = [] (nano::confirmation_height_mode mode_a) {
		nano::test::system system{};
		nano::node_flags node_flags{};
		node_flags.set_confirmation_height_processor_mode (mode_a);
		nano::node_config node_config{ nano::test::get_available_port (), system.logging };
		node_config.frontiers_confirmation = nano::frontiers_confirmation_mode::disabled;
		auto node = system.add_node (node_config, node_flags);
		node_config.peering_port = nano::test::get_available_port ();
		node_config.receive_minimum = nano::dev::constants.genesis_amount; // Prevent auto-receive & open1/receive1/receive2 blocks conflicts
		system.add_node (node_config, node_flags);
		nano::keypair destination;
		system.wallet (0)->insert_adhoc (nano::dev::genesis_key.prv);
		system.wallet (1)->insert_adhoc (destination.prv);

		nano::block_builder builder;
		auto send1 = builder
					 .state ()
					 .account (nano::dev::genesis->account ())
					 .previous (nano::dev::genesis->hash ())
					 .representative (nano::dev::genesis->account ())
					 .balance (nano::dev::constants.genesis_amount - 1)
					 .link (destination.pub)
					 .sign (nano::dev::genesis_key.prv, nano::dev::genesis_key.pub)
					 .work (0)
					 .build_shared ();
		node->work_generate_blocking (*send1);
		auto send2 = builder
					 .state ()
					 .account (nano::dev::genesis->account ())
					 .previous (send1->hash ())
					 .representative (nano::dev::genesis->account ())
					 .balance (nano::dev::constants.genesis_amount - 2)
					 .link (destination.pub)
					 .sign (nano::dev::genesis_key.prv, nano::dev::genesis_key.pub)
					 .work (0)
					 .build_shared ();
		node->work_generate_blocking (*send2);
		auto send3 = builder
					 .state ()
					 .account (nano::dev::genesis->account ())
					 .previous (send2->hash ())
					 .representative (nano::dev::genesis->account ())
					 .balance (nano::dev::constants.genesis_amount - 3)
					 .link (destination.pub)
					 .sign (nano::dev::genesis_key.prv, nano::dev::genesis_key.pub)
					 .work (0)
					 .build_shared ();
		node->work_generate_blocking (*send3);

		auto open1 = builder
					 .open ()
					 .source (send1->hash ())
					 .representative (destination.pub)
					 .account (destination.pub)
					 .sign (destination.prv, destination.pub)
					 .work (0)
					 .build_shared ();
		node->work_generate_blocking (*open1);
		auto receive1 = builder
						.receive ()
						.previous (open1->hash ())
						.source (send2->hash ())
						.sign (destination.prv, destination.pub)
						.work (0)
						.build_shared ();
		node->work_generate_blocking (*receive1);
		auto receive2 = builder
						.receive ()
						.previous (receive1->hash ())
						.source (send3->hash ())
						.sign (destination.prv, destination.pub)
						.work (0)
						.build_shared ();
		node->work_generate_blocking (*receive2);

		node->block_processor.add (send1);
		node->block_processor.add (send2);
		node->block_processor.add (send3);
		node->block_processor.add (receive1);
		node->block_processor.flush ();

		add_callback_stats (*node);

		// Receive 2 comes in on the live network, however the chain has not been finished so it gets added to unchecked
		node->process_active (receive2);
		node->block_processor.flush ();

		// Confirmation heights should not be updated
		{
			auto transaction = node->store.tx_begin_read ();
			nano::confirmation_height_info confirmation_height_info;
			ASSERT_FALSE (node->store.confirmation_height ().get (*transaction, nano::dev::genesis_key.pub, confirmation_height_info));
			ASSERT_EQ (1, confirmation_height_info.height ());
			ASSERT_EQ (nano::dev::genesis->hash (), confirmation_height_info.frontier ());
		}

		// Vote and confirm all existing blocks
		nano::test::start_election (system, *node, send1);
		ASSERT_TIMELY (10s, node->stats->count (nano::stat::type::http_callback, nano::stat::detail::http_callback, nano::stat::dir::out) == 3);

		// Now complete the chain where the block comes in on the live network
		node->process_active (open1);
		node->block_processor.flush ();

		ASSERT_TIMELY (10s, node->stats->count (nano::stat::type::http_callback, nano::stat::detail::http_callback, nano::stat::dir::out) == 6);

		// This should confirm the open block and the source of the receive blocks
		auto transaction = node->store.tx_begin_read ();
		auto unchecked_count = node->unchecked.count (*transaction);
		ASSERT_EQ (unchecked_count, 0);

		nano::confirmation_height_info confirmation_height_info{};
		ASSERT_TRUE (node->ledger.block_confirmed (*transaction, receive2->hash ()));
		ASSERT_FALSE (node->store.confirmation_height ().get (*transaction, nano::dev::genesis_key.pub, confirmation_height_info));
		ASSERT_EQ (4, confirmation_height_info.height ());
		ASSERT_EQ (send3->hash (), confirmation_height_info.frontier ());
		ASSERT_FALSE (node->store.confirmation_height ().get (*transaction, destination.pub, confirmation_height_info));
		ASSERT_EQ (3, confirmation_height_info.height ());
		ASSERT_EQ (receive2->hash (), confirmation_height_info.frontier ());

		ASSERT_EQ (6, node->stats->count (nano::stat::type::confirmation_height, nano::stat::detail::blocks_confirmed, nano::stat::dir::in));
		ASSERT_EQ (6, node->stats->count (nano::stat::type::confirmation_height, get_stats_detail (mode_a), nano::stat::dir::in));
		ASSERT_EQ (6, node->stats->count (nano::stat::type::http_callback, nano::stat::detail::http_callback, nano::stat::dir::out));
		ASSERT_EQ (7, node->ledger.cache.cemented_count ());

		ASSERT_EQ (0, node->active.election_winner_details_size ());
	};

	test_mode (nano::confirmation_height_mode::bounded);
	test_mode (nano::confirmation_height_mode::unbounded);
}

TEST (confirmation_height, send_receive_between_2_accounts)
{
	auto test_mode = [] (nano::confirmation_height_mode mode_a) {
		nano::test::system system;
		nano::node_flags node_flags;
		node_flags.set_confirmation_height_processor_mode (mode_a);
		nano::node_config node_config (nano::test::get_available_port (), system.logging);
		node_config.frontiers_confirmation = nano::frontiers_confirmation_mode::disabled;
		auto node = system.add_node (node_config, node_flags);
		nano::keypair key1;
		nano::block_hash latest (node->latest (nano::dev::genesis_key.pub));

		nano::block_builder builder;
		auto send1 = builder
					 .send ()
					 .previous (latest)
					 .destination (key1.pub)
					 .balance (node->online_reps.delta () + 2)
					 .sign (nano::dev::genesis_key.prv, nano::dev::genesis_key.pub)
					 .work (*system.work.generate (latest))
					 .build ();
		auto open1 = builder
					 .open ()
					 .source (send1->hash ())
					 .representative (nano::dev::genesis->account ())
					 .account (key1.pub)
					 .sign (key1.prv, key1.pub)
					 .work (*system.work.generate (key1.pub))
					 .build ();
		auto send2 = builder
					 .send ()
					 .previous (open1->hash ())
					 .destination (nano::dev::genesis->account ())
					 .balance (1000)
					 .sign (key1.prv, key1.pub)
					 .work (*system.work.generate (open1->hash ()))
					 .build ();
		auto send3 = builder
					 .send ()
					 .previous (send2->hash ())
					 .destination (nano::dev::genesis->account ())
					 .balance (900)
					 .sign (key1.prv, key1.pub)
					 .work (*system.work.generate (send2->hash ()))
					 .build ();
		auto send4 = builder
					 .send ()
					 .previous (send3->hash ())
					 .destination (nano::dev::genesis->account ())
					 .balance (500)
					 .sign (key1.prv, key1.pub)
					 .work (*system.work.generate (send3->hash ()))
					 .build ();
		auto receive1 = builder
						.receive ()
						.previous (send1->hash ())
						.source (send2->hash ())
						.sign (nano::dev::genesis_key.prv, nano::dev::genesis_key.pub)
						.work (*system.work.generate (send1->hash ()))
						.build ();
		auto receive2 = builder
						.receive ()
						.previous (receive1->hash ())
						.source (send3->hash ())
						.sign (nano::dev::genesis_key.prv, nano::dev::genesis_key.pub)
						.work (*system.work.generate (receive1->hash ()))
						.build ();
		auto receive3 = builder
						.receive ()
						.previous (receive2->hash ())
						.source (send4->hash ())
						.sign (nano::dev::genesis_key.prv, nano::dev::genesis_key.pub)
						.work (*system.work.generate (receive2->hash ()))
						.build ();
		auto send5 = builder
					 .send ()
					 .previous (receive3->hash ())
					 .destination (key1.pub)
					 .balance (node->online_reps.delta () + 1)
					 .sign (nano::dev::genesis_key.prv, nano::dev::genesis_key.pub)
					 .work (*system.work.generate (receive3->hash ()))
					 .build ();
		auto receive4 = builder
						.receive ()
						.previous (send4->hash ())
						.source (send5->hash ())
						.sign (key1.prv, key1.pub)
						.work (*system.work.generate (send4->hash ()))
						.build_shared ();
		nano::keypair key2;
		auto send6 = builder
					 .send ()
					 .previous (send5->hash ())
					 .destination (key2.pub)
					 .balance (node->online_reps.delta () + 1)
					 .sign (nano::dev::genesis_key.prv, nano::dev::genesis_key.pub)
					 .work (*system.work.generate (send5->hash ()))
					 .build ();
		// Unpocketed send
		{
			auto transaction = node->store.tx_begin_write ();
			ASSERT_EQ (nano::process_result::progress, node->ledger.process (*transaction, *send1).code);
			ASSERT_EQ (nano::process_result::progress, node->ledger.process (*transaction, *open1).code);

			ASSERT_EQ (nano::process_result::progress, node->ledger.process (*transaction, *send2).code);
			ASSERT_EQ (nano::process_result::progress, node->ledger.process (*transaction, *receive1).code);

			ASSERT_EQ (nano::process_result::progress, node->ledger.process (*transaction, *send3).code);
			ASSERT_EQ (nano::process_result::progress, node->ledger.process (*transaction, *send4).code);

			ASSERT_EQ (nano::process_result::progress, node->ledger.process (*transaction, *receive2).code);
			ASSERT_EQ (nano::process_result::progress, node->ledger.process (*transaction, *receive3).code);

			ASSERT_EQ (nano::process_result::progress, node->ledger.process (*transaction, *send5).code);
			ASSERT_EQ (nano::process_result::progress, node->ledger.process (*transaction, *send6).code);
		}

		add_callback_stats (*node);

		node->process_active (receive4);
		auto election = nano::test::start_election (system, *node, receive4);
		ASSERT_NE (nullptr, election);
		election->force_confirm ();

		ASSERT_TIMELY (10s, node->stats->count (nano::stat::type::http_callback, nano::stat::detail::http_callback, nano::stat::dir::out) == 10);

		auto transaction (node->store.tx_begin_read ());
		ASSERT_TRUE (node->ledger.block_confirmed (*transaction, receive4->hash ()));
		nano::confirmation_height_info confirmation_height_info;
		auto account_info = node->ledger.account_info (*transaction, nano::dev::genesis_key.pub);
		ASSERT_TRUE (account_info);
		ASSERT_FALSE (node->store.confirmation_height ().get (*transaction, nano::dev::genesis_key.pub, confirmation_height_info));
		ASSERT_EQ (6, confirmation_height_info.height ());
		ASSERT_EQ (send5->hash (), confirmation_height_info.frontier ());
		ASSERT_EQ (7, account_info->block_count ());

		account_info = node->ledger.account_info (*transaction, key1.pub);
		ASSERT_TRUE (account_info);
		ASSERT_FALSE (node->store.confirmation_height ().get (*transaction, key1.pub, confirmation_height_info));
		ASSERT_EQ (5, confirmation_height_info.height ());
		ASSERT_EQ (receive4->hash (), confirmation_height_info.frontier ());
		ASSERT_EQ (5, account_info->block_count ());

		ASSERT_EQ (10, node->stats->count (nano::stat::type::confirmation_height, nano::stat::detail::blocks_confirmed, nano::stat::dir::in));
		ASSERT_EQ (10, node->stats->count (nano::stat::type::confirmation_height, get_stats_detail (mode_a), nano::stat::dir::in));
		ASSERT_EQ (10, node->stats->count (nano::stat::type::http_callback, nano::stat::detail::http_callback, nano::stat::dir::out));
		ASSERT_EQ (11, node->ledger.cache.cemented_count ());

		ASSERT_EQ (0, node->active.election_winner_details_size ());
	};

	test_mode (nano::confirmation_height_mode::bounded);
	test_mode (nano::confirmation_height_mode::unbounded);
}

TEST (confirmation_height, send_receive_self)
{
	auto test_mode = [] (nano::confirmation_height_mode mode_a) {
		nano::test::system system;
		nano::node_flags node_flags;
		node_flags.set_confirmation_height_processor_mode (mode_a);
		nano::node_config node_config (nano::test::get_available_port (), system.logging);
		node_config.frontiers_confirmation = nano::frontiers_confirmation_mode::disabled;
		auto node = system.add_node (node_config, node_flags);
		nano::block_hash latest (node->latest (nano::dev::genesis_key.pub));

		nano::block_builder builder;
		auto send1 = builder
					 .send ()
					 .previous (latest)
					 .destination (nano::dev::genesis_key.pub)
					 .balance (nano::dev::constants.genesis_amount - 2)
					 .sign (nano::dev::genesis_key.prv, nano::dev::genesis_key.pub)
					 .work (*system.work.generate (latest))
					 .build ();
		auto receive1 = builder
						.receive ()
						.previous (send1->hash ())
						.source (send1->hash ())
						.sign (nano::dev::genesis_key.prv, nano::dev::genesis_key.pub)
						.work (*system.work.generate (send1->hash ()))
						.build_shared ();
		auto send2 = builder
					 .send ()
					 .previous (receive1->hash ())
					 .destination (nano::dev::genesis_key.pub)
					 .balance (nano::dev::constants.genesis_amount - 2)
					 .sign (nano::dev::genesis_key.prv, nano::dev::genesis_key.pub)
					 .work (*system.work.generate (receive1->hash ()))
					 .build ();
		auto send3 = builder
					 .send ()
					 .previous (send2->hash ())
					 .destination (nano::dev::genesis_key.pub)
					 .balance (nano::dev::constants.genesis_amount - 3)
					 .sign (nano::dev::genesis_key.prv, nano::dev::genesis_key.pub)
					 .work (*system.work.generate (send2->hash ()))
					 .build ();
		auto receive2 = builder
						.receive ()
						.previous (send3->hash ())
						.source (send2->hash ())
						.sign (nano::dev::genesis_key.prv, nano::dev::genesis_key.pub)
						.work (*system.work.generate (send3->hash ()))
						.build ();
		auto receive3 = builder
						.receive ()
						.previous (receive2->hash ())
						.source (send3->hash ())
						.sign (nano::dev::genesis_key.prv, nano::dev::genesis_key.pub)
						.work (*system.work.generate (receive2->hash ()))
						.build_shared ();

		// Send to another account to prevent automatic receiving on the genesis account
		nano::keypair key1;
		auto send4 = builder
					 .send ()
					 .previous (receive3->hash ())
					 .destination (key1.pub)
					 .balance (node->online_reps.delta ())
					 .sign (nano::dev::genesis_key.prv, nano::dev::genesis_key.pub)
					 .work (*system.work.generate (receive3->hash ()))
					 .build ();
		{
			auto transaction = node->store.tx_begin_write ();
			ASSERT_EQ (nano::process_result::progress, node->ledger.process (*transaction, *send1).code);
			ASSERT_EQ (nano::process_result::progress, node->ledger.process (*transaction, *receive1).code);
			ASSERT_EQ (nano::process_result::progress, node->ledger.process (*transaction, *send2).code);
			ASSERT_EQ (nano::process_result::progress, node->ledger.process (*transaction, *send3).code);

			ASSERT_EQ (nano::process_result::progress, node->ledger.process (*transaction, *receive2).code);
			ASSERT_EQ (nano::process_result::progress, node->ledger.process (*transaction, *receive3).code);
			ASSERT_EQ (nano::process_result::progress, node->ledger.process (*transaction, *send4).code);
		}

		add_callback_stats (*node);

		auto election = nano::test::start_election (system, *node, receive3);
		ASSERT_NE (nullptr, election);
		election->force_confirm ();

		ASSERT_TIMELY (5s, node->stats->count (nano::stat::type::http_callback, nano::stat::detail::http_callback, nano::stat::dir::out) == 6);

		auto transaction (node->store.tx_begin_read ());
		ASSERT_TRUE (node->ledger.block_confirmed (*transaction, receive3->hash ()));
		auto account_info = node->ledger.account_info (*transaction, nano::dev::genesis_key.pub);
		ASSERT_TRUE (account_info);
		nano::confirmation_height_info confirmation_height_info;
		ASSERT_FALSE (node->store.confirmation_height ().get (*transaction, nano::dev::genesis_key.pub, confirmation_height_info));
		ASSERT_EQ (7, confirmation_height_info.height ());
		ASSERT_EQ (receive3->hash (), confirmation_height_info.frontier ());
		ASSERT_EQ (8, account_info->block_count ());
		ASSERT_EQ (6, node->stats->count (nano::stat::type::confirmation_height, nano::stat::detail::blocks_confirmed, nano::stat::dir::in));
		ASSERT_EQ (6, node->stats->count (nano::stat::type::confirmation_height, get_stats_detail (mode_a), nano::stat::dir::in));
		ASSERT_EQ (6, node->stats->count (nano::stat::type::http_callback, nano::stat::detail::http_callback, nano::stat::dir::out));
		ASSERT_EQ (confirmation_height_info.height (), node->ledger.cache.cemented_count ());
		ASSERT_EQ (0, node->active.election_winner_details_size ());
	};

	test_mode (nano::confirmation_height_mode::bounded);
	test_mode (nano::confirmation_height_mode::unbounded);
}

TEST (confirmation_height, all_block_types)
{
	auto test_mode = [] (nano::confirmation_height_mode mode_a) {
		nano::test::system system;
		nano::node_flags node_flags;
		node_flags.set_confirmation_height_processor_mode (mode_a);
		nano::node_config node_config (nano::test::get_available_port (), system.logging);
		node_config.frontiers_confirmation = nano::frontiers_confirmation_mode::disabled;
		auto node = system.add_node (node_config, node_flags);
		nano::block_hash latest (node->latest (nano::dev::genesis_key.pub));
		nano::keypair key1;
		nano::keypair key2;
		auto & store = node->store;
		nano::block_builder builder;
		auto send = builder
					.send ()
					.previous (latest)
					.destination (key1.pub)
					.balance (nano::dev::constants.genesis_amount - nano::Gxrb_ratio)
					.sign (nano::dev::genesis_key.prv, nano::dev::genesis_key.pub)
					.work (*system.work.generate (latest))
					.build ();
		auto send1 = builder
					 .send ()
					 .previous (send->hash ())
					 .destination (key2.pub)
					 .balance (nano::dev::constants.genesis_amount - nano::Gxrb_ratio * 2)
					 .sign (nano::dev::genesis_key.prv, nano::dev::genesis_key.pub)
					 .work (*system.work.generate (send->hash ()))
					 .build ();

		auto open = builder
					.open ()
					.source (send->hash ())
					.representative (nano::dev::genesis_key.pub)
					.account (key1.pub)
					.sign (key1.prv, key1.pub)
					.work (*system.work.generate (key1.pub))
					.build ();
		auto state_open = builder
						  .state ()
						  .account (key2.pub)
						  .previous (0)
						  .representative (0)
						  .balance (nano::Gxrb_ratio)
						  .link (send1->hash ())
						  .sign (key2.prv, key2.pub)
						  .work (*system.work.generate (key2.pub))
						  .build ();

		auto send2 = builder
					 .send ()
					 .previous (open->hash ())
					 .destination (key2.pub)
					 .balance (0)
					 .sign (key1.prv, key1.pub)
					 .work (*system.work.generate (open->hash ()))
					 .build ();
		auto state_receive = builder
							 .state ()
							 .account (key2.pub)
							 .previous (state_open->hash ())
							 .representative (0)
							 .balance (nano::Gxrb_ratio * 2)
							 .link (send2->hash ())
							 .sign (key2.prv, key2.pub)
							 .work (*system.work.generate (state_open->hash ()))
							 .build ();

		auto state_send = builder
						  .state ()
						  .account (key2.pub)
						  .previous (state_receive->hash ())
						  .representative (0)
						  .balance (nano::Gxrb_ratio)
						  .link (key1.pub)
						  .sign (key2.prv, key2.pub)
						  .work (*system.work.generate (state_receive->hash ()))
						  .build ();
		auto receive = builder
					   .receive ()
					   .previous (send2->hash ())
					   .source (state_send->hash ())
					   .sign (key1.prv, key1.pub)
					   .work (*system.work.generate (send2->hash ()))
					   .build ();

		auto change = builder
					  .change ()
					  .previous (receive->hash ())
					  .representative (key2.pub)
					  .sign (key1.prv, key1.pub)
					  .work (*system.work.generate (receive->hash ()))
					  .build ();

		auto state_change = builder
							.state ()
							.account (key2.pub)
							.previous (state_send->hash ())
							.representative (nano::dev::genesis_key.pub)
							.balance (nano::Gxrb_ratio)
							.link (0)
							.sign (key2.prv, key2.pub)
							.work (*system.work.generate (state_send->hash ()))
							.build ();

		auto epoch = builder
					 .state ()
					 .account (key2.pub)
					 .previous (state_change->hash ())
					 .representative (nano::dev::genesis_key.pub)
					 .balance (nano::Gxrb_ratio)
					 .link (node->ledger.epoch_link (nano::epoch::epoch_1))
					 .sign (nano::dev::genesis_key.prv, nano::dev::genesis_key.pub)
					 .work (*system.work.generate (state_change->hash ()))
					 .build ();

		auto epoch1 = builder
					  .state ()
					  .account (key1.pub)
					  .previous (change->hash ())
					  .representative (key2.pub)
					  .balance (nano::Gxrb_ratio)
					  .link (node->ledger.epoch_link (nano::epoch::epoch_1))
					  .sign (nano::dev::genesis_key.prv, nano::dev::genesis_key.pub)
					  .work (*system.work.generate (change->hash ()))
					  .build ();
		auto state_send1 = builder
						   .state ()
						   .account (key1.pub)
						   .previous (epoch1->hash ())
						   .representative (0)
						   .balance (nano::Gxrb_ratio - 1)
						   .link (key2.pub)
						   .sign (key1.prv, key1.pub)
						   .work (*system.work.generate (epoch1->hash ()))
						   .build ();
		auto state_receive2 = builder
							  .state ()
							  .account (key2.pub)
							  .previous (epoch->hash ())
							  .representative (0)
							  .balance (nano::Gxrb_ratio + 1)
							  .link (state_send1->hash ())
							  .sign (key2.prv, key2.pub)
							  .work (*system.work.generate (epoch->hash ()))
							  .build ();

		auto state_send2 = builder
						   .state ()
						   .account (key2.pub)
						   .previous (state_receive2->hash ())
						   .representative (0)
						   .balance (nano::Gxrb_ratio)
						   .link (key1.pub)
						   .sign (key2.prv, key2.pub)
						   .work (*system.work.generate (state_receive2->hash ()))
						   .build_shared ();
		auto state_send3 = builder
						   .state ()
						   .account (key2.pub)
						   .previous (state_send2->hash ())
						   .representative (0)
						   .balance (nano::Gxrb_ratio - 1)
						   .link (key1.pub)
						   .sign (key2.prv, key2.pub)
						   .work (*system.work.generate (state_send2->hash ()))
						   .build ();

		auto state_send4 = builder
						   .state ()
						   .account (key1.pub)
						   .previous (state_send1->hash ())
						   .representative (0)
						   .balance (nano::Gxrb_ratio - 2)
						   .link (nano::dev::genesis_key.pub)
						   .sign (key1.prv, key1.pub)
						   .work (*system.work.generate (state_send1->hash ()))
						   .build ();
		auto state_receive3 = builder
							  .state ()
							  .account (nano::dev::genesis->account ())
							  .previous (send1->hash ())
							  .representative (nano::dev::genesis->account ())
							  .balance (nano::dev::constants.genesis_amount - nano::Gxrb_ratio * 2 + 1)
							  .link (state_send4->hash ())
							  .sign (nano::dev::genesis_key.prv, nano::dev::genesis_key.pub)
							  .work (*system.work.generate (send1->hash ()))
							  .build ();

		{
			auto transaction (store.tx_begin_write ());
			ASSERT_EQ (nano::process_result::progress, node->ledger.process (*transaction, *send).code);
			ASSERT_EQ (nano::process_result::progress, node->ledger.process (*transaction, *send1).code);
			ASSERT_EQ (nano::process_result::progress, node->ledger.process (*transaction, *open).code);
			ASSERT_EQ (nano::process_result::progress, node->ledger.process (*transaction, *state_open).code);

			ASSERT_EQ (nano::process_result::progress, node->ledger.process (*transaction, *send2).code);
			ASSERT_EQ (nano::process_result::progress, node->ledger.process (*transaction, *state_receive).code);

			ASSERT_EQ (nano::process_result::progress, node->ledger.process (*transaction, *state_send).code);
			ASSERT_EQ (nano::process_result::progress, node->ledger.process (*transaction, *receive).code);
			ASSERT_EQ (nano::process_result::progress, node->ledger.process (*transaction, *change).code);
			ASSERT_EQ (nano::process_result::progress, node->ledger.process (*transaction, *state_change).code);

			ASSERT_EQ (nano::process_result::progress, node->ledger.process (*transaction, *epoch).code);
			ASSERT_EQ (nano::process_result::progress, node->ledger.process (*transaction, *epoch1).code);

			ASSERT_EQ (nano::process_result::progress, node->ledger.process (*transaction, *state_send1).code);
			ASSERT_EQ (nano::process_result::progress, node->ledger.process (*transaction, *state_receive2).code);

			ASSERT_EQ (nano::process_result::progress, node->ledger.process (*transaction, *state_send2).code);
			ASSERT_EQ (nano::process_result::progress, node->ledger.process (*transaction, *state_send3).code);

			ASSERT_EQ (nano::process_result::progress, node->ledger.process (*transaction, *state_send4).code);
			ASSERT_EQ (nano::process_result::progress, node->ledger.process (*transaction, *state_receive3).code);
		}

		add_callback_stats (*node);
		auto election = nano::test::start_election (system, *node, state_send2);
		ASSERT_NE (nullptr, election);
		election->force_confirm ();

		ASSERT_TIMELY (5s, node->stats->count (nano::stat::type::http_callback, nano::stat::detail::http_callback, nano::stat::dir::out) == 15);

		auto transaction (node->store.tx_begin_read ());
		ASSERT_TRUE (node->ledger.block_confirmed (*transaction, state_send2->hash ()));
		nano::confirmation_height_info confirmation_height_info;
		auto account_info = node->ledger.account_info (*transaction, nano::dev::genesis_key.pub);
		ASSERT_TRUE (account_info);
		ASSERT_FALSE (node->store.confirmation_height ().get (*transaction, nano::dev::genesis_key.pub, confirmation_height_info));
		ASSERT_EQ (3, confirmation_height_info.height ());
		ASSERT_EQ (send1->hash (), confirmation_height_info.frontier ());
		ASSERT_LE (4, account_info->block_count ());

		account_info = node->ledger.account_info (*transaction, key1.pub);
		ASSERT_TRUE (account_info);
		ASSERT_FALSE (node->store.confirmation_height ().get (*transaction, key1.pub, confirmation_height_info));
		ASSERT_EQ (state_send1->hash (), confirmation_height_info.frontier ());
		ASSERT_EQ (6, confirmation_height_info.height ());
		ASSERT_LE (7, account_info->block_count ());

		account_info = node->ledger.account_info (*transaction, key2.pub);
		ASSERT_TRUE (account_info);
		ASSERT_FALSE (node->store.confirmation_height ().get (*transaction, key2.pub, confirmation_height_info));
		ASSERT_EQ (7, confirmation_height_info.height ());
		ASSERT_EQ (state_send2->hash (), confirmation_height_info.frontier ());
		ASSERT_LE (8, account_info->block_count ());

		ASSERT_EQ (15, node->stats->count (nano::stat::type::confirmation_height, nano::stat::detail::blocks_confirmed, nano::stat::dir::in));
		ASSERT_EQ (15, node->stats->count (nano::stat::type::confirmation_height, get_stats_detail (mode_a), nano::stat::dir::in));
		ASSERT_EQ (15, node->stats->count (nano::stat::type::http_callback, nano::stat::detail::http_callback, nano::stat::dir::out));
		ASSERT_EQ (16, node->ledger.cache.cemented_count ());

		ASSERT_EQ (0, node->active.election_winner_details_size ());
	};

	test_mode (nano::confirmation_height_mode::bounded);
	test_mode (nano::confirmation_height_mode::unbounded);
}

// this test cements a block on one node and another block on another node
// it therefore tests that once a block is confirmed it cannot be rolled back
// and if both nodes have different branches of the fork cemented then it is a permanent fork
TEST (confirmation_height, conflict_rollback_cemented)
{
	// functor to perform the conflict_rollback_cemented test using a certain mode
	auto test_mode = [] (nano::confirmation_height_mode mode_a) {
		nano::state_block_builder builder{};
		auto const genesis_hash = nano::dev::genesis->hash ();

		nano::test::system system{};
		nano::node_flags node_flags{};
		node_flags.set_confirmation_height_processor_mode (mode_a);

		// create node 1 and account key1 (no voting key yet)
		auto node1 = system.add_node (node_flags);
		nano::keypair key1{};

		// create one side of a forked transaction on node1
		auto send1 = builder.make_block ()
					 .previous (genesis_hash)
					 .account (nano::dev::genesis_key.pub)
					 .representative (nano::dev::genesis_key.pub)
					 .link (key1.pub)
					 .balance (nano::dev::constants.genesis_amount - 100)
					 .sign (nano::dev::genesis_key.prv, nano::dev::genesis_key.pub)
					 .work (*system.work.generate (genesis_hash))
					 .build_shared ();
		node1->process_active (send1);
		ASSERT_TIMELY (5s, node1->active.election (send1->qualified_root ()) != nullptr);

		// create the other side of the fork on node2
		nano::keypair key2;
		auto send2 = builder.make_block ()
					 .previous (genesis_hash)
					 .account (nano::dev::genesis_key.pub)
					 .representative (nano::dev::genesis_key.pub)
					 .link (key2.pub)
					 .balance (nano::dev::constants.genesis_amount - 100)
					 .sign (nano::dev::genesis_key.prv, nano::dev::genesis_key.pub)
					 .work (*system.work.generate (genesis_hash))
					 .build_shared ();

		// create node2, with send2 pre-initialised in the ledger so that block send1 cannot possibly get in the ledger first
		system.initialization_blocks.push_back (send2);
		auto node2 = system.add_node (node_flags);
		system.initialization_blocks.clear ();
		auto wallet1 = system.wallet (0);
		node2->process_active (send2);
		ASSERT_TIMELY (5s, node2->active.election (send2->qualified_root ()) != nullptr);

		// force confirm send2 on node2
		ASSERT_TIMELY (5s, node2->ledger.store.block ().get (*node2->ledger.store.tx_begin_read (), send2->hash ()));
		node2->process_confirmed (nano::election_status{ send2 });
		ASSERT_TIMELY (5s, node2->block_confirmed (send2->hash ()));

		// make node1 a voting node (it has all the voting weight)
		// from now on, node1 can vote for send1 at any time
		wallet1->insert_adhoc (nano::dev::genesis_key.prv);

		// we expect node1 to vote for one side of the fork only, whichever side
		std::shared_ptr<nano::election> election_send1_node1{};
		ASSERT_EQ (send1->qualified_root (), send2->qualified_root ());
		ASSERT_TIMELY (5s, (election_send1_node1 = node1->active.election (send1->qualified_root ())) != nullptr);
		ASSERT_TIMELY (5s, 2 == election_send1_node1->votes ().size ());

		// check that the send1 on node1 won the election and got confirmed
		// this happens because send1 is seen first by node1, and therefore it already winning and it cannot replaced by send2
		ASSERT_TIMELY (5s, election_send1_node1->confirmed ());
		auto const winner = election_send1_node1->winner ();
		ASSERT_NE (nullptr, winner);
		ASSERT_EQ (*winner, *send1);

		// node2 already has send2 forced confirmed whilst node1 should have confirmed send1 and therefore we have a cemented fork on node2
		// and node2 should print an error message on the log that it cannot rollback send2 because it is already cemented
		ASSERT_TIMELY (5s, 1 == node2->stats->count (nano::stat::type::ledger, nano::stat::detail::rollback_failed));

		// get the tally for election the election on node1
		// we expect the winner to be send1 and we expect send1 to have "genesis balance" vote weight
		auto const tally = election_send1_node1->tally ();
		ASSERT_FALSE (tally.empty ());
		auto const & [amount, winner_alias] = *tally.begin ();
		ASSERT_EQ (*winner_alias, *send1);
		ASSERT_EQ (amount, nano::dev::constants.genesis_amount - 100);

		// we expect send1 to exist on node1, is that because send2 is rolled back?
		ASSERT_TRUE (node1->ledger.block_or_pruned_exists (send1->hash ()));
		ASSERT_FALSE (node1->ledger.block_or_pruned_exists (send2->hash ()));

		// we expect only send2  to be existing on node2
		ASSERT_TRUE (node2->ledger.block_or_pruned_exists (send2->hash ()));
		ASSERT_FALSE (node2->ledger.block_or_pruned_exists (send1->hash ()));
	};

	test_mode (nano::confirmation_height_mode::bounded);
	test_mode (nano::confirmation_height_mode::unbounded);
}

TEST (DISABLED_confirmation_heightDeathTest, rollback_added_block)
{
	// For ASSERT_DEATH_IF_SUPPORTED
	testing::FLAGS_gtest_death_test_style = "threadsafe";

	// valgrind can be noisy with death tests
	if (!nano::running_within_valgrind ())
	{
		auto logger{ std::make_shared<nano::logger_mt> () };
		nano::logging logging;
		auto path (nano::unique_path ());
		auto & constants = nano::dev::constants;
		auto store = nano::make_store (logger, path, constants);
		ASSERT_TRUE (!store->init_error ());
		nano::stats stats;
		nano::ledger ledger (*store, stats, nano::dev::constants);
		nano::write_database_queue write_database_queue (false);
		nano::work_pool pool{ nano::dev::network_params.network, std::numeric_limits<unsigned>::max () };
		nano::keypair key1;
		nano::block_builder builder;
		auto send = builder
					.send ()
					.previous (nano::dev::genesis->hash ())
					.destination (key1.pub)
					.balance (nano::dev::constants.genesis_amount - nano::Gxrb_ratio)
					.sign (nano::dev::genesis_key.prv, nano::dev::genesis_key.pub)
					.work (*pool.generate (nano::dev::genesis->hash ()))
					.build_shared ();

		rsnano::AtomicU64Wrapper batch_write_size{ 2048 };
		std::atomic<bool> stopped{ false };
		nano::confirmation_height_unbounded unbounded_processor (
		ledger, stats, write_database_queue, 10ms, logging, logger, batch_write_size, [] (auto const &) {}, [] (auto const &) {}, [] () { return 0; });

		// Processing a block which doesn't exist should bail
		ASSERT_DEATH_IF_SUPPORTED (unbounded_processor.process (send), "");

		nano::confirmation_height_bounded bounded_processor (
		ledger, write_database_queue, 10ms, logging, logger, stopped, batch_write_size, [] (auto const &) {}, [] (auto const &) {}, [] () { return 0; });
		// Processing a block which doesn't exist should bail
		ASSERT_DEATH_IF_SUPPORTED (bounded_processor.process (send), "");
	}
}

TEST (confirmation_height, observers)
{
	auto test_mode = [] (nano::confirmation_height_mode mode_a) {
		auto amount (std::numeric_limits<nano::uint128_t>::max ());
		nano::test::system system;
		nano::node_flags node_flags;
		node_flags.set_confirmation_height_processor_mode (mode_a);
		auto node1 = system.add_node (node_flags);
		nano::keypair key1;
		system.wallet (0)->insert_adhoc (nano::dev::genesis_key.prv);
		nano::block_hash latest1 (node1->latest (nano::dev::genesis_key.pub));
		nano::block_builder builder;
		auto send1 = builder
					 .send ()
					 .previous (latest1)
					 .destination (key1.pub)
					 .balance (amount - node1->config->receive_minimum.number ())
					 .sign (nano::dev::genesis_key.prv, nano::dev::genesis_key.pub)
					 .work (*system.work.generate (latest1))
					 .build_shared ();

		add_callback_stats (*node1);

		node1->process_active (send1);
		node1->block_processor.flush ();
		ASSERT_TIMELY (10s, node1->stats->count (nano::stat::type::http_callback, nano::stat::detail::http_callback, nano::stat::dir::out) == 1);
		auto transaction = node1->store.tx_begin_read ();
		ASSERT_TRUE (node1->ledger.block_confirmed (*transaction, send1->hash ()));
		ASSERT_EQ (1, node1->stats->count (nano::stat::type::confirmation_height, nano::stat::detail::blocks_confirmed, nano::stat::dir::in));
		ASSERT_EQ (1, node1->stats->count (nano::stat::type::confirmation_height, get_stats_detail (mode_a), nano::stat::dir::in));
		ASSERT_EQ (1, node1->stats->count (nano::stat::type::http_callback, nano::stat::detail::http_callback, nano::stat::dir::out));
		ASSERT_EQ (2, node1->ledger.cache.cemented_count ());
		ASSERT_EQ (0, node1->active.election_winner_details_size ());
	};

	test_mode (nano::confirmation_height_mode::bounded);
	test_mode (nano::confirmation_height_mode::unbounded);
}

// This tests when a read has been done, but the block no longer exists by the time a write is done
TEST (DISABLED_confirmation_heightDeathTest, modified_chain)
{
	// For ASSERT_DEATH_IF_SUPPORTED
	testing::FLAGS_gtest_death_test_style = "threadsafe";

	// valgrind can be noisy with death tests
	if (!nano::running_within_valgrind ())
	{
		nano::logging logging;
		auto logger{ std::make_shared<nano::logger_mt> () };
		auto path (nano::unique_path ());
		auto store = nano::make_store (logger, path, nano::dev::constants);
		ASSERT_TRUE (!store->init_error ());
		nano::stats stats;
		auto & constants{ nano::dev::constants };
		nano::ledger ledger (*store, stats, constants);
		nano::write_database_queue write_database_queue (false);
		nano::work_pool pool{ nano::dev::network_params.network, std::numeric_limits<unsigned>::max () };
		nano::keypair key1;
		nano::block_builder builder;
		auto send = builder
					.send ()
					.previous (nano::dev::genesis->hash ())
					.destination (key1.pub)
					.balance (nano::dev::constants.genesis_amount - nano::Gxrb_ratio)
					.sign (nano::dev::genesis_key.prv, nano::dev::genesis_key.pub)
					.work (*pool.generate (nano::dev::genesis->hash ()))
					.build_shared ();
		{
			auto transaction (store->tx_begin_write ());
			ASSERT_EQ (nano::process_result::progress, ledger.process (*transaction, *send).code);
		}

		rsnano::AtomicU64Wrapper batch_write_size{ 2048 };
		std::atomic<bool> stopped{ false };
		nano::confirmation_height_bounded bounded_processor (
		ledger, write_database_queue, 10ms, logging, logger, stopped, batch_write_size, [] (auto const &) {}, [] (auto const &) {}, [] () { return 0; });

		{
			// This reads the blocks in the account, but prevents any writes from occuring yet
			auto scoped_write_guard = write_database_queue.wait (nano::writer::testing);
			bounded_processor.process (send);
		}

		// Rollback the block and now try to write, the block no longer exists so should bail
		ledger.rollback (*store->tx_begin_write (), send->hash ());
		{
			auto scoped_write_guard = write_database_queue.wait (nano::writer::confirmation_height);
			ASSERT_DEATH_IF_SUPPORTED (bounded_processor.cement_blocks (scoped_write_guard), "");
		}

		ASSERT_EQ (nano::process_result::progress, ledger.process (*store->tx_begin_write (), *send).code);
		store->confirmation_height ().put (*store->tx_begin_write (), nano::dev::genesis->account (), { 1, nano::dev::genesis->hash () });

		nano::confirmation_height_unbounded unbounded_processor (
		ledger, stats, write_database_queue, 10ms, logging, logger, batch_write_size, [] (auto const &) {}, [] (auto const &) {}, [] () { return 0; });

		{
			// This reads the blocks in the account, but prevents any writes from occuring yet
			auto scoped_write_guard = write_database_queue.wait (nano::writer::testing);
			unbounded_processor.process (send);
		}
		// Rollback the block and now try to write, the block no longer exists so should bail
		ledger.rollback (*store->tx_begin_write (), send->hash ());
		{
			ASSERT_DEATH_IF_SUPPORTED (unbounded_processor.cement_blocks (), "");
		}
	}
}

// This tests when a read has been done, but the account no longer exists by the time a write is done
TEST (DISABLED_confirmation_heightDeathTest, modified_chain_account_removed)
{
	// For ASSERT_DEATH_IF_SUPPORTED
	testing::FLAGS_gtest_death_test_style = "threadsafe";

	// valgrind can be noisy with death tests
	if (!nano::running_within_valgrind ())
	{
		nano::logging logging;
		auto logger{ std::make_shared<nano::logger_mt> () };
		auto path (nano::unique_path ());
		auto store = nano::make_store (logger, path, nano::dev::constants);
		ASSERT_TRUE (!store->init_error ());
		nano::stats stats;
		auto & constants{ nano::dev::constants };
		nano::ledger ledger (*store, stats, constants);
		nano::write_database_queue write_database_queue (false);
		nano::work_pool pool{ nano::dev::network_params.network, std::numeric_limits<unsigned>::max () };
		nano::keypair key1;
		nano::block_builder builder;
		auto send = builder
					.send ()
					.previous (nano::dev::genesis->hash ())
					.destination (key1.pub)
					.balance (nano::dev::constants.genesis_amount - nano::Gxrb_ratio)
					.sign (nano::dev::genesis_key.prv, nano::dev::genesis_key.pub)
					.work (*pool.generate (nano::dev::genesis->hash ()))
					.build_shared ();
		auto open = builder
					.state ()
					.account (key1.pub)
					.previous (0)
					.representative (0)
					.balance (nano::Gxrb_ratio)
					.link (send->hash ())
					.sign (key1.prv, key1.pub)
					.work (*pool.generate (key1.pub))
					.build_shared ();
		{
			auto transaction (store->tx_begin_write ());
			ASSERT_EQ (nano::process_result::progress, ledger.process (*transaction, *send).code);
			ASSERT_EQ (nano::process_result::progress, ledger.process (*transaction, *open).code);
		}

		rsnano::AtomicU64Wrapper batch_write_size{ 2048 };
		std::atomic<bool> stopped{ false };
		nano::confirmation_height_unbounded unbounded_processor (
		ledger, stats, write_database_queue, 10ms, logging, logger, batch_write_size, [] (auto const &) {}, [] (auto const &) {}, [] () { return 0; });

		{
			// This reads the blocks in the account, but prevents any writes from occuring yet
			auto scoped_write_guard = write_database_queue.wait (nano::writer::testing);
			unbounded_processor.process (open);
		}

		// Rollback the block and now try to write, the send should be cemented but the account which the open block belongs no longer exists so should bail
		ledger.rollback (*store->tx_begin_write (), open->hash ());
		{
			ASSERT_DEATH_IF_SUPPORTED (unbounded_processor.cement_blocks (), "");
		}

		// Reset conditions and test with the bounded processor
		ASSERT_EQ (nano::process_result::progress, ledger.process (*store->tx_begin_write (), *open).code);
		store->confirmation_height ().put (*store->tx_begin_write (), nano::dev::genesis->account (), { 1, nano::dev::genesis->hash () });

		nano::confirmation_height_bounded bounded_processor (
		ledger, write_database_queue, 10ms, logging, logger, stopped, batch_write_size, [] (auto const &) {}, [] (auto const &) {}, [] () { return 0; });

		{
			// This reads the blocks in the account, but prevents any writes from occuring yet
			auto scoped_write_guard = write_database_queue.wait (nano::writer::testing);
			bounded_processor.process (open);
		}

		// Rollback the block and now try to write, the send should be cemented but the account which the open block belongs no longer exists so should bail
		ledger.rollback (*store->tx_begin_write (), open->hash ());
		auto scoped_write_guard = write_database_queue.wait (nano::writer::confirmation_height);
		ASSERT_DEATH_IF_SUPPORTED (bounded_processor.cement_blocks (scoped_write_guard), "");
	}
}

namespace nano
{
TEST (confirmation_height, pending_observer_callbacks)
{
	auto test_mode = [] (nano::confirmation_height_mode mode_a) {
		nano::test::system system;
		nano::node_flags node_flags;
		node_flags.set_confirmation_height_processor_mode (mode_a);
		nano::node_config node_config (nano::test::get_available_port (), system.logging);
		node_config.frontiers_confirmation = nano::frontiers_confirmation_mode::disabled;
		auto node = system.add_node (node_config, node_flags);

		system.wallet (0)->insert_adhoc (nano::dev::genesis_key.prv);
		nano::block_hash latest (node->latest (nano::dev::genesis_key.pub));

		nano::keypair key1;
		nano::block_builder builder;
		auto send = builder
					.send ()
					.previous (latest)
					.destination (key1.pub)
					.balance (nano::dev::constants.genesis_amount - nano::Gxrb_ratio)
					.sign (nano::dev::genesis_key.prv, nano::dev::genesis_key.pub)
					.work (*system.work.generate (latest))
					.build ();
		auto send1 = builder
					 .send ()
					 .previous (send->hash ())
					 .destination (key1.pub)
					 .balance (nano::dev::constants.genesis_amount - nano::Gxrb_ratio * 2)
					 .sign (nano::dev::genesis_key.prv, nano::dev::genesis_key.pub)
					 .work (*system.work.generate (send->hash ()))
					 .build_shared ();

		{
			auto transaction = node->store.tx_begin_write ();
			ASSERT_EQ (nano::process_result::progress, node->ledger.process (*transaction, *send).code);
			ASSERT_EQ (nano::process_result::progress, node->ledger.process (*transaction, *send1).code);
		}

		add_callback_stats (*node);

		node->confirmation_height_processor.add (send1);

		// Confirm the callback is not called under this circumstance because there is no election information
		ASSERT_TIMELY (10s, node->stats->count (nano::stat::type::http_callback, nano::stat::detail::http_callback, nano::stat::dir::out) == 1 && node->stats->count (nano::stat::type::confirmation_observer, nano::stat::detail::all, nano::stat::dir::out) == 1);

		ASSERT_EQ (2, node->stats->count (nano::stat::type::confirmation_height, nano::stat::detail::blocks_confirmed, nano::stat::dir::in));
		ASSERT_EQ (2, node->stats->count (nano::stat::type::confirmation_height, get_stats_detail (mode_a), nano::stat::dir::in));
		ASSERT_EQ (3, node->ledger.cache.cemented_count ());
		ASSERT_EQ (0, node->active.election_winner_details_size ());
	};

	test_mode (nano::confirmation_height_mode::bounded);
	test_mode (nano::confirmation_height_mode::unbounded);
}
}

// The callback and confirmation history should only be updated after confirmation height is set (and not just after voting)
TEST (confirmation_height, callback_confirmed_history)
{
	auto test_mode = [] (nano::confirmation_height_mode mode_a) {
		nano::test::system system;
		nano::node_flags node_flags;
		node_flags.set_force_use_write_database_queue (true);
		node_flags.set_confirmation_height_processor_mode (mode_a);
		nano::node_config node_config (nano::test::get_available_port (), system.logging);
		node_config.frontiers_confirmation = nano::frontiers_confirmation_mode::disabled;
		auto node = system.add_node (node_config, node_flags);

		nano::block_hash latest (node->latest (nano::dev::genesis_key.pub));

		nano::keypair key1;
		nano::block_builder builder;
		auto send = builder
					.send ()
					.previous (latest)
					.destination (key1.pub)
					.balance (nano::dev::constants.genesis_amount - nano::Gxrb_ratio)
					.sign (nano::dev::genesis_key.prv, nano::dev::genesis_key.pub)
					.work (*system.work.generate (latest))
					.build_shared ();
		{
			auto transaction = node->store.tx_begin_write ();
			ASSERT_EQ (nano::process_result::progress, node->ledger.process (*transaction, *send).code);
		}

		auto send1 = builder
					 .send ()
					 .previous (send->hash ())
					 .destination (key1.pub)
					 .balance (nano::dev::constants.genesis_amount - nano::Gxrb_ratio * 2)
					 .sign (nano::dev::genesis_key.prv, nano::dev::genesis_key.pub)
					 .work (*system.work.generate (send->hash ()))
					 .build_shared ();

		add_callback_stats (*node);

		node->process_active (send1);
		ASSERT_NE (nano::test::start_election (system, *node, send1), nullptr);
		{
			node->process_active (send);
			node->block_processor.flush ();

			// The write guard prevents the confirmation height processor doing any writes
			auto write_guard = node->write_database_queue.wait (nano::writer::testing);

			// Confirm send1
			auto election = node->active.election (send1->qualified_root ());
			ASSERT_NE (nullptr, election);
			election->force_confirm ();
			ASSERT_TIMELY (10s, node->active.size () == 0);
			ASSERT_EQ (0, node->active.recently_cemented.list ().size ());
			ASSERT_TRUE (node->active.empty ());

			auto transaction = node->store.tx_begin_read ();
			ASSERT_FALSE (node->ledger.block_confirmed (*transaction, send->hash ()));

			ASSERT_TIMELY (10s, node->write_database_queue.contains (nano::writer::confirmation_height));

			// Confirm that no inactive callbacks have been called when the confirmation height processor has already iterated over it, waiting to write
			ASSERT_EQ (0, node->stats->count (nano::stat::type::confirmation_observer, nano::stat::detail::inactive_conf_height, nano::stat::dir::out));
		}

		ASSERT_TIMELY (10s, !node->write_database_queue.contains (nano::writer::confirmation_height));

		auto transaction = node->store.tx_begin_read ();
		ASSERT_TRUE (node->ledger.block_confirmed (*transaction, send->hash ()));

		ASSERT_TIMELY (10s, node->active.size () == 0);
		ASSERT_TIMELY (10s, node->stats->count (nano::stat::type::confirmation_observer, nano::stat::detail::active_quorum, nano::stat::dir::out) == 1);

		ASSERT_EQ (1, node->active.recently_cemented.list ().size ());
		ASSERT_TRUE (node->active.empty ());

		// Confirm the callback is not called under this circumstance
		ASSERT_EQ (2, node->stats->count (nano::stat::type::http_callback, nano::stat::detail::http_callback, nano::stat::dir::out));
		ASSERT_EQ (1, node->stats->count (nano::stat::type::confirmation_observer, nano::stat::detail::active_quorum, nano::stat::dir::out));
		ASSERT_EQ (1, node->stats->count (nano::stat::type::confirmation_observer, nano::stat::detail::inactive_conf_height, nano::stat::dir::out));
		ASSERT_EQ (2, node->stats->count (nano::stat::type::confirmation_height, nano::stat::detail::blocks_confirmed, nano::stat::dir::in));
		ASSERT_EQ (2, node->stats->count (nano::stat::type::confirmation_height, get_stats_detail (mode_a), nano::stat::dir::in));
		ASSERT_EQ (3, node->ledger.cache.cemented_count ());
		ASSERT_EQ (0, node->active.election_winner_details_size ());
	};

	test_mode (nano::confirmation_height_mode::bounded);
	test_mode (nano::confirmation_height_mode::unbounded);
}

namespace nano
{
TEST (confirmation_height, dependent_election)
{
	auto test_mode = [] (nano::confirmation_height_mode mode_a) {
		nano::test::system system;
		nano::node_flags node_flags;
		node_flags.set_confirmation_height_processor_mode (mode_a);
		node_flags.set_force_use_write_database_queue (true);
		nano::node_config node_config (nano::test::get_available_port (), system.logging);
		node_config.frontiers_confirmation = nano::frontiers_confirmation_mode::disabled;
		auto node = system.add_node (node_config, node_flags);

		nano::block_hash latest (node->latest (nano::dev::genesis_key.pub));

		nano::keypair key1;
		nano::block_builder builder;
		auto send = builder
					.send ()
					.previous (latest)
					.destination (key1.pub)
					.balance (nano::dev::constants.genesis_amount - nano::Gxrb_ratio)
					.sign (nano::dev::genesis_key.prv, nano::dev::genesis_key.pub)
					.work (*system.work.generate (latest))
					.build_shared ();
		auto send1 = builder
					 .send ()
					 .previous (send->hash ())
					 .destination (key1.pub)
					 .balance (nano::dev::constants.genesis_amount - nano::Gxrb_ratio * 2)
					 .sign (nano::dev::genesis_key.prv, nano::dev::genesis_key.pub)
					 .work (*system.work.generate (send->hash ()))
					 .build_shared ();
		auto send2 = builder
					 .send ()
					 .previous (send1->hash ())
					 .destination (key1.pub)
					 .balance (nano::dev::constants.genesis_amount - nano::Gxrb_ratio * 3)
					 .sign (nano::dev::genesis_key.prv, nano::dev::genesis_key.pub)
					 .work (*system.work.generate (send1->hash ()))
					 .build_shared ();
		{
			auto transaction = node->store.tx_begin_write ();
			ASSERT_EQ (nano::process_result::progress, node->ledger.process (*transaction, *send).code);
			ASSERT_EQ (nano::process_result::progress, node->ledger.process (*transaction, *send1).code);
			ASSERT_EQ (nano::process_result::progress, node->ledger.process (*transaction, *send2).code);
		}

		add_callback_stats (*node);

		// This election should be confirmed as active_conf_height
		ASSERT_TRUE (nano::test::start_election (system, *node, send1));
		// Start an election and confirm it
		auto election = nano::test::start_election (system, *node, send2);
		ASSERT_NE (nullptr, election);
		election->force_confirm ();

		ASSERT_TIMELY (5s, node->stats->count (nano::stat::type::http_callback, nano::stat::detail::http_callback, nano::stat::dir::out) == 3);

		ASSERT_EQ (1, node->stats->count (nano::stat::type::confirmation_observer, nano::stat::detail::active_quorum, nano::stat::dir::out));
		ASSERT_EQ (1, node->stats->count (nano::stat::type::confirmation_observer, nano::stat::detail::active_conf_height, nano::stat::dir::out));
		ASSERT_EQ (1, node->stats->count (nano::stat::type::confirmation_observer, nano::stat::detail::inactive_conf_height, nano::stat::dir::out));
		ASSERT_EQ (3, node->stats->count (nano::stat::type::confirmation_height, nano::stat::detail::blocks_confirmed, nano::stat::dir::in));
		ASSERT_EQ (3, node->stats->count (nano::stat::type::confirmation_height, get_stats_detail (mode_a), nano::stat::dir::in));
		ASSERT_EQ (4, node->ledger.cache.cemented_count ());

		ASSERT_EQ (0, node->active.election_winner_details_size ());
	};

	test_mode (nano::confirmation_height_mode::bounded);
	test_mode (nano::confirmation_height_mode::unbounded);
}

// This test checks that a receive block with uncemented blocks below cements them too.
TEST (confirmation_height, cemented_gap_below_receive)
{
	auto test_mode = [] (nano::confirmation_height_mode mode_a) {
		nano::test::system system;
		nano::node_flags node_flags;
		node_flags.set_confirmation_height_processor_mode (mode_a);
		nano::node_config node_config (nano::test::get_available_port (), system.logging);
		node_config.frontiers_confirmation = nano::frontiers_confirmation_mode::disabled;
		auto node = system.add_node (node_config, node_flags);

		nano::block_hash latest (node->latest (nano::dev::genesis_key.pub));

		nano::keypair key1;
		nano::block_builder builder;
		system.wallet (0)->insert_adhoc (key1.prv);

		auto send = builder
					.send ()
					.previous (latest)
					.destination (key1.pub)
					.balance (nano::dev::constants.genesis_amount - nano::Gxrb_ratio)
					.sign (nano::dev::genesis_key.prv, nano::dev::genesis_key.pub)
					.work (*system.work.generate (latest))
					.build ();
		auto send1 = builder
					 .send ()
					 .previous (send->hash ())
					 .destination (key1.pub)
					 .balance (nano::dev::constants.genesis_amount - nano::Gxrb_ratio * 2)
					 .sign (nano::dev::genesis_key.prv, nano::dev::genesis_key.pub)
					 .work (*system.work.generate (send->hash ()))
					 .build ();
		nano::keypair dummy_key;
		auto dummy_send = builder
						  .send ()
						  .previous (send1->hash ())
						  .destination (dummy_key.pub)
						  .balance (nano::dev::constants.genesis_amount - nano::Gxrb_ratio * 3)
						  .sign (nano::dev::genesis_key.prv, nano::dev::genesis_key.pub)
						  .work (*system.work.generate (send1->hash ()))
						  .build ();

		auto open = builder
					.open ()
					.source (send->hash ())
					.representative (nano::dev::genesis->account ())
					.account (key1.pub)
					.sign (key1.prv, key1.pub)
					.work (*system.work.generate (key1.pub))
					.build ();
		auto receive1 = builder
						.receive ()
						.previous (open->hash ())
						.source (send1->hash ())
						.sign (key1.prv, key1.pub)
						.work (*system.work.generate (open->hash ()))
						.build ();
		auto send2 = builder
					 .send ()
					 .previous (receive1->hash ())
					 .destination (nano::dev::genesis_key.pub)
					 .balance (nano::Gxrb_ratio)
					 .sign (key1.prv, key1.pub)
					 .work (*system.work.generate (receive1->hash ()))
					 .build ();

		auto receive2 = builder
						.receive ()
						.previous (dummy_send->hash ())
						.source (send2->hash ())
						.sign (nano::dev::genesis_key.prv, nano::dev::genesis_key.pub)
						.work (*system.work.generate (dummy_send->hash ()))
						.build ();
		auto dummy_send1 = builder
						   .send ()
						   .previous (receive2->hash ())
						   .destination (dummy_key.pub)
						   .balance (nano::dev::constants.genesis_amount - nano::Gxrb_ratio * 3)
						   .sign (nano::dev::genesis_key.prv, nano::dev::genesis_key.pub)
						   .work (*system.work.generate (receive2->hash ()))
						   .build ();

		nano::keypair key2;
		system.wallet (0)->insert_adhoc (key2.prv);
		auto send3 = builder
					 .send ()
					 .previous (dummy_send1->hash ())
					 .destination (key2.pub)
					 .balance (nano::dev::constants.genesis_amount - nano::Gxrb_ratio * 4)
					 .sign (nano::dev::genesis_key.prv, nano::dev::genesis_key.pub)
					 .work (*system.work.generate (dummy_send1->hash ()))
					 .build ();
		auto dummy_send2 = builder
						   .send ()
						   .previous (send3->hash ())
						   .destination (dummy_key.pub)
						   .balance (nano::dev::constants.genesis_amount - nano::Gxrb_ratio * 5)
						   .sign (nano::dev::genesis_key.prv, nano::dev::genesis_key.pub)
						   .work (*system.work.generate (send3->hash ()))
						   .build ();

		auto open1 = builder
					 .open ()
					 .source (send3->hash ())
					 .representative (nano::dev::genesis->account ())
					 .account (key2.pub)
					 .sign (key2.prv, key2.pub)
					 .work (*system.work.generate (key2.pub))
					 .build_shared ();

		{
			auto transaction = node->store.tx_begin_write ();
			ASSERT_EQ (nano::process_result::progress, node->ledger.process (*transaction, *send).code);
			ASSERT_EQ (nano::process_result::progress, node->ledger.process (*transaction, *send1).code);
			ASSERT_EQ (nano::process_result::progress, node->ledger.process (*transaction, *dummy_send).code);

			ASSERT_EQ (nano::process_result::progress, node->ledger.process (*transaction, *open).code);
			ASSERT_EQ (nano::process_result::progress, node->ledger.process (*transaction, *receive1).code);
			ASSERT_EQ (nano::process_result::progress, node->ledger.process (*transaction, *send2).code);

			ASSERT_EQ (nano::process_result::progress, node->ledger.process (*transaction, *receive2).code);
			ASSERT_EQ (nano::process_result::progress, node->ledger.process (*transaction, *dummy_send1).code);

			ASSERT_EQ (nano::process_result::progress, node->ledger.process (*transaction, *send3).code);
			ASSERT_EQ (nano::process_result::progress, node->ledger.process (*transaction, *dummy_send2).code);

			ASSERT_EQ (nano::process_result::progress, node->ledger.process (*transaction, *open1).code);
		}

		std::vector<nano::block_hash> observer_order;
		nano::mutex mutex;
		add_callback_stats (*node, &observer_order, &mutex);

		auto election = nano::test::start_election (system, *node, open1);
		ASSERT_NE (nullptr, election);
		election->force_confirm ();
		ASSERT_TIMELY (5s, node->stats->count (nano::stat::type::http_callback, nano::stat::detail::http_callback, nano::stat::dir::out) == 10);

		auto transaction = node->store.tx_begin_read ();
		ASSERT_TRUE (node->ledger.block_confirmed (*transaction, open1->hash ()));
		ASSERT_EQ (1, node->stats->count (nano::stat::type::confirmation_observer, nano::stat::detail::active_quorum, nano::stat::dir::out));
		ASSERT_EQ (0, node->stats->count (nano::stat::type::confirmation_observer, nano::stat::detail::active_conf_height, nano::stat::dir::out));
		ASSERT_EQ (9, node->stats->count (nano::stat::type::confirmation_observer, nano::stat::detail::inactive_conf_height, nano::stat::dir::out));
		ASSERT_EQ (10, node->stats->count (nano::stat::type::confirmation_height, nano::stat::detail::blocks_confirmed, nano::stat::dir::in));
		ASSERT_EQ (10, node->stats->count (nano::stat::type::confirmation_height, get_stats_detail (mode_a), nano::stat::dir::in));
		ASSERT_EQ (11, node->ledger.cache.cemented_count ());
		ASSERT_EQ (0, node->active.election_winner_details_size ());

		// Check that the order of callbacks is correct
		std::vector<nano::block_hash> expected_order = { send->hash (), open->hash (), send1->hash (), receive1->hash (), send2->hash (), dummy_send->hash (), receive2->hash (), dummy_send1->hash (), send3->hash (), open1->hash () };
		nano::lock_guard<nano::mutex> guard (mutex);
		ASSERT_EQ (observer_order, expected_order);
	};

	test_mode (nano::confirmation_height_mode::bounded);
	test_mode (nano::confirmation_height_mode::unbounded);
}

// This test checks that a receive block with uncemented blocks below cements them too, compared with the test above, this
// is the first write in this chain.
TEST (confirmation_height, cemented_gap_below_no_cache)
{
	auto test_mode = [] (nano::confirmation_height_mode mode_a) {
		nano::test::system system;
		nano::node_flags node_flags;
		node_flags.set_confirmation_height_processor_mode (mode_a);
		nano::node_config node_config (nano::test::get_available_port (), system.logging);
		node_config.frontiers_confirmation = nano::frontiers_confirmation_mode::disabled;
		auto node = system.add_node (node_config, node_flags);

		nano::block_hash latest (node->latest (nano::dev::genesis_key.pub));

		nano::keypair key1;
		system.wallet (0)->insert_adhoc (key1.prv);

		nano::block_builder builder;
		auto send = builder
					.send ()
					.previous (latest)
					.destination (key1.pub)
					.balance (nano::dev::constants.genesis_amount - nano::Gxrb_ratio)
					.sign (nano::dev::genesis_key.prv, nano::dev::genesis_key.pub)
					.work (*system.work.generate (latest))
					.build ();
		auto send1 = builder
					 .send ()
					 .previous (send->hash ())
					 .destination (key1.pub)
					 .balance (nano::dev::constants.genesis_amount - nano::Gxrb_ratio * 2)
					 .sign (nano::dev::genesis_key.prv, nano::dev::genesis_key.pub)
					 .work (*system.work.generate (send->hash ()))
					 .build ();
		nano::keypair dummy_key;
		auto dummy_send = builder
						  .send ()
						  .previous (send1->hash ())
						  .destination (dummy_key.pub)
						  .balance (nano::dev::constants.genesis_amount - nano::Gxrb_ratio * 3)
						  .sign (nano::dev::genesis_key.prv, nano::dev::genesis_key.pub)
						  .work (*system.work.generate (send1->hash ()))
						  .build ();

		auto open = builder
					.open ()
					.source (send->hash ())
					.representative (nano::dev::genesis->account ())
					.account (key1.pub)
					.sign (key1.prv, key1.pub)
					.work (*system.work.generate (key1.pub))
					.build ();
		auto receive1 = builder
						.receive ()
						.previous (open->hash ())
						.source (send1->hash ())
						.sign (key1.prv, key1.pub)
						.work (*system.work.generate (open->hash ()))
						.build ();
		auto send2 = builder
					 .send ()
					 .previous (receive1->hash ())
					 .destination (nano::dev::genesis_key.pub)
					 .balance (nano::Gxrb_ratio)
					 .sign (key1.prv, key1.pub)
					 .work (*system.work.generate (receive1->hash ()))
					 .build ();

		auto receive2 = builder
						.receive ()
						.previous (dummy_send->hash ())
						.source (send2->hash ())
						.sign (nano::dev::genesis_key.prv, nano::dev::genesis_key.pub)
						.work (*system.work.generate (dummy_send->hash ()))
						.build ();
		auto dummy_send1 = builder
						   .send ()
						   .previous (receive2->hash ())
						   .destination (dummy_key.pub)
						   .balance (nano::dev::constants.genesis_amount - nano::Gxrb_ratio * 3)
						   .sign (nano::dev::genesis_key.prv, nano::dev::genesis_key.pub)
						   .work (*system.work.generate (receive2->hash ()))
						   .build ();

		nano::keypair key2;
		system.wallet (0)->insert_adhoc (key2.prv);
		auto send3 = builder
					 .send ()
					 .previous (dummy_send1->hash ())
					 .destination (key2.pub)
					 .balance (nano::dev::constants.genesis_amount - nano::Gxrb_ratio * 4)
					 .sign (nano::dev::genesis_key.prv, nano::dev::genesis_key.pub)
					 .work (*system.work.generate (dummy_send1->hash ()))
					 .build ();
		auto dummy_send2 = builder
						   .send ()
						   .previous (send3->hash ())
						   .destination (dummy_key.pub)
						   .balance (nano::dev::constants.genesis_amount - nano::Gxrb_ratio * 5)
						   .sign (nano::dev::genesis_key.prv, nano::dev::genesis_key.pub)
						   .work (*system.work.generate (send3->hash ()))
						   .build ();

		auto open1 = builder
					 .open ()
					 .source (send3->hash ())
					 .representative (nano::dev::genesis->account ())
					 .account (key2.pub)
					 .sign (key2.prv, key2.pub)
					 .work (*system.work.generate (key2.pub))
					 .build_shared ();

		{
			auto transaction = node->store.tx_begin_write ();
			ASSERT_EQ (nano::process_result::progress, node->ledger.process (*transaction, *send).code);
			ASSERT_EQ (nano::process_result::progress, node->ledger.process (*transaction, *send1).code);
			ASSERT_EQ (nano::process_result::progress, node->ledger.process (*transaction, *dummy_send).code);

			ASSERT_EQ (nano::process_result::progress, node->ledger.process (*transaction, *open).code);
			ASSERT_EQ (nano::process_result::progress, node->ledger.process (*transaction, *receive1).code);
			ASSERT_EQ (nano::process_result::progress, node->ledger.process (*transaction, *send2).code);

			ASSERT_EQ (nano::process_result::progress, node->ledger.process (*transaction, *receive2).code);
			ASSERT_EQ (nano::process_result::progress, node->ledger.process (*transaction, *dummy_send1).code);

			ASSERT_EQ (nano::process_result::progress, node->ledger.process (*transaction, *send3).code);
			ASSERT_EQ (nano::process_result::progress, node->ledger.process (*transaction, *dummy_send2).code);

			ASSERT_EQ (nano::process_result::progress, node->ledger.process (*transaction, *open1).code);
		}

		// Force some blocks to be cemented so that the cached confirmed info variable is empty
		{
			auto transaction (node->store.tx_begin_write ());
			node->store.confirmation_height ().put (*transaction, nano::dev::genesis->account (), nano::confirmation_height_info{ 3, send1->hash () });
			node->store.confirmation_height ().put (*transaction, key1.pub, nano::confirmation_height_info{ 2, receive1->hash () });
		}

		add_callback_stats (*node);

		auto election = nano::test::start_election (system, *node, open1);
		ASSERT_NE (nullptr, election);
		election->force_confirm ();
		ASSERT_TIMELY (5s, node->stats->count (nano::stat::type::http_callback, nano::stat::detail::http_callback, nano::stat::dir::out) == 6);

		auto transaction = node->store.tx_begin_read ();
		ASSERT_TRUE (node->ledger.block_confirmed (*transaction, open1->hash ()));
		ASSERT_EQ (node->active.election_winner_details_size (), 0);
		ASSERT_EQ (1, node->stats->count (nano::stat::type::confirmation_observer, nano::stat::detail::active_quorum, nano::stat::dir::out));
		ASSERT_EQ (0, node->stats->count (nano::stat::type::confirmation_observer, nano::stat::detail::active_conf_height, nano::stat::dir::out));
		ASSERT_EQ (5, node->stats->count (nano::stat::type::confirmation_observer, nano::stat::detail::inactive_conf_height, nano::stat::dir::out));
		ASSERT_EQ (6, node->stats->count (nano::stat::type::confirmation_height, nano::stat::detail::blocks_confirmed, nano::stat::dir::in));
		ASSERT_EQ (6, node->stats->count (nano::stat::type::confirmation_height, get_stats_detail (mode_a), nano::stat::dir::in));
		ASSERT_EQ (7, node->ledger.cache.cemented_count ());
	};

	test_mode (nano::confirmation_height_mode::bounded);
	test_mode (nano::confirmation_height_mode::unbounded);
}

TEST (confirmation_height, election_winner_details_clearing)
{
	auto test_mode = [] (nano::confirmation_height_mode mode_a) {
		nano::test::system system{};

		nano::node_flags node_flags{};
		node_flags.set_confirmation_height_processor_mode (mode_a);

		nano::node_config node_config{ nano::test::get_available_port (), system.logging };
		node_config.frontiers_confirmation = nano::frontiers_confirmation_mode::disabled;

		auto node = system.add_node (node_config, node_flags);
		auto const latest = node->latest (nano::dev::genesis_key.pub);

		nano::keypair key1{};
		nano::send_block_builder builder{};

		auto const send1 = builder.make_block ()
						   .previous (latest)
						   .destination (key1.pub)
						   .balance (nano::dev::constants.genesis_amount - nano::Gxrb_ratio)
						   .sign (nano::dev::genesis_key.prv, nano::dev::genesis_key.pub)
						   .work (*system.work.generate (latest))
						   .build_shared ();
		ASSERT_EQ (nano::process_result::progress, node->process (*send1).code);

		auto const send2 = builder.make_block ()
						   .previous (send1->hash ())
						   .destination (key1.pub)
						   .balance (nano::dev::constants.genesis_amount - nano::Gxrb_ratio * 2)
						   .sign (nano::dev::genesis_key.prv, nano::dev::genesis_key.pub)
						   .work (*system.work.generate (send1->hash ()))
						   .build_shared ();
		ASSERT_EQ (nano::process_result::progress, node->process (*send2).code);

		auto const send3 = builder.make_block ()
						   .previous (send2->hash ())
						   .destination (key1.pub)
						   .balance (nano::dev::constants.genesis_amount - nano::Gxrb_ratio * 3)
						   .sign (nano::dev::genesis_key.prv, nano::dev::genesis_key.pub)
						   .work (*system.work.generate (send2->hash ()))
						   .build_shared ();
		ASSERT_EQ (nano::process_result::progress, node->process (*send3).code);

		node->process_confirmed (nano::election_status{ send2 });
		ASSERT_TIMELY (5s, node->block_confirmed (send2->hash ()));
		ASSERT_TIMELY (5s, 1 == node->stats->count (nano::stat::type::confirmation_observer, nano::stat::detail::inactive_conf_height, nano::stat::dir::out));

		node->process_confirmed (nano::election_status{ send3 });
		ASSERT_TIMELY (5s, node->block_confirmed (send3->hash ()));

		// Add an already cemented block with fake election details. It should get removed
		node->active.add_election_winner_details (send3->hash (), nullptr);
		node->confirmation_height_processor.add (send3);
		ASSERT_TIMELY (10s, node->active.election_winner_details_size () == 0);
		ASSERT_EQ (4, node->ledger.cache.cemented_count ());

		EXPECT_EQ (1, node->stats->count (nano::stat::type::confirmation_observer, nano::stat::detail::inactive_conf_height, nano::stat::dir::out));
		EXPECT_EQ (3, node->stats->count (nano::stat::type::confirmation_height, nano::stat::detail::blocks_confirmed, nano::stat::dir::in));
		EXPECT_EQ (3, node->stats->count (nano::stat::type::confirmation_height, get_stats_detail (mode_a), nano::stat::dir::in));
	};

	test_mode (nano::confirmation_height_mode::bounded);
	test_mode (nano::confirmation_height_mode::unbounded);
}
}

TEST (confirmation_height, election_winner_details_clearing_node_process_confirmed)
{
	// Make sure election_winner_details is also cleared if the block never enters the confirmation height processor from node::process_confirmed
	nano::test::system system (1);
	auto node = system.nodes.front ();

	nano::block_builder builder;
	auto send = builder
				.send ()
				.previous (nano::dev::genesis->hash ())
				.destination (nano::dev::genesis_key.pub)
				.balance (nano::dev::constants.genesis_amount - nano::Gxrb_ratio)
				.sign (nano::dev::genesis_key.prv, nano::dev::genesis_key.pub)
				.work (*system.work.generate (nano::dev::genesis->hash ()))
				.build_shared ();
	// Add to election_winner_details. Use an unrealistic iteration so that it should fall into the else case and do a cleanup
	node->active.add_election_winner_details (send->hash (), nullptr);
	nano::election_status election;
	election.set_winner (send);
	node->process_confirmed (election, 1000000);
	ASSERT_EQ (0, node->active.election_winner_details_size ());
}

TEST (confirmation_height, unbounded_block_cache_iteration)
{
	auto logger{ std::make_shared<nano::logger_mt> () };
	auto path (nano::unique_path ());
	auto store = nano::make_store (logger, path, nano::dev::constants);
	ASSERT_TRUE (!store->init_error ());
	nano::stats stats;
	nano::ledger ledger (*store, stats, nano::dev::constants);
	nano::write_database_queue write_database_queue (false);
	boost::latch initialized_latch{ 0 };
	nano::work_pool pool{ nano::dev::network_params.network, std::numeric_limits<unsigned>::max () };
	nano::logging logging;
	nano::keypair key1;
	nano::block_builder builder;
	auto send = builder
				.send ()
				.previous (nano::dev::genesis->hash ())
				.destination (key1.pub)
				.balance (nano::dev::constants.genesis_amount - nano::Gxrb_ratio)
				.sign (nano::dev::genesis_key.prv, nano::dev::genesis_key.pub)
				.work (*pool.generate (nano::dev::genesis->hash ()))
				.build_shared ();
	auto send1 = builder
				 .send ()
				 .previous (send->hash ())
				 .destination (key1.pub)
				 .balance (nano::dev::constants.genesis_amount - nano::Gxrb_ratio * 2)
				 .sign (nano::dev::genesis_key.prv, nano::dev::genesis_key.pub)
				 .work (*pool.generate (send->hash ()))
				 .build_shared ();
	{
		auto transaction (store->tx_begin_write ());
		ASSERT_EQ (nano::process_result::progress, ledger.process (*transaction, *send).code);
		ASSERT_EQ (nano::process_result::progress, ledger.process (*transaction, *send1).code);
	}

	nano::confirmation_height_processor confirmation_height_processor (ledger, stats, write_database_queue, 10ms, logging, logger, initialized_latch, nano::confirmation_height_mode::unbounded);
	nano::timer<> timer;
	timer.start ();
	{
		// Prevent conf height processor doing any writes, so that we can query is_processing_block correctly
		auto write_guard = write_database_queue.wait (nano::writer::testing);
		// Add the frontier block
		confirmation_height_processor.add (send1);

		// The most uncemented block (previous block) should be seen as processing by the unbounded processor
		while (!confirmation_height_processor.is_processing_block (send->hash ()))
		{
			ASSERT_LT (timer.since_start (), 10s);
		}
	}

	// Wait until the current block is finished processing
	while (!confirmation_height_processor.current ().is_zero ())
	{
		ASSERT_LT (timer.since_start (), 10s);
	}

	ASSERT_EQ (2, stats.count (nano::stat::type::confirmation_height, nano::stat::detail::blocks_confirmed, nano::stat::dir::in));
	ASSERT_EQ (2, stats.count (nano::stat::type::confirmation_height, nano::stat::detail::blocks_confirmed_unbounded, nano::stat::dir::in));
	ASSERT_EQ (3, ledger.cache.cemented_count ());
}

TEST (confirmation_height, pruned_source)
{
	auto logger{ std::make_shared<nano::logger_mt> () };
	nano::logging logging;
	auto path (nano::unique_path ());
	auto store = nano::make_store (logger, path, nano::dev::constants);
	ASSERT_TRUE (!store->init_error ());
	nano::stats stats;
	nano::ledger ledger (*store, stats, nano::dev::constants);
	ledger.enable_pruning ();
	nano::write_database_queue write_database_queue (false);
	nano::work_pool pool{ nano::dev::network_params.network, std::numeric_limits<unsigned>::max () };
	nano::keypair key1, key2;
	nano::block_builder builder;
	auto send1 = builder
				 .state ()
				 .account (nano::dev::genesis_key.pub)
				 .previous (nano::dev::genesis->hash ())
				 .representative (nano::dev::genesis_key.pub)
				 .balance (nano::dev::constants.genesis_amount - 100)
				 .link (key1.pub)
				 .sign (nano::dev::genesis_key.prv, nano::dev::genesis_key.pub)
				 .work (*pool.generate (nano::dev::genesis->hash ()))
				 .build_shared ();
	auto open1 = builder
				 .state ()
				 .account (key1.pub)
				 .previous (0)
				 .representative (key1.pub)
				 .balance (100)
				 .link (send1->hash ())
				 .sign (key1.prv, key1.pub)
				 .work (*pool.generate (key1.pub))
				 .build_shared ();
	auto send2 = builder
				 .state ()
				 .account (key1.pub)
				 .previous (open1->hash ())
				 .representative (key1.pub)
				 .balance (50)
				 .link (key2.pub)
				 .sign (key1.prv, key1.pub)
				 .work (*pool.generate (open1->hash ()))
				 .build_shared ();
	auto send3 = builder
				 .state ()
				 .account (key1.pub)
				 .previous (send2->hash ())
				 .representative (key1.pub)
				 .balance (25)
				 .link (key2.pub)
				 .sign (key1.prv, key1.pub)
				 .work (*pool.generate (send2->hash ()))
				 .build_shared ();
	auto open2 = builder
				 .state ()
				 .account (key2.pub)
				 .previous (0)
				 .representative (key1.pub)
				 .balance (50)
				 .link (send2->hash ())
				 .sign (key2.prv, key2.pub)
				 .work (*pool.generate (key2.pub))
				 .build_shared ();
	{
		auto transaction (store->tx_begin_write ());
		ASSERT_EQ (nano::process_result::progress, ledger.process (*transaction, *send1).code);
		ASSERT_EQ (nano::process_result::progress, ledger.process (*transaction, *open1).code);
		ASSERT_EQ (nano::process_result::progress, ledger.process (*transaction, *send2).code);
		ASSERT_EQ (nano::process_result::progress, ledger.process (*transaction, *send3).code);
		ASSERT_EQ (nano::process_result::progress, ledger.process (*transaction, *open2).code);
	}
	rsnano::AtomicU64Wrapper batch_write_size{ 2 };
	std::atomic<bool> stopped{ false };
	bool first_time{ true };
	nano::confirmation_height_bounded bounded_processor (
	ledger, write_database_queue, 10ms, logging, logger, stopped, batch_write_size, [&] (auto const & cemented_blocks_a) {
		if (first_time)
		{
			// Prune the send
			auto transaction (store->tx_begin_write ());
			ASSERT_EQ (2, ledger.pruning_action (*transaction, send2->hash (), 2));
		}
		first_time = false; },
	[] (auto const &) {}, [] () { return 0; });
	bounded_processor.process (open2);
}<|MERGE_RESOLUTION|>--- conflicted
+++ resolved
@@ -395,11 +395,7 @@
 		auto check_block_is_listed = [&] (nano::transaction const & transaction_a, nano::block_hash const & block_hash_a) {
 			return !node1.unchecked.get (transaction_a, block_hash_a).empty ();
 		};
-<<<<<<< HEAD
-		ASSERT_TIMELY (15s, check_block_is_listed (*node1.store.tx_begin_read (), receive2->previous ()));
-=======
-		ASSERT_TIMELY (5s, check_block_is_listed (node1.store.tx_begin_read (), receive2->previous ()));
->>>>>>> 997e1f9f
+		ASSERT_TIMELY (5s, check_block_is_listed (*node1.store.tx_begin_read (), receive2->previous ()));
 
 		// Confirmation heights should not be updated
 		{
@@ -416,11 +412,7 @@
 		// Now complete the chain where the block comes in on the bootstrap network.
 		node1.block_processor.add (open1);
 
-<<<<<<< HEAD
-		ASSERT_TIMELY (10s, node1.unchecked.count (*node1.store.tx_begin_read ()) == 0);
-=======
-		ASSERT_TIMELY (5s, node1.unchecked.count (node1.store.tx_begin_read ()) == 0);
->>>>>>> 997e1f9f
+		ASSERT_TIMELY (5s, node1.unchecked.count (*node1.store.tx_begin_read ()) == 0);
 		// Confirmation height should be unchanged and unchecked should now be 0
 		{
 			auto transaction = node1.store.tx_begin_read ();
