#include "nano/lib/rsnanoutils.hpp"

#include <nano/node/election.hpp>
#include <nano/node/make_store.hpp>
#include <nano/test_common/system.hpp>
#include <nano/test_common/testutil.hpp>

#include <gtest/gtest.h>

#include <boost/format.hpp>

#include <chrono>
#include <numeric>
#include <thread>

using namespace std::chrono_literals;

namespace
{
void add_callback_stats (nano::node & node, std::vector<nano::block_hash> * observer_order = nullptr, nano::mutex * mutex = nullptr)
{
	node.observers->blocks.add ([&stats = node.stats, observer_order, mutex] (nano::election_status const & status_a, std::vector<nano::vote_with_weight_info> const &, nano::account const &, nano::amount const &, bool, bool) {
		stats->inc (nano::stat::type::http_callback, nano::stat::detail::http_callback, nano::stat::dir::out);
		if (mutex)
		{
			nano::lock_guard<nano::mutex> guard (*mutex);
			debug_assert (observer_order);
			observer_order->push_back (status_a.get_winner ()->hash ());
		}
	});
}
}

TEST (confirmation_height, single)
{
	auto amount (std::numeric_limits<nano::uint128_t>::max ());
	nano::test::system system;
	nano::node_flags node_flags;
	auto node = system.add_node (node_flags);
	nano::keypair key1;
	auto wallet_id = node->wallets.first_wallet_id ();
	(void)node->wallets.insert_adhoc (wallet_id, nano::dev::genesis_key.prv);
	nano::block_hash latest1 (node->latest (nano::dev::genesis_key.pub));
	nano::block_builder builder;
	auto send1 = builder
				 .state ()
				 .account (nano::dev::genesis_key.pub)
				 .previous (latest1)
				 .representative (nano::dev::genesis_key.pub)
				 .balance (amount - 100)
				 .link (key1.pub)
				 .sign (nano::dev::genesis_key.prv, nano::dev::genesis_key.pub)
				 .work (*system.work.generate (latest1))
				 .build_shared ();

	// Check confirmation heights before, should be uninitialized (1 for genesis).
	nano::confirmation_height_info confirmation_height_info;
	add_callback_stats (*node);
	auto transaction = node->store.tx_begin_read ();
	ASSERT_FALSE (node->store.confirmation_height ().get (*transaction, nano::dev::genesis_key.pub, confirmation_height_info));
	ASSERT_EQ (1, confirmation_height_info.height ());
	ASSERT_EQ (nano::dev::genesis->hash (), confirmation_height_info.frontier ());

<<<<<<< HEAD
	node->process_active (send1);
	node->block_processor.flush ();
=======
		ASSERT_TIMELY_EQ (10s, node->stats.count (nano::stat::type::http_callback, nano::stat::detail::http_callback, nano::stat::dir::out), 1);
>>>>>>> ef10ef7a

	ASSERT_TIMELY (10s, node->stats->count (nano::stat::type::http_callback, nano::stat::detail::http_callback, nano::stat::dir::out) == 1);

	{
		auto transaction = node->store.tx_begin_write ();
		ASSERT_TRUE (node->ledger.block_confirmed (*transaction, send1->hash ()));
		ASSERT_FALSE (node->store.confirmation_height ().get (*transaction, nano::dev::genesis_key.pub, confirmation_height_info));
		ASSERT_EQ (2, confirmation_height_info.height ());
		ASSERT_EQ (send1->hash (), confirmation_height_info.frontier ());

		// Rollbacks should fail as these blocks have been cemented
		ASSERT_TRUE (node->ledger.rollback (*transaction, latest1));
		ASSERT_TRUE (node->ledger.rollback (*transaction, send1->hash ()));
		ASSERT_EQ (1, node->stats->count (nano::stat::type::confirmation_height, nano::stat::detail::blocks_confirmed, nano::stat::dir::in));
		ASSERT_EQ (1, node->stats->count (nano::stat::type::http_callback, nano::stat::detail::http_callback, nano::stat::dir::out));
		ASSERT_EQ (2, node->ledger.cache.cemented_count ());

		ASSERT_EQ (0, node->active.election_winner_details_size ());
	}
}

TEST (confirmation_height, multiple_accounts)
{
	nano::test::system system;
	nano::node_flags node_flags;
	nano::node_config node_config = system.default_config ();
	node_config.frontiers_confirmation = nano::frontiers_confirmation_mode::disabled;
	auto node = system.add_node (node_config, node_flags);
	nano::keypair key1;
	nano::keypair key2;
	nano::keypair key3;
	nano::block_hash latest1 (system.nodes[0]->latest (nano::dev::genesis_key.pub));
	nano::block_builder builder;

	// Send to all accounts
	auto send1 = builder
				 .send ()
				 .previous (latest1)
				 .destination (key1.pub)
				 .balance (node->online_reps.delta () + 300)
				 .sign (nano::dev::genesis_key.prv, nano::dev::genesis_key.pub)
				 .work (*system.work.generate (latest1))
				 .build ();
	auto send2 = builder
				 .send ()
				 .previous (send1->hash ())
				 .destination (key2.pub)
				 .balance (node->online_reps.delta () + 200)
				 .sign (nano::dev::genesis_key.prv, nano::dev::genesis_key.pub)
				 .work (*system.work.generate (send1->hash ()))
				 .build ();
	auto send3 = builder
				 .send ()
				 .previous (send2->hash ())
				 .destination (key3.pub)
				 .balance (node->online_reps.delta () + 100)
				 .sign (nano::dev::genesis_key.prv, nano::dev::genesis_key.pub)
				 .work (*system.work.generate (send2->hash ()))
				 .build ();

	// Open all accounts
	auto open1 = builder
				 .open ()
				 .source (send1->hash ())
				 .representative (nano::dev::genesis->account ())
				 .account (key1.pub)
				 .sign (key1.prv, key1.pub)
				 .work (*system.work.generate (key1.pub))
				 .build ();
	auto open2 = builder
				 .open ()
				 .source (send2->hash ())
				 .representative (nano::dev::genesis->account ())
				 .account (key2.pub)
				 .sign (key2.prv, key2.pub)
				 .work (*system.work.generate (key2.pub))
				 .build ();
	auto open3 = builder
				 .open ()
				 .source (send3->hash ())
				 .representative (nano::dev::genesis->account ())
				 .account (key3.pub)
				 .sign (key3.prv, key3.pub)
				 .work (*system.work.generate (key3.pub))
				 .build ();

	// Send and receive various blocks to these accounts
	auto send4 = builder
				 .send ()
				 .previous (open1->hash ())
				 .destination (key2.pub)
				 .balance (50)
				 .sign (key1.prv, key1.pub)
				 .work (*system.work.generate (open1->hash ()))
				 .build ();
	auto send5 = builder
				 .send ()
				 .previous (send4->hash ())
				 .destination (key2.pub)
				 .balance (10)
				 .sign (key1.prv, key1.pub)
				 .work (*system.work.generate (send4->hash ()))
				 .build ();

	auto receive1 = builder
					.receive ()
					.previous (open2->hash ())
					.source (send4->hash ())
					.sign (key2.prv, key2.pub)
					.work (*system.work.generate (open2->hash ()))
					.build ();
	auto send6 = builder
				 .send ()
				 .previous (receive1->hash ())
				 .destination (key3.pub)
				 .balance (10)
				 .sign (key2.prv, key2.pub)
				 .work (*system.work.generate (receive1->hash ()))
				 .build ();
	auto receive2 = builder
					.receive ()
					.previous (send6->hash ())
					.source (send5->hash ())
					.sign (key2.prv, key2.pub)
					.work (*system.work.generate (send6->hash ()))
					.build ();

	add_callback_stats (*node);

	{
		auto transaction = node->store.tx_begin_write ();
		ASSERT_EQ (nano::process_result::progress, node->ledger.process (*transaction, *send1).code);
		ASSERT_EQ (nano::process_result::progress, node->ledger.process (*transaction, *send2).code);
		ASSERT_EQ (nano::process_result::progress, node->ledger.process (*transaction, *send3).code);

		ASSERT_EQ (nano::process_result::progress, node->ledger.process (*transaction, *open1).code);
		ASSERT_EQ (nano::process_result::progress, node->ledger.process (*transaction, *open2).code);
		ASSERT_EQ (nano::process_result::progress, node->ledger.process (*transaction, *open3).code);

		ASSERT_EQ (nano::process_result::progress, node->ledger.process (*transaction, *send4).code);
		ASSERT_EQ (nano::process_result::progress, node->ledger.process (*transaction, *send5).code);

<<<<<<< HEAD
		ASSERT_EQ (nano::process_result::progress, node->ledger.process (*transaction, *receive1).code);
		ASSERT_EQ (nano::process_result::progress, node->ledger.process (*transaction, *send6).code);
		ASSERT_EQ (nano::process_result::progress, node->ledger.process (*transaction, *receive2).code);
=======
		ASSERT_TIMELY_EQ (10s, node->stats.count (nano::stat::type::http_callback, nano::stat::detail::http_callback, nano::stat::dir::out), 10);
>>>>>>> ef10ef7a

		// Check confirmation heights of all the accounts (except genesis) are uninitialized (0),
		// as we have any just added them to the ledger and not processed any live transactions yet.
		nano::confirmation_height_info confirmation_height_info;
		ASSERT_FALSE (node->store.confirmation_height ().get (*transaction, nano::dev::genesis_key.pub, confirmation_height_info));
		ASSERT_EQ (1, confirmation_height_info.height ());
		ASSERT_EQ (nano::dev::genesis->hash (), confirmation_height_info.frontier ());
		ASSERT_TRUE (node->store.confirmation_height ().get (*transaction, key1.pub, confirmation_height_info));
		ASSERT_EQ (0, confirmation_height_info.height ());
		ASSERT_EQ (nano::block_hash (0), confirmation_height_info.frontier ());
		ASSERT_TRUE (node->store.confirmation_height ().get (*transaction, key2.pub, confirmation_height_info));
		ASSERT_EQ (0, confirmation_height_info.height ());
		ASSERT_EQ (nano::block_hash (0), confirmation_height_info.frontier ());
		ASSERT_TRUE (node->store.confirmation_height ().get (*transaction, key3.pub, confirmation_height_info));
		ASSERT_EQ (0, confirmation_height_info.height ());
		ASSERT_EQ (nano::block_hash (0), confirmation_height_info.frontier ());
	}

	// The nodes process a live receive which propagates across to all accounts
	auto receive3 = builder
					.receive ()
					.previous (open3->hash ())
					.source (send6->hash ())
					.sign (key3.prv, key3.pub)
					.work (*system.work.generate (open3->hash ()))
					.build_shared ();
	node->process_active (receive3);
	auto election = nano::test::start_election (system, *node, receive3->hash ());
	ASSERT_NE (nullptr, election);
	node->active.force_confirm (*election);

	ASSERT_TIMELY (10s, node->stats->count (nano::stat::type::http_callback, nano::stat::detail::http_callback, nano::stat::dir::out) == 10);

	nano::confirmation_height_info confirmation_height_info;
	auto & store = node->store;
	auto transaction = node->store.tx_begin_read ();
	ASSERT_TRUE (node->ledger.block_confirmed (*transaction, receive3->hash ()));
	auto account_info = node->ledger.account_info (*transaction, nano::dev::genesis_key.pub);
	ASSERT_TRUE (account_info);
	ASSERT_FALSE (node->store.confirmation_height ().get (*transaction, nano::dev::genesis_key.pub, confirmation_height_info));
	ASSERT_EQ (4, confirmation_height_info.height ());
	ASSERT_EQ (send3->hash (), confirmation_height_info.frontier ());
	ASSERT_EQ (4, account_info->block_count ());
	account_info = node->ledger.account_info (*transaction, key1.pub);
	ASSERT_TRUE (account_info);
	ASSERT_FALSE (node->store.confirmation_height ().get (*transaction, key1.pub, confirmation_height_info));
	ASSERT_EQ (2, confirmation_height_info.height ());
	ASSERT_EQ (send4->hash (), confirmation_height_info.frontier ());
	ASSERT_EQ (3, account_info->block_count ());
	account_info = node->ledger.account_info (*transaction, key2.pub);
	ASSERT_TRUE (account_info);
	ASSERT_FALSE (node->store.confirmation_height ().get (*transaction, key2.pub, confirmation_height_info));
	ASSERT_EQ (3, confirmation_height_info.height ());
	ASSERT_EQ (send6->hash (), confirmation_height_info.frontier ());
	ASSERT_EQ (4, account_info->block_count ());
	account_info = node->ledger.account_info (*transaction, key3.pub);
	ASSERT_TRUE (account_info);
	ASSERT_FALSE (node->store.confirmation_height ().get (*transaction, key3.pub, confirmation_height_info));
	ASSERT_EQ (2, confirmation_height_info.height ());
	ASSERT_EQ (receive3->hash (), confirmation_height_info.frontier ());
	ASSERT_EQ (2, account_info->block_count ());

	// The accounts for key1 and key2 have 1 more block in the chain than is confirmed.
	// So this can be rolled back, but the one before that cannot. Check that this is the case
	{
		auto transaction = node->store.tx_begin_write ();
		ASSERT_FALSE (node->ledger.rollback (*transaction, node->latest (key2.pub)));
		ASSERT_FALSE (node->ledger.rollback (*transaction, node->latest (key1.pub)));
	}
	{
		// These rollbacks should fail
		auto transaction = node->store.tx_begin_write ();
		ASSERT_TRUE (node->ledger.rollback (*transaction, node->latest (key1.pub)));
		ASSERT_TRUE (node->ledger.rollback (*transaction, node->latest (key2.pub)));

		// Confirm the other latest can't be rolled back either
		ASSERT_TRUE (node->ledger.rollback (*transaction, node->latest (key3.pub)));
		ASSERT_TRUE (node->ledger.rollback (*transaction, node->latest (nano::dev::genesis_key.pub)));

		// Attempt some others which have been cemented
		ASSERT_TRUE (node->ledger.rollback (*transaction, open1->hash ()));
		ASSERT_TRUE (node->ledger.rollback (*transaction, send2->hash ()));
	}
	ASSERT_EQ (10, node->stats->count (nano::stat::type::confirmation_height, nano::stat::detail::blocks_confirmed, nano::stat::dir::in));
	ASSERT_EQ (10, node->stats->count (nano::stat::type::http_callback, nano::stat::detail::http_callback, nano::stat::dir::out));
	ASSERT_EQ (11, node->ledger.cache.cemented_count ());

	ASSERT_EQ (0, node->active.election_winner_details_size ());
}

TEST (confirmation_height, gap_bootstrap)
{
	nano::test::system system{};
	nano::node_flags node_flags{};
	auto & node1 = *system.add_node (node_flags);
	nano::keypair destination{};
	nano::block_builder builder;
	auto send1 = builder
				 .state ()
				 .account (nano::dev::genesis->account ())
				 .previous (nano::dev::genesis->hash ())
				 .representative (nano::dev::genesis->account ())
				 .balance (nano::dev::constants.genesis_amount - nano::Gxrb_ratio)
				 .link (destination.pub)
				 .sign (nano::dev::genesis_key.prv, nano::dev::genesis_key.pub)
				 .work (0)
				 .build_shared ();
	node1.work_generate_blocking (*send1);
	auto send2 = builder
				 .state ()
				 .account (nano::dev::genesis->account ())
				 .previous (send1->hash ())
				 .representative (nano::dev::genesis->account ())
				 .balance (nano::dev::constants.genesis_amount - 2 * nano::Gxrb_ratio)
				 .link (destination.pub)
				 .sign (nano::dev::genesis_key.prv, nano::dev::genesis_key.pub)
				 .work (0)
				 .build_shared ();
	node1.work_generate_blocking (*send2);
	auto send3 = builder
				 .state ()
				 .account (nano::dev::genesis->account ())
				 .previous (send2->hash ())
				 .representative (nano::dev::genesis->account ())
				 .balance (nano::dev::constants.genesis_amount - 3 * nano::Gxrb_ratio)
				 .link (destination.pub)
				 .sign (nano::dev::genesis_key.prv, nano::dev::genesis_key.pub)
				 .work (0)
				 .build_shared ();
	node1.work_generate_blocking (*send3);
	auto open1 = builder
				 .open ()
				 .source (send1->hash ())
				 .representative (destination.pub)
				 .account (destination.pub)
				 .sign (destination.prv, destination.pub)
				 .work (0)
				 .build_shared ();
	node1.work_generate_blocking (*open1);

	// Receive
	auto receive1 = builder
					.receive ()
					.previous (open1->hash ())
					.source (send2->hash ())
					.sign (destination.prv, destination.pub)
					.work (0)
					.build_shared ();
	node1.work_generate_blocking (*receive1);
	auto receive2 = builder
					.receive ()
					.previous (receive1->hash ())
					.source (send3->hash ())
					.sign (destination.prv, destination.pub)
					.work (0)
					.build_shared ();
	node1.work_generate_blocking (*receive2);

	node1.block_processor.add (send1);
	node1.block_processor.add (send2);
	node1.block_processor.add (send3);
	node1.block_processor.add (receive1);
	ASSERT_TIMELY (5s, node1.block (send3->hash ()) != nullptr);

<<<<<<< HEAD
	add_callback_stats (node1);
=======
		ASSERT_TIMELY_EQ (5s, node1.unchecked.count (), 0);
		// Confirmation height should be unchanged and unchecked should now be 0
		{
			auto transaction = node1.store.tx_begin_read ();
			nano::confirmation_height_info confirmation_height_info;
			ASSERT_FALSE (node1.store.confirmation_height.get (transaction, nano::dev::genesis_key.pub, confirmation_height_info));
			ASSERT_EQ (1, confirmation_height_info.height);
			ASSERT_EQ (nano::dev::genesis->hash (), confirmation_height_info.frontier);
			ASSERT_TRUE (node1.store.confirmation_height.get (transaction, destination.pub, confirmation_height_info));
			ASSERT_EQ (0, confirmation_height_info.height);
			ASSERT_EQ (nano::block_hash (0), confirmation_height_info.frontier);
		}
		ASSERT_EQ (0, node1.stats.count (nano::stat::type::confirmation_height, nano::stat::detail::blocks_confirmed, nano::stat::dir::in));
		ASSERT_EQ (0, node1.stats.count (nano::stat::type::confirmation_height, get_stats_detail (mode_a), nano::stat::dir::in));
		ASSERT_EQ (0, node1.stats.count (nano::stat::type::http_callback, nano::stat::detail::http_callback, nano::stat::dir::out));
		ASSERT_EQ (1, node1.ledger.cache.cemented_count);
>>>>>>> ef10ef7a

	// Receive 2 comes in on the live network, however the chain has not been finished so it gets added to unchecked
	node1.process_active (receive2);
	// Waits for the unchecked_map to process the 4 blocks added to the block_processor, saving them in the unchecked table
	auto check_block_is_listed = [&] (nano::store::transaction const & transaction_a, nano::block_hash const & block_hash_a) {
		return !node1.unchecked.get (block_hash_a).empty ();
	};
	ASSERT_TIMELY (5s, check_block_is_listed (*node1.store.tx_begin_read (), receive2->previous ()));

	// Confirmation heights should not be updated
	{
		auto transaction (node1.store.tx_begin_read ());
		auto unchecked_count (node1.unchecked.count ());
		ASSERT_EQ (unchecked_count, 2);

		nano::confirmation_height_info confirmation_height_info;
		ASSERT_FALSE (node1.store.confirmation_height ().get (*transaction, nano::dev::genesis_key.pub, confirmation_height_info));
		ASSERT_EQ (1, confirmation_height_info.height ());
		ASSERT_EQ (nano::dev::genesis->hash (), confirmation_height_info.frontier ());
	}

	// Now complete the chain where the block comes in on the bootstrap network.
	node1.block_processor.add (open1);

	ASSERT_TIMELY (5s, node1.unchecked.count () == 0);
	// Confirmation height should be unchanged and unchecked should now be 0
	{
		auto transaction = node1.store.tx_begin_read ();
		nano::confirmation_height_info confirmation_height_info;
		ASSERT_FALSE (node1.store.confirmation_height ().get (*transaction, nano::dev::genesis_key.pub, confirmation_height_info));
		ASSERT_EQ (1, confirmation_height_info.height ());
		ASSERT_EQ (nano::dev::genesis->hash (), confirmation_height_info.frontier ());
		ASSERT_TRUE (node1.store.confirmation_height ().get (*transaction, destination.pub, confirmation_height_info));
		ASSERT_EQ (0, confirmation_height_info.height ());
		ASSERT_EQ (nano::block_hash (0), confirmation_height_info.frontier ());
	}
	ASSERT_EQ (0, node1.stats->count (nano::stat::type::confirmation_height, nano::stat::detail::blocks_confirmed, nano::stat::dir::in));
	ASSERT_EQ (0, node1.stats->count (nano::stat::type::http_callback, nano::stat::detail::http_callback, nano::stat::dir::out));
	ASSERT_EQ (1, node1.ledger.cache.cemented_count ());

	ASSERT_EQ (0, node1.active.election_winner_details_size ());
}

TEST (confirmation_height, gap_live)
{
	nano::test::system system{};
	nano::node_flags node_flags{};
	nano::node_config node_config = system.default_config ();
	node_config.frontiers_confirmation = nano::frontiers_confirmation_mode::disabled;
	auto node = system.add_node (node_config, node_flags);
	auto wallet_id1 = node->wallets.first_wallet_id ();
	node_config.peering_port = system.get_available_port ();
	node_config.receive_minimum = nano::dev::constants.genesis_amount; // Prevent auto-receive & open1/receive1/receive2 blocks conflicts
	auto node2 = system.add_node (node_config, node_flags);
	auto wallet_id2 = node2->wallets.first_wallet_id ();
	nano::keypair destination;

	(void)node->wallets.insert_adhoc (wallet_id1, nano::dev::genesis_key.prv);
	(void)node2->wallets.insert_adhoc (wallet_id2, destination.prv);

	nano::block_builder builder;
	auto send1 = builder
				 .state ()
				 .account (nano::dev::genesis->account ())
				 .previous (nano::dev::genesis->hash ())
				 .representative (nano::dev::genesis->account ())
				 .balance (nano::dev::constants.genesis_amount - 1)
				 .link (destination.pub)
				 .sign (nano::dev::genesis_key.prv, nano::dev::genesis_key.pub)
				 .work (0)
				 .build_shared ();
	node->work_generate_blocking (*send1);
	auto send2 = builder
				 .state ()
				 .account (nano::dev::genesis->account ())
				 .previous (send1->hash ())
				 .representative (nano::dev::genesis->account ())
				 .balance (nano::dev::constants.genesis_amount - 2)
				 .link (destination.pub)
				 .sign (nano::dev::genesis_key.prv, nano::dev::genesis_key.pub)
				 .work (0)
				 .build_shared ();
	node->work_generate_blocking (*send2);
	auto send3 = builder
				 .state ()
				 .account (nano::dev::genesis->account ())
				 .previous (send2->hash ())
				 .representative (nano::dev::genesis->account ())
				 .balance (nano::dev::constants.genesis_amount - 3)
				 .link (destination.pub)
				 .sign (nano::dev::genesis_key.prv, nano::dev::genesis_key.pub)
				 .work (0)
				 .build_shared ();
	node->work_generate_blocking (*send3);

	auto open1 = builder
				 .open ()
				 .source (send1->hash ())
				 .representative (destination.pub)
				 .account (destination.pub)
				 .sign (destination.prv, destination.pub)
				 .work (0)
				 .build_shared ();
	node->work_generate_blocking (*open1);
	auto receive1 = builder
					.receive ()
					.previous (open1->hash ())
					.source (send2->hash ())
					.sign (destination.prv, destination.pub)
					.work (0)
					.build_shared ();
	node->work_generate_blocking (*receive1);
	auto receive2 = builder
					.receive ()
					.previous (receive1->hash ())
					.source (send3->hash ())
					.sign (destination.prv, destination.pub)
					.work (0)
					.build_shared ();
	node->work_generate_blocking (*receive2);

<<<<<<< HEAD
	node->block_processor.add (send1);
	node->block_processor.add (send2);
	node->block_processor.add (send3);
	node->block_processor.add (receive1);
	node->block_processor.flush ();
=======
		// Vote and confirm all existing blocks
		nano::test::start_election (system, *node, send1->hash ());
		ASSERT_TIMELY_EQ (10s, node->stats.count (nano::stat::type::http_callback, nano::stat::detail::http_callback, nano::stat::dir::out), 3);
>>>>>>> ef10ef7a

	add_callback_stats (*node);

<<<<<<< HEAD
	// Receive 2 comes in on the live network, however the chain has not been finished so it gets added to unchecked
	node->process_active (receive2);
	node->block_processor.flush ();
=======
		ASSERT_TIMELY_EQ (10s, node->stats.count (nano::stat::type::http_callback, nano::stat::detail::http_callback, nano::stat::dir::out), 6);
>>>>>>> ef10ef7a

	// Confirmation heights should not be updated
	{
		auto transaction = node->store.tx_begin_read ();
		nano::confirmation_height_info confirmation_height_info;
		ASSERT_FALSE (node->store.confirmation_height ().get (*transaction, nano::dev::genesis_key.pub, confirmation_height_info));
		ASSERT_EQ (1, confirmation_height_info.height ());
		ASSERT_EQ (nano::dev::genesis->hash (), confirmation_height_info.frontier ());
	}

	// Vote and confirm all existing blocks
	nano::test::start_election (system, *node, send1->hash ());
	ASSERT_TIMELY (10s, node->stats->count (nano::stat::type::http_callback, nano::stat::detail::http_callback, nano::stat::dir::out) == 3);

	// Now complete the chain where the block comes in on the live network
	node->process_active (open1);
	node->block_processor.flush ();

	ASSERT_TIMELY (10s, node->stats->count (nano::stat::type::http_callback, nano::stat::detail::http_callback, nano::stat::dir::out) == 6);

	// This should confirm the open block and the source of the receive blocks
	auto transaction = node->store.tx_begin_read ();
	auto unchecked_count = node->unchecked.count ();
	ASSERT_EQ (unchecked_count, 0);

	nano::confirmation_height_info confirmation_height_info{};
	ASSERT_TRUE (node->ledger.block_confirmed (*transaction, receive2->hash ()));
	ASSERT_FALSE (node->store.confirmation_height ().get (*transaction, nano::dev::genesis_key.pub, confirmation_height_info));
	ASSERT_EQ (4, confirmation_height_info.height ());
	ASSERT_EQ (send3->hash (), confirmation_height_info.frontier ());
	ASSERT_FALSE (node->store.confirmation_height ().get (*transaction, destination.pub, confirmation_height_info));
	ASSERT_EQ (3, confirmation_height_info.height ());
	ASSERT_EQ (receive2->hash (), confirmation_height_info.frontier ());

	ASSERT_EQ (6, node->stats->count (nano::stat::type::confirmation_height, nano::stat::detail::blocks_confirmed, nano::stat::dir::in));
	ASSERT_EQ (6, node->stats->count (nano::stat::type::http_callback, nano::stat::detail::http_callback, nano::stat::dir::out));
	ASSERT_EQ (7, node->ledger.cache.cemented_count ());

	ASSERT_EQ (0, node->active.election_winner_details_size ());
}

TEST (confirmation_height, send_receive_between_2_accounts)
{
	nano::test::system system;
	nano::node_flags node_flags;
	nano::node_config node_config = system.default_config ();
	node_config.frontiers_confirmation = nano::frontiers_confirmation_mode::disabled;
	auto node = system.add_node (node_config, node_flags);
	nano::keypair key1;
	nano::block_hash latest (node->latest (nano::dev::genesis_key.pub));

	nano::block_builder builder;
	auto send1 = builder
				 .send ()
				 .previous (latest)
				 .destination (key1.pub)
				 .balance (node->online_reps.delta () + 2)
				 .sign (nano::dev::genesis_key.prv, nano::dev::genesis_key.pub)
				 .work (*system.work.generate (latest))
				 .build ();
	auto open1 = builder
				 .open ()
				 .source (send1->hash ())
				 .representative (nano::dev::genesis->account ())
				 .account (key1.pub)
				 .sign (key1.prv, key1.pub)
				 .work (*system.work.generate (key1.pub))
				 .build ();
	auto send2 = builder
				 .send ()
				 .previous (open1->hash ())
				 .destination (nano::dev::genesis->account ())
				 .balance (1000)
				 .sign (key1.prv, key1.pub)
				 .work (*system.work.generate (open1->hash ()))
				 .build ();
	auto send3 = builder
				 .send ()
				 .previous (send2->hash ())
				 .destination (nano::dev::genesis->account ())
				 .balance (900)
				 .sign (key1.prv, key1.pub)
				 .work (*system.work.generate (send2->hash ()))
				 .build ();
	auto send4 = builder
				 .send ()
				 .previous (send3->hash ())
				 .destination (nano::dev::genesis->account ())
				 .balance (500)
				 .sign (key1.prv, key1.pub)
				 .work (*system.work.generate (send3->hash ()))
				 .build ();
	auto receive1 = builder
					.receive ()
					.previous (send1->hash ())
					.source (send2->hash ())
					.sign (nano::dev::genesis_key.prv, nano::dev::genesis_key.pub)
					.work (*system.work.generate (send1->hash ()))
					.build ();
	auto receive2 = builder
					.receive ()
					.previous (receive1->hash ())
					.source (send3->hash ())
					.sign (nano::dev::genesis_key.prv, nano::dev::genesis_key.pub)
					.work (*system.work.generate (receive1->hash ()))
					.build ();
	auto receive3 = builder
					.receive ()
					.previous (receive2->hash ())
					.source (send4->hash ())
					.sign (nano::dev::genesis_key.prv, nano::dev::genesis_key.pub)
					.work (*system.work.generate (receive2->hash ()))
					.build ();
	auto send5 = builder
				 .send ()
				 .previous (receive3->hash ())
				 .destination (key1.pub)
				 .balance (node->online_reps.delta () + 1)
				 .sign (nano::dev::genesis_key.prv, nano::dev::genesis_key.pub)
				 .work (*system.work.generate (receive3->hash ()))
				 .build ();
	auto receive4 = builder
					.receive ()
					.previous (send4->hash ())
					.source (send5->hash ())
					.sign (key1.prv, key1.pub)
					.work (*system.work.generate (send4->hash ()))
					.build_shared ();
	nano::keypair key2;
	auto send6 = builder
				 .send ()
				 .previous (send5->hash ())
				 .destination (key2.pub)
				 .balance (node->online_reps.delta () + 1)
				 .sign (nano::dev::genesis_key.prv, nano::dev::genesis_key.pub)
				 .work (*system.work.generate (send5->hash ()))
				 .build ();
	// Unpocketed send
	{
		auto transaction = node->store.tx_begin_write ();
		ASSERT_EQ (nano::process_result::progress, node->ledger.process (*transaction, *send1).code);
		ASSERT_EQ (nano::process_result::progress, node->ledger.process (*transaction, *open1).code);

		ASSERT_EQ (nano::process_result::progress, node->ledger.process (*transaction, *send2).code);
		ASSERT_EQ (nano::process_result::progress, node->ledger.process (*transaction, *receive1).code);

		ASSERT_EQ (nano::process_result::progress, node->ledger.process (*transaction, *send3).code);
		ASSERT_EQ (nano::process_result::progress, node->ledger.process (*transaction, *send4).code);

		ASSERT_EQ (nano::process_result::progress, node->ledger.process (*transaction, *receive2).code);
		ASSERT_EQ (nano::process_result::progress, node->ledger.process (*transaction, *receive3).code);

		ASSERT_EQ (nano::process_result::progress, node->ledger.process (*transaction, *send5).code);
		ASSERT_EQ (nano::process_result::progress, node->ledger.process (*transaction, *send6).code);
	}

	add_callback_stats (*node);

	node->process_active (receive4);
	auto election = nano::test::start_election (system, *node, receive4->hash ());
	ASSERT_NE (nullptr, election);
	node->active.force_confirm (*election);

<<<<<<< HEAD
	ASSERT_TIMELY (10s, node->stats->count (nano::stat::type::http_callback, nano::stat::detail::http_callback, nano::stat::dir::out) == 10);
=======
		ASSERT_TIMELY_EQ (10s, node->stats.count (nano::stat::type::http_callback, nano::stat::detail::http_callback, nano::stat::dir::out), 10);
>>>>>>> ef10ef7a

	auto transaction (node->store.tx_begin_read ());
	ASSERT_TRUE (node->ledger.block_confirmed (*transaction, receive4->hash ()));
	nano::confirmation_height_info confirmation_height_info;
	auto account_info = node->ledger.account_info (*transaction, nano::dev::genesis_key.pub);
	ASSERT_TRUE (account_info);
	ASSERT_FALSE (node->store.confirmation_height ().get (*transaction, nano::dev::genesis_key.pub, confirmation_height_info));
	ASSERT_EQ (6, confirmation_height_info.height ());
	ASSERT_EQ (send5->hash (), confirmation_height_info.frontier ());
	ASSERT_EQ (7, account_info->block_count ());

	account_info = node->ledger.account_info (*transaction, key1.pub);
	ASSERT_TRUE (account_info);
	ASSERT_FALSE (node->store.confirmation_height ().get (*transaction, key1.pub, confirmation_height_info));
	ASSERT_EQ (5, confirmation_height_info.height ());
	ASSERT_EQ (receive4->hash (), confirmation_height_info.frontier ());
	ASSERT_EQ (5, account_info->block_count ());

	ASSERT_EQ (10, node->stats->count (nano::stat::type::confirmation_height, nano::stat::detail::blocks_confirmed, nano::stat::dir::in));
	ASSERT_EQ (10, node->stats->count (nano::stat::type::http_callback, nano::stat::detail::http_callback, nano::stat::dir::out));
	ASSERT_EQ (11, node->ledger.cache.cemented_count ());

	ASSERT_EQ (0, node->active.election_winner_details_size ());
}

TEST (confirmation_height, send_receive_self)
{
	nano::test::system system;
	nano::node_flags node_flags;
	nano::node_config node_config = system.default_config ();
	node_config.frontiers_confirmation = nano::frontiers_confirmation_mode::disabled;
	auto node = system.add_node (node_config, node_flags);
	nano::block_hash latest (node->latest (nano::dev::genesis_key.pub));

<<<<<<< HEAD
	nano::block_builder builder;
	auto send1 = builder
				 .send ()
				 .previous (latest)
				 .destination (nano::dev::genesis_key.pub)
				 .balance (nano::dev::constants.genesis_amount - 2)
				 .sign (nano::dev::genesis_key.prv, nano::dev::genesis_key.pub)
				 .work (*system.work.generate (latest))
				 .build ();
	auto receive1 = builder
					.receive ()
					.previous (send1->hash ())
					.source (send1->hash ())
					.sign (nano::dev::genesis_key.prv, nano::dev::genesis_key.pub)
					.work (*system.work.generate (send1->hash ()))
					.build_shared ();
	auto send2 = builder
				 .send ()
				 .previous (receive1->hash ())
				 .destination (nano::dev::genesis_key.pub)
				 .balance (nano::dev::constants.genesis_amount - 2)
				 .sign (nano::dev::genesis_key.prv, nano::dev::genesis_key.pub)
				 .work (*system.work.generate (receive1->hash ()))
				 .build ();
	auto send3 = builder
				 .send ()
				 .previous (send2->hash ())
				 .destination (nano::dev::genesis_key.pub)
				 .balance (nano::dev::constants.genesis_amount - 3)
				 .sign (nano::dev::genesis_key.prv, nano::dev::genesis_key.pub)
				 .work (*system.work.generate (send2->hash ()))
				 .build ();
	auto receive2 = builder
					.receive ()
					.previous (send3->hash ())
					.source (send2->hash ())
					.sign (nano::dev::genesis_key.prv, nano::dev::genesis_key.pub)
					.work (*system.work.generate (send3->hash ()))
					.build ();
	auto receive3 = builder
					.receive ()
					.previous (receive2->hash ())
					.source (send3->hash ())
					.sign (nano::dev::genesis_key.prv, nano::dev::genesis_key.pub)
					.work (*system.work.generate (receive2->hash ()))
					.build_shared ();
=======
		add_callback_stats (*node);

		auto election = nano::test::start_election (system, *node, receive3->hash ());
		ASSERT_NE (nullptr, election);
		election->force_confirm ();

		ASSERT_TIMELY_EQ (5s, node->stats.count (nano::stat::type::http_callback, nano::stat::detail::http_callback, nano::stat::dir::out), 6);
>>>>>>> ef10ef7a

	// Send to another account to prevent automatic receiving on the genesis account
	nano::keypair key1;
	auto send4 = builder
				 .send ()
				 .previous (receive3->hash ())
				 .destination (key1.pub)
				 .balance (node->online_reps.delta ())
				 .sign (nano::dev::genesis_key.prv, nano::dev::genesis_key.pub)
				 .work (*system.work.generate (receive3->hash ()))
				 .build ();
	{
		auto transaction = node->store.tx_begin_write ();
		ASSERT_EQ (nano::process_result::progress, node->ledger.process (*transaction, *send1).code);
		ASSERT_EQ (nano::process_result::progress, node->ledger.process (*transaction, *receive1).code);
		ASSERT_EQ (nano::process_result::progress, node->ledger.process (*transaction, *send2).code);
		ASSERT_EQ (nano::process_result::progress, node->ledger.process (*transaction, *send3).code);

		ASSERT_EQ (nano::process_result::progress, node->ledger.process (*transaction, *receive2).code);
		ASSERT_EQ (nano::process_result::progress, node->ledger.process (*transaction, *receive3).code);
		ASSERT_EQ (nano::process_result::progress, node->ledger.process (*transaction, *send4).code);
	}

	add_callback_stats (*node);

	auto election = nano::test::start_election (system, *node, receive3->hash ());
	ASSERT_NE (nullptr, election);
	node->active.force_confirm (*election);

	ASSERT_TIMELY (5s, node->stats->count (nano::stat::type::http_callback, nano::stat::detail::http_callback, nano::stat::dir::out) == 6);

	auto transaction (node->store.tx_begin_read ());
	ASSERT_TRUE (node->ledger.block_confirmed (*transaction, receive3->hash ()));
	auto account_info = node->ledger.account_info (*transaction, nano::dev::genesis_key.pub);
	ASSERT_TRUE (account_info);
	nano::confirmation_height_info confirmation_height_info;
	ASSERT_FALSE (node->store.confirmation_height ().get (*transaction, nano::dev::genesis_key.pub, confirmation_height_info));
	ASSERT_EQ (7, confirmation_height_info.height ());
	ASSERT_EQ (receive3->hash (), confirmation_height_info.frontier ());
	ASSERT_EQ (8, account_info->block_count ());
	ASSERT_EQ (6, node->stats->count (nano::stat::type::confirmation_height, nano::stat::detail::blocks_confirmed, nano::stat::dir::in));
	ASSERT_EQ (6, node->stats->count (nano::stat::type::http_callback, nano::stat::detail::http_callback, nano::stat::dir::out));
	ASSERT_EQ (confirmation_height_info.height (), node->ledger.cache.cemented_count ());
	ASSERT_EQ (0, node->active.election_winner_details_size ());
}

TEST (confirmation_height, all_block_types)
{
	nano::test::system system;
	nano::node_flags node_flags;
	nano::node_config node_config = system.default_config ();
	node_config.frontiers_confirmation = nano::frontiers_confirmation_mode::disabled;
	auto node = system.add_node (node_config, node_flags);
	nano::block_hash latest (node->latest (nano::dev::genesis_key.pub));
	nano::keypair key1;
	nano::keypair key2;
	auto & store = node->store;
	nano::block_builder builder;
	auto send = builder
				.send ()
				.previous (latest)
				.destination (key1.pub)
				.balance (nano::dev::constants.genesis_amount - nano::Gxrb_ratio)
				.sign (nano::dev::genesis_key.prv, nano::dev::genesis_key.pub)
				.work (*system.work.generate (latest))
				.build ();
	auto send1 = builder
				 .send ()
				 .previous (send->hash ())
				 .destination (key2.pub)
				 .balance (nano::dev::constants.genesis_amount - nano::Gxrb_ratio * 2)
				 .sign (nano::dev::genesis_key.prv, nano::dev::genesis_key.pub)
				 .work (*system.work.generate (send->hash ()))
				 .build ();

	auto open = builder
				.open ()
				.source (send->hash ())
				.representative (nano::dev::genesis_key.pub)
				.account (key1.pub)
				.sign (key1.prv, key1.pub)
				.work (*system.work.generate (key1.pub))
				.build ();
	auto state_open = builder
					  .state ()
					  .account (key2.pub)
					  .previous (0)
					  .representative (0)
					  .balance (nano::Gxrb_ratio)
					  .link (send1->hash ())
					  .sign (key2.prv, key2.pub)
					  .work (*system.work.generate (key2.pub))
					  .build ();

	auto send2 = builder
				 .send ()
				 .previous (open->hash ())
				 .destination (key2.pub)
				 .balance (0)
				 .sign (key1.prv, key1.pub)
				 .work (*system.work.generate (open->hash ()))
				 .build ();
	auto state_receive = builder
						 .state ()
						 .account (key2.pub)
						 .previous (state_open->hash ())
						 .representative (0)
						 .balance (nano::Gxrb_ratio * 2)
						 .link (send2->hash ())
						 .sign (key2.prv, key2.pub)
						 .work (*system.work.generate (state_open->hash ()))
						 .build ();

	auto state_send = builder
					  .state ()
					  .account (key2.pub)
					  .previous (state_receive->hash ())
					  .representative (0)
					  .balance (nano::Gxrb_ratio)
					  .link (key1.pub)
					  .sign (key2.prv, key2.pub)
					  .work (*system.work.generate (state_receive->hash ()))
					  .build ();
	auto receive = builder
				   .receive ()
				   .previous (send2->hash ())
				   .source (state_send->hash ())
				   .sign (key1.prv, key1.pub)
				   .work (*system.work.generate (send2->hash ()))
				   .build ();

	auto change = builder
				  .change ()
				  .previous (receive->hash ())
				  .representative (key2.pub)
				  .sign (key1.prv, key1.pub)
				  .work (*system.work.generate (receive->hash ()))
				  .build ();

	auto state_change = builder
						.state ()
						.account (key2.pub)
						.previous (state_send->hash ())
						.representative (nano::dev::genesis_key.pub)
						.balance (nano::Gxrb_ratio)
						.link (0)
						.sign (key2.prv, key2.pub)
						.work (*system.work.generate (state_send->hash ()))
						.build ();

	auto epoch = builder
				 .state ()
				 .account (key2.pub)
				 .previous (state_change->hash ())
				 .representative (nano::dev::genesis_key.pub)
				 .balance (nano::Gxrb_ratio)
				 .link (node->ledger.epoch_link (nano::epoch::epoch_1))
				 .sign (nano::dev::genesis_key.prv, nano::dev::genesis_key.pub)
				 .work (*system.work.generate (state_change->hash ()))
				 .build ();

	auto epoch1 = builder
				  .state ()
				  .account (key1.pub)
				  .previous (change->hash ())
				  .representative (key2.pub)
				  .balance (nano::Gxrb_ratio)
				  .link (node->ledger.epoch_link (nano::epoch::epoch_1))
				  .sign (nano::dev::genesis_key.prv, nano::dev::genesis_key.pub)
				  .work (*system.work.generate (change->hash ()))
				  .build ();
	auto state_send1 = builder
					   .state ()
					   .account (key1.pub)
					   .previous (epoch1->hash ())
					   .representative (0)
					   .balance (nano::Gxrb_ratio - 1)
					   .link (key2.pub)
					   .sign (key1.prv, key1.pub)
					   .work (*system.work.generate (epoch1->hash ()))
					   .build ();
	auto state_receive2 = builder
						  .state ()
						  .account (key2.pub)
						  .previous (epoch->hash ())
						  .representative (0)
						  .balance (nano::Gxrb_ratio + 1)
						  .link (state_send1->hash ())
						  .sign (key2.prv, key2.pub)
						  .work (*system.work.generate (epoch->hash ()))
						  .build ();

	auto state_send2 = builder
					   .state ()
					   .account (key2.pub)
					   .previous (state_receive2->hash ())
					   .representative (0)
					   .balance (nano::Gxrb_ratio)
					   .link (key1.pub)
					   .sign (key2.prv, key2.pub)
					   .work (*system.work.generate (state_receive2->hash ()))
					   .build_shared ();
	auto state_send3 = builder
					   .state ()
					   .account (key2.pub)
					   .previous (state_send2->hash ())
					   .representative (0)
					   .balance (nano::Gxrb_ratio - 1)
					   .link (key1.pub)
					   .sign (key2.prv, key2.pub)
					   .work (*system.work.generate (state_send2->hash ()))
					   .build ();

	auto state_send4 = builder
					   .state ()
					   .account (key1.pub)
					   .previous (state_send1->hash ())
					   .representative (0)
					   .balance (nano::Gxrb_ratio - 2)
					   .link (nano::dev::genesis_key.pub)
					   .sign (key1.prv, key1.pub)
					   .work (*system.work.generate (state_send1->hash ()))
					   .build ();
	auto state_receive3 = builder
						  .state ()
						  .account (nano::dev::genesis->account ())
						  .previous (send1->hash ())
						  .representative (nano::dev::genesis->account ())
						  .balance (nano::dev::constants.genesis_amount - nano::Gxrb_ratio * 2 + 1)
						  .link (state_send4->hash ())
						  .sign (nano::dev::genesis_key.prv, nano::dev::genesis_key.pub)
						  .work (*system.work.generate (send1->hash ()))
						  .build ();

	{
		auto transaction (store.tx_begin_write ());
		ASSERT_EQ (nano::process_result::progress, node->ledger.process (*transaction, *send).code);
		ASSERT_EQ (nano::process_result::progress, node->ledger.process (*transaction, *send1).code);
		ASSERT_EQ (nano::process_result::progress, node->ledger.process (*transaction, *open).code);
		ASSERT_EQ (nano::process_result::progress, node->ledger.process (*transaction, *state_open).code);

		ASSERT_EQ (nano::process_result::progress, node->ledger.process (*transaction, *send2).code);
		ASSERT_EQ (nano::process_result::progress, node->ledger.process (*transaction, *state_receive).code);

		ASSERT_EQ (nano::process_result::progress, node->ledger.process (*transaction, *state_send).code);
		ASSERT_EQ (nano::process_result::progress, node->ledger.process (*transaction, *receive).code);
		ASSERT_EQ (nano::process_result::progress, node->ledger.process (*transaction, *change).code);
		ASSERT_EQ (nano::process_result::progress, node->ledger.process (*transaction, *state_change).code);

		ASSERT_EQ (nano::process_result::progress, node->ledger.process (*transaction, *epoch).code);
		ASSERT_EQ (nano::process_result::progress, node->ledger.process (*transaction, *epoch1).code);

		ASSERT_EQ (nano::process_result::progress, node->ledger.process (*transaction, *state_send1).code);
		ASSERT_EQ (nano::process_result::progress, node->ledger.process (*transaction, *state_receive2).code);

<<<<<<< HEAD
		ASSERT_EQ (nano::process_result::progress, node->ledger.process (*transaction, *state_send2).code);
		ASSERT_EQ (nano::process_result::progress, node->ledger.process (*transaction, *state_send3).code);
=======
		ASSERT_TIMELY_EQ (5s, node->stats.count (nano::stat::type::http_callback, nano::stat::detail::http_callback, nano::stat::dir::out), 15);
>>>>>>> ef10ef7a

		ASSERT_EQ (nano::process_result::progress, node->ledger.process (*transaction, *state_send4).code);
		ASSERT_EQ (nano::process_result::progress, node->ledger.process (*transaction, *state_receive3).code);
	}

	add_callback_stats (*node);
	auto election = nano::test::start_election (system, *node, state_send2->hash ());
	ASSERT_NE (nullptr, election);
	node->active.force_confirm (*election);

	ASSERT_TIMELY (5s, node->stats->count (nano::stat::type::http_callback, nano::stat::detail::http_callback, nano::stat::dir::out) == 15);

	auto transaction (node->store.tx_begin_read ());
	ASSERT_TRUE (node->ledger.block_confirmed (*transaction, state_send2->hash ()));
	nano::confirmation_height_info confirmation_height_info;
	auto account_info = node->ledger.account_info (*transaction, nano::dev::genesis_key.pub);
	ASSERT_TRUE (account_info);
	ASSERT_FALSE (node->store.confirmation_height ().get (*transaction, nano::dev::genesis_key.pub, confirmation_height_info));
	ASSERT_EQ (3, confirmation_height_info.height ());
	ASSERT_EQ (send1->hash (), confirmation_height_info.frontier ());
	ASSERT_LE (4, account_info->block_count ());

	account_info = node->ledger.account_info (*transaction, key1.pub);
	ASSERT_TRUE (account_info);
	ASSERT_FALSE (node->store.confirmation_height ().get (*transaction, key1.pub, confirmation_height_info));
	ASSERT_EQ (state_send1->hash (), confirmation_height_info.frontier ());
	ASSERT_EQ (6, confirmation_height_info.height ());
	ASSERT_LE (7, account_info->block_count ());

	account_info = node->ledger.account_info (*transaction, key2.pub);
	ASSERT_TRUE (account_info);
	ASSERT_FALSE (node->store.confirmation_height ().get (*transaction, key2.pub, confirmation_height_info));
	ASSERT_EQ (7, confirmation_height_info.height ());
	ASSERT_EQ (state_send2->hash (), confirmation_height_info.frontier ());
	ASSERT_LE (8, account_info->block_count ());

	ASSERT_EQ (15, node->stats->count (nano::stat::type::confirmation_height, nano::stat::detail::blocks_confirmed, nano::stat::dir::in));
	ASSERT_EQ (15, node->stats->count (nano::stat::type::http_callback, nano::stat::detail::http_callback, nano::stat::dir::out));
	ASSERT_EQ (16, node->ledger.cache.cemented_count ());

	ASSERT_EQ (0, node->active.election_winner_details_size ());
}

// This test ensures a block that's cemented cannot be rolled back by the node
// A block is inserted and confirmed then later a different block is force inserted with a rollback attempt
TEST (confirmation_height, conflict_rollback_cemented)
{
	// functor to perform the conflict_rollback_cemented test using a certain mode
<<<<<<< HEAD
	nano::state_block_builder builder;
	auto const genesis_hash = nano::dev::genesis->hash ();
=======
	auto test_mode = [] (nano::confirmation_height_mode mode_a) {
		nano::state_block_builder builder;
		auto const genesis_hash = nano::dev::genesis->hash ();

		nano::test::system system;
		nano::node_flags node_flags;
		node_flags.confirmation_height_processor_mode = mode_a;
		auto node1 = system.add_node (node_flags);

		nano::keypair key1;
		// create one side of a forked transaction on node1
		auto fork1a = builder.make_block ()
					  .previous (genesis_hash)
					  .account (nano::dev::genesis_key.pub)
					  .representative (nano::dev::genesis_key.pub)
					  .link (key1.pub)
					  .balance (nano::dev::constants.genesis_amount - 100)
					  .sign (nano::dev::genesis_key.prv, nano::dev::genesis_key.pub)
					  .work (*system.work.generate (genesis_hash))
					  .build_shared ();
		ASSERT_EQ (nano::process_result::progress, node1->process (*fork1a).code);
		ASSERT_TRUE (nano::test::start_elections (system, *node1, { fork1a }, true));
		ASSERT_TIMELY (5s, nano::test::confirmed (*node1, { fork1a }));

		// create the other side of the fork on node2
		nano::keypair key2;
		auto fork1b = builder.make_block ()
					  .previous (genesis_hash)
					  .account (nano::dev::genesis_key.pub)
					  .representative (nano::dev::genesis_key.pub)
					  .link (key2.pub) // Different destination same 'previous'
					  .balance (nano::dev::constants.genesis_amount - 100)
					  .sign (nano::dev::genesis_key.prv, nano::dev::genesis_key.pub)
					  .work (*system.work.generate (genesis_hash))
					  .build_shared ();

		node1->block_processor.force (fork1b);
		// node2 already has send2 forced confirmed whilst node1 should have confirmed send1 and therefore we have a cemented fork on node2
		// and node2 should print an error message on the log that it cannot rollback send2 because it is already cemented
		[[maybe_unused]] size_t count = 0;
		ASSERT_TIMELY_EQ (5s, 1, (count = node1->stats.count (nano::stat::type::ledger, nano::stat::detail::rollback_failed)));
		ASSERT_TRUE (nano::test::confirmed (*node1, { fork1a->hash () })); // fork1a should still remain after the rollback failed event
	};
>>>>>>> ef10ef7a

	nano::test::system system;
	nano::node_flags node_flags;
	auto node1 = system.add_node (node_flags);

	nano::keypair key1;
	// create one side of a forked transaction on node1
	auto fork1a = builder.make_block ()
				  .previous (genesis_hash)
				  .account (nano::dev::genesis_key.pub)
				  .representative (nano::dev::genesis_key.pub)
				  .link (key1.pub)
				  .balance (nano::dev::constants.genesis_amount - 100)
				  .sign (nano::dev::genesis_key.prv, nano::dev::genesis_key.pub)
				  .work (*system.work.generate (genesis_hash))
				  .build_shared ();
	ASSERT_EQ (nano::process_result::progress, node1->process (*fork1a).code);
	ASSERT_TRUE (nano::test::start_elections (system, *node1, { fork1a }, true));
	ASSERT_TIMELY (5s, nano::test::confirmed (*node1, { fork1a }));

	// create the other side of the fork on node2
	nano::keypair key2;
	auto fork1b = builder.make_block ()
				  .previous (genesis_hash)
				  .account (nano::dev::genesis_key.pub)
				  .representative (nano::dev::genesis_key.pub)
				  .link (key2.pub) // Different destination same 'previous'
				  .balance (nano::dev::constants.genesis_amount - 100)
				  .sign (nano::dev::genesis_key.prv, nano::dev::genesis_key.pub)
				  .work (*system.work.generate (genesis_hash))
				  .build_shared ();

	node1->block_processor.force (fork1b);
	// node2 already has send2 forced confirmed whilst node1 should have confirmed send1 and therefore we have a cemented fork on node2
	// and node2 should print an error message on the log that it cannot rollback send2 because it is already cemented
	[[maybe_unused]] size_t count = 0;
	ASSERT_TIMELY (5s, 1 == (count = node1->stats->count (nano::stat::type::ledger, nano::stat::detail::rollback_failed)));
	ASSERT_TRUE (nano::test::confirmed (*node1, { fork1a->hash () })); // fork1a should still remain after the rollback failed event
}

TEST (confirmation_height, observers)
{
<<<<<<< HEAD
	auto amount (std::numeric_limits<nano::uint128_t>::max ());
	nano::test::system system;
	nano::node_flags node_flags;
	auto node1 = system.add_node (node_flags);
	nano::keypair key1;
	auto wallet_id = node1->wallets.first_wallet_id ();
	(void)node1->wallets.insert_adhoc (wallet_id, nano::dev::genesis_key.prv);
	nano::block_hash latest1 (node1->latest (nano::dev::genesis_key.pub));
	nano::block_builder builder;
	auto send1 = builder
				 .send ()
				 .previous (latest1)
				 .destination (key1.pub)
				 .balance (amount - node1->config->receive_minimum.number ())
				 .sign (nano::dev::genesis_key.prv, nano::dev::genesis_key.pub)
				 .work (*system.work.generate (latest1))
				 .build_shared ();
=======
	auto test_mode = [] (nano::confirmation_height_mode mode_a) {
		auto amount (std::numeric_limits<nano::uint128_t>::max ());
		nano::test::system system;
		nano::node_flags node_flags;
		node_flags.confirmation_height_processor_mode = mode_a;
		auto node1 = system.add_node (node_flags);
		nano::keypair key1;
		system.wallet (0)->insert_adhoc (nano::dev::genesis_key.prv);
		nano::block_hash latest1 (node1->latest (nano::dev::genesis_key.pub));
		nano::block_builder builder;
		auto send1 = builder
					 .send ()
					 .previous (latest1)
					 .destination (key1.pub)
					 .balance (amount - node1->config.receive_minimum.number ())
					 .sign (nano::dev::genesis_key.prv, nano::dev::genesis_key.pub)
					 .work (*system.work.generate (latest1))
					 .build_shared ();

		add_callback_stats (*node1);

		node1->process_active (send1);
		node1->block_processor.flush ();
		ASSERT_TIMELY_EQ (10s, node1->stats.count (nano::stat::type::http_callback, nano::stat::detail::http_callback, nano::stat::dir::out), 1);
		auto transaction = node1->store.tx_begin_read ();
		ASSERT_TRUE (node1->ledger.block_confirmed (transaction, send1->hash ()));
		ASSERT_EQ (1, node1->stats.count (nano::stat::type::confirmation_height, nano::stat::detail::blocks_confirmed, nano::stat::dir::in));
		ASSERT_EQ (1, node1->stats.count (nano::stat::type::confirmation_height, get_stats_detail (mode_a), nano::stat::dir::in));
		ASSERT_EQ (1, node1->stats.count (nano::stat::type::http_callback, nano::stat::detail::http_callback, nano::stat::dir::out));
		ASSERT_EQ (2, node1->ledger.cache.cemented_count);
		ASSERT_EQ (0, node1->active.election_winner_details_size ());
	};

	test_mode (nano::confirmation_height_mode::bounded);
	test_mode (nano::confirmation_height_mode::unbounded);
}

// This tests when a read has been done, but the block no longer exists by the time a write is done
TEST (confirmation_heightDeathTest, modified_chain)
{
	if (nano::rocksdb_config::using_rocksdb_in_tests ())
	{
		// Don't test this in rocksdb mode
		GTEST_SKIP ();
	}
	// For ASSERT_DEATH_IF_SUPPORTED
	testing::FLAGS_gtest_death_test_style = "threadsafe";

	// valgrind can be noisy with death tests
	if (!nano::running_within_valgrind ())
	{
		nano::logging logging;
		nano::logger_mt logger;
		auto path (nano::unique_path ());
		auto store = nano::make_store (logger, path, nano::dev::constants);
		ASSERT_TRUE (!store->init_error ());
		nano::stats stats;
		nano::ledger ledger (*store, stats, nano::dev::constants);
		nano::write_database_queue write_database_queue (false);
		nano::work_pool pool{ nano::dev::network_params.network, std::numeric_limits<unsigned>::max () };
		nano::keypair key1;
		nano::block_builder builder;
		auto send = builder
					.send ()
					.previous (nano::dev::genesis->hash ())
					.destination (key1.pub)
					.balance (nano::dev::constants.genesis_amount - nano::Gxrb_ratio)
					.sign (nano::dev::genesis_key.prv, nano::dev::genesis_key.pub)
					.work (*pool.generate (nano::dev::genesis->hash ()))
					.build_shared ();
		{
			auto transaction (store->tx_begin_write ());
			store->initialize (transaction, ledger.cache, ledger.constants);
			ASSERT_EQ (nano::process_result::progress, ledger.process (transaction, *send).code);
		}

		uint64_t batch_write_size = 2048;
		std::atomic<bool> stopped{ false };
		nano::confirmation_height_bounded bounded_processor (
		ledger, write_database_queue, 10ms, logging, logger, stopped, batch_write_size, [] (auto const &) {}, [] (auto const &) {}, [] () { return 0; });

		{
			// This reads the blocks in the account, but prevents any writes from occuring yet
			auto scoped_write_guard = write_database_queue.wait (nano::writer::testing);
			bounded_processor.process (send);
		}

		// Rollback the block and now try to write, the block no longer exists so should bail
		ledger.rollback (store->tx_begin_write (), send->hash ());
		{
			auto scoped_write_guard = write_database_queue.wait (nano::writer::confirmation_height);
			ASSERT_DEATH_IF_SUPPORTED (bounded_processor.cement_blocks (scoped_write_guard), "");
		}

		ASSERT_EQ (nano::process_result::progress, ledger.process (store->tx_begin_write (), *send).code);
		store->confirmation_height.put (store->tx_begin_write (), nano::dev::genesis->account (), { 1, nano::dev::genesis->hash () });

		nano::confirmation_height_unbounded unbounded_processor (
		ledger, write_database_queue, 10ms, logging, logger, stopped, batch_write_size, [] (auto const &) {}, [] (auto const &) {}, [] () { return 0; });

		{
			// This reads the blocks in the account, but prevents any writes from occuring yet
			auto scoped_write_guard = write_database_queue.wait (nano::writer::testing);
			unbounded_processor.process (send);
		}

		// Rollback the block and now try to write, the block no longer exists so should bail
		ledger.rollback (store->tx_begin_write (), send->hash ());
		{
			auto scoped_write_guard = write_database_queue.wait (nano::writer::confirmation_height);
			ASSERT_DEATH_IF_SUPPORTED (unbounded_processor.cement_blocks (scoped_write_guard), "");
		}
	}
}

// This tests when a read has been done, but the account no longer exists by the time a write is done
TEST (confirmation_heightDeathTest, modified_chain_account_removed)
{
	if (nano::rocksdb_config::using_rocksdb_in_tests ())
	{
		// Don't test this in rocksdb mode
		GTEST_SKIP ();
	}
	// For ASSERT_DEATH_IF_SUPPORTED
	testing::FLAGS_gtest_death_test_style = "threadsafe";

	// valgrind can be noisy with death tests
	if (!nano::running_within_valgrind ())
	{
		nano::logging logging;
		nano::logger_mt logger;
		auto path (nano::unique_path ());
		auto store = nano::make_store (logger, path, nano::dev::constants);
		ASSERT_TRUE (!store->init_error ());
		nano::stats stats;
		nano::ledger ledger (*store, stats, nano::dev::constants);
		nano::write_database_queue write_database_queue (false);
		nano::work_pool pool{ nano::dev::network_params.network, std::numeric_limits<unsigned>::max () };
		nano::keypair key1;
		nano::block_builder builder;
		auto send = builder
					.send ()
					.previous (nano::dev::genesis->hash ())
					.destination (key1.pub)
					.balance (nano::dev::constants.genesis_amount - nano::Gxrb_ratio)
					.sign (nano::dev::genesis_key.prv, nano::dev::genesis_key.pub)
					.work (*pool.generate (nano::dev::genesis->hash ()))
					.build_shared ();
		auto open = builder
					.state ()
					.account (key1.pub)
					.previous (0)
					.representative (0)
					.balance (nano::Gxrb_ratio)
					.link (send->hash ())
					.sign (key1.prv, key1.pub)
					.work (*pool.generate (key1.pub))
					.build_shared ();
		{
			auto transaction (store->tx_begin_write ());
			store->initialize (transaction, ledger.cache, ledger.constants);
			ASSERT_EQ (nano::process_result::progress, ledger.process (transaction, *send).code);
			ASSERT_EQ (nano::process_result::progress, ledger.process (transaction, *open).code);
		}

		uint64_t batch_write_size = 2048;
		std::atomic<bool> stopped{ false };
		nano::confirmation_height_unbounded unbounded_processor (
		ledger, write_database_queue, 10ms, logging, logger, stopped, batch_write_size, [] (auto const &) {}, [] (auto const &) {}, [] () { return 0; });

		{
			// This reads the blocks in the account, but prevents any writes from occuring yet
			auto scoped_write_guard = write_database_queue.wait (nano::writer::testing);
			unbounded_processor.process (open);
		}

		// Rollback the block and now try to write, the send should be cemented but the account which the open block belongs no longer exists so should bail
		ledger.rollback (store->tx_begin_write (), open->hash ());
		{
			auto scoped_write_guard = write_database_queue.wait (nano::writer::confirmation_height);
			ASSERT_DEATH_IF_SUPPORTED (unbounded_processor.cement_blocks (scoped_write_guard), "");
		}

		// Reset conditions and test with the bounded processor
		ASSERT_EQ (nano::process_result::progress, ledger.process (store->tx_begin_write (), *open).code);
		store->confirmation_height.put (store->tx_begin_write (), nano::dev::genesis->account (), { 1, nano::dev::genesis->hash () });

		nano::confirmation_height_bounded bounded_processor (
		ledger, write_database_queue, 10ms, logging, logger, stopped, batch_write_size, [] (auto const &) {}, [] (auto const &) {}, [] () { return 0; });

		{
			// This reads the blocks in the account, but prevents any writes from occuring yet
			auto scoped_write_guard = write_database_queue.wait (nano::writer::testing);
			bounded_processor.process (open);
		}
>>>>>>> ef10ef7a

	add_callback_stats (*node1);

	node1->process_active (send1);
	node1->block_processor.flush ();
	ASSERT_TIMELY (10s, node1->stats->count (nano::stat::type::http_callback, nano::stat::detail::http_callback, nano::stat::dir::out) == 1);
	auto transaction = node1->store.tx_begin_read ();
	ASSERT_TRUE (node1->ledger.block_confirmed (*transaction, send1->hash ()));
	ASSERT_EQ (1, node1->stats->count (nano::stat::type::confirmation_height, nano::stat::detail::blocks_confirmed, nano::stat::dir::in));
	ASSERT_EQ (1, node1->stats->count (nano::stat::type::http_callback, nano::stat::detail::http_callback, nano::stat::dir::out));
	ASSERT_EQ (2, node1->ledger.cache.cemented_count ());
	ASSERT_EQ (0, node1->active.election_winner_details_size ());
}
namespace nano
{
TEST (confirmation_height, pending_observer_callbacks)
{
	nano::test::system system;
	nano::node_flags node_flags;
	nano::node_config node_config = system.default_config ();
	node_config.frontiers_confirmation = nano::frontiers_confirmation_mode::disabled;
	auto node = system.add_node (node_config, node_flags);
	auto wallet_id = node->wallets.first_wallet_id ();

	(void)node->wallets.insert_adhoc (wallet_id, nano::dev::genesis_key.prv);
	nano::block_hash latest (node->latest (nano::dev::genesis_key.pub));

	nano::keypair key1;
	nano::block_builder builder;
	auto send = builder
				.send ()
				.previous (latest)
				.destination (key1.pub)
				.balance (nano::dev::constants.genesis_amount - nano::Gxrb_ratio)
				.sign (nano::dev::genesis_key.prv, nano::dev::genesis_key.pub)
				.work (*system.work.generate (latest))
				.build ();
	auto send1 = builder
				 .send ()
				 .previous (send->hash ())
				 .destination (key1.pub)
				 .balance (nano::dev::constants.genesis_amount - nano::Gxrb_ratio * 2)
				 .sign (nano::dev::genesis_key.prv, nano::dev::genesis_key.pub)
				 .work (*system.work.generate (send->hash ()))
				 .build_shared ();

	{
		auto transaction = node->store.tx_begin_write ();
		ASSERT_EQ (nano::process_result::progress, node->ledger.process (*transaction, *send).code);
		ASSERT_EQ (nano::process_result::progress, node->ledger.process (*transaction, *send1).code);
	}

	add_callback_stats (*node);

	node->confirmation_height_processor.add (send1);

	// Confirm the callback is not called under this circumstance because there is no election information
	ASSERT_TIMELY (10s, node->stats->count (nano::stat::type::http_callback, nano::stat::detail::http_callback, nano::stat::dir::out) == 1 && node->stats->count (nano::stat::type::confirmation_observer, nano::stat::detail::all, nano::stat::dir::out) == 1);

	ASSERT_EQ (2, node->stats->count (nano::stat::type::confirmation_height, nano::stat::detail::blocks_confirmed, nano::stat::dir::in));
	ASSERT_EQ (3, node->ledger.cache.cemented_count ());
	ASSERT_EQ (0, node->active.election_winner_details_size ());
}
}

// The callback and confirmation history should only be updated after confirmation height is set (and not just after voting)
TEST (confirmation_height, callback_confirmed_history)
{
	nano::test::system system;
	nano::node_flags node_flags;
	node_flags.set_force_use_write_database_queue (true);
	nano::node_config node_config = system.default_config ();
	node_config.frontiers_confirmation = nano::frontiers_confirmation_mode::disabled;
	auto node = system.add_node (node_config, node_flags);

	nano::block_hash latest (node->latest (nano::dev::genesis_key.pub));

	nano::keypair key1;
	nano::block_builder builder;
	auto send = builder
				.send ()
				.previous (latest)
				.destination (key1.pub)
				.balance (nano::dev::constants.genesis_amount - nano::Gxrb_ratio)
				.sign (nano::dev::genesis_key.prv, nano::dev::genesis_key.pub)
				.work (*system.work.generate (latest))
				.build_shared ();
	{
		auto transaction = node->store.tx_begin_write ();
		ASSERT_EQ (nano::process_result::progress, node->ledger.process (*transaction, *send).code);
	}

	auto send1 = builder
				 .send ()
				 .previous (send->hash ())
				 .destination (key1.pub)
				 .balance (nano::dev::constants.genesis_amount - nano::Gxrb_ratio * 2)
				 .sign (nano::dev::genesis_key.prv, nano::dev::genesis_key.pub)
				 .work (*system.work.generate (send->hash ()))
				 .build_shared ();

	add_callback_stats (*node);

<<<<<<< HEAD
	node->process_active (send1);
	ASSERT_NE (nano::test::start_election (system, *node, send1->hash ()), nullptr);
	{
		node->process_active (send);
		node->block_processor.flush ();
=======
			// Confirm send1
			auto election = node->active.election (send1->qualified_root ());
			ASSERT_NE (nullptr, election);
			election->force_confirm ();
			ASSERT_TIMELY_EQ (10s, node->active.size (), 0);
			ASSERT_EQ (0, node->active.recently_cemented.list ().size ());
			ASSERT_TRUE (node->active.empty ());
>>>>>>> ef10ef7a

		// The write guard prevents the confirmation height processor doing any writes
		auto write_guard = node->write_database_queue.wait (nano::writer::testing);

		// Confirm send1
		auto election = node->active.election (send1->qualified_root ());
		ASSERT_NE (nullptr, election);
		node->active.force_confirm (*election);
		ASSERT_TIMELY (10s, node->active.size () == 0);
		ASSERT_EQ (0, node->active.recently_cemented.list ().size ());
		ASSERT_TRUE (node->active.empty ());

		auto transaction = node->store.tx_begin_read ();
		ASSERT_FALSE (node->ledger.block_confirmed (*transaction, send->hash ()));

		ASSERT_TIMELY (10s, node->write_database_queue.contains (nano::writer::confirmation_height));

		// Confirm that no inactive callbacks have been called when the confirmation height processor has already iterated over it, waiting to write
		ASSERT_EQ (0, node->stats->count (nano::stat::type::confirmation_observer, nano::stat::detail::inactive_conf_height, nano::stat::dir::out));
	}

<<<<<<< HEAD
	ASSERT_TIMELY (10s, !node->write_database_queue.contains (nano::writer::confirmation_height));
=======
		ASSERT_TIMELY_EQ (10s, node->active.size (), 0);
		ASSERT_TIMELY_EQ (10s, node->stats.count (nano::stat::type::confirmation_observer, nano::stat::detail::active_quorum, nano::stat::dir::out), 1);
>>>>>>> ef10ef7a

	auto transaction = node->store.tx_begin_read ();
	ASSERT_TRUE (node->ledger.block_confirmed (*transaction, send->hash ()));

	ASSERT_TIMELY (10s, node->active.size () == 0);
	ASSERT_TIMELY (10s, node->stats->count (nano::stat::type::confirmation_observer, nano::stat::detail::active_quorum, nano::stat::dir::out) == 1);

	ASSERT_EQ (1, node->active.recently_cemented.list ().size ());
	ASSERT_TRUE (node->active.empty ());

	// Confirm the callback is not called under this circumstance
	ASSERT_EQ (2, node->stats->count (nano::stat::type::http_callback, nano::stat::detail::http_callback, nano::stat::dir::out));
	ASSERT_EQ (1, node->stats->count (nano::stat::type::confirmation_observer, nano::stat::detail::active_quorum, nano::stat::dir::out));
	ASSERT_EQ (1, node->stats->count (nano::stat::type::confirmation_observer, nano::stat::detail::inactive_conf_height, nano::stat::dir::out));
	ASSERT_EQ (2, node->stats->count (nano::stat::type::confirmation_height, nano::stat::detail::blocks_confirmed, nano::stat::dir::in));
	ASSERT_EQ (3, node->ledger.cache.cemented_count ());
	ASSERT_EQ (0, node->active.election_winner_details_size ());
}

namespace nano
{
TEST (confirmation_height, dependent_election)
{
	nano::test::system system;
	nano::node_flags node_flags;
	node_flags.set_force_use_write_database_queue (true);
	nano::node_config node_config = system.default_config ();
	node_config.frontiers_confirmation = nano::frontiers_confirmation_mode::disabled;
	auto node = system.add_node (node_config, node_flags);

	nano::block_hash latest (node->latest (nano::dev::genesis_key.pub));

	nano::keypair key1;
	nano::block_builder builder;
	auto send = builder
				.send ()
				.previous (latest)
				.destination (key1.pub)
				.balance (nano::dev::constants.genesis_amount - nano::Gxrb_ratio)
				.sign (nano::dev::genesis_key.prv, nano::dev::genesis_key.pub)
				.work (*system.work.generate (latest))
				.build_shared ();
	auto send1 = builder
				 .send ()
				 .previous (send->hash ())
				 .destination (key1.pub)
				 .balance (nano::dev::constants.genesis_amount - nano::Gxrb_ratio * 2)
				 .sign (nano::dev::genesis_key.prv, nano::dev::genesis_key.pub)
				 .work (*system.work.generate (send->hash ()))
				 .build_shared ();
	auto send2 = builder
				 .send ()
				 .previous (send1->hash ())
				 .destination (key1.pub)
				 .balance (nano::dev::constants.genesis_amount - nano::Gxrb_ratio * 3)
				 .sign (nano::dev::genesis_key.prv, nano::dev::genesis_key.pub)
				 .work (*system.work.generate (send1->hash ()))
				 .build_shared ();
	{
		auto transaction = node->store.tx_begin_write ();
		ASSERT_EQ (nano::process_result::progress, node->ledger.process (*transaction, *send).code);
		ASSERT_EQ (nano::process_result::progress, node->ledger.process (*transaction, *send1).code);
		ASSERT_EQ (nano::process_result::progress, node->ledger.process (*transaction, *send2).code);
	}

<<<<<<< HEAD
	add_callback_stats (*node);
=======
		ASSERT_TIMELY_EQ (5s, node->stats.count (nano::stat::type::http_callback, nano::stat::detail::http_callback, nano::stat::dir::out), 3);
>>>>>>> ef10ef7a

	// This election should be confirmed as active_conf_height
	ASSERT_TRUE (nano::test::start_election (system, *node, send1->hash ()));
	// Start an election and confirm it
	auto election = nano::test::start_election (system, *node, send2->hash ());
	ASSERT_NE (nullptr, election);
	node->active.force_confirm (*election);

	ASSERT_TIMELY (10s, node->stats->count (nano::stat::type::http_callback, nano::stat::detail::http_callback, nano::stat::dir::out) == 3);

	ASSERT_EQ (3, node->stats->count (nano::stat::type::confirmation_height, nano::stat::detail::blocks_confirmed, nano::stat::dir::in));
	// TODO: timing issue in the test? It shows inactive_conf_height count with 2?
	// ASSERT_EQ (1, node->stats->count (nano::stat::type::confirmation_observer, nano::stat::detail::inactive_conf_height, nano::stat::dir::out));
	// ASSERT_EQ (1, node->stats->count (nano::stat::type::confirmation_observer, nano::stat::detail::active_conf_height, nano::stat::dir::out));
	ASSERT_EQ (1, node->stats->count (nano::stat::type::confirmation_observer, nano::stat::detail::active_quorum, nano::stat::dir::out));
	ASSERT_EQ (4, node->ledger.cache.cemented_count ());

	ASSERT_EQ (0, node->active.election_winner_details_size ());
}

// This test checks that a receive block with uncemented blocks below cements them too.
TEST (confirmation_height, cemented_gap_below_receive)
{
	nano::test::system system;
	nano::node_flags node_flags;
	nano::node_config node_config = system.default_config ();
	node_config.frontiers_confirmation = nano::frontiers_confirmation_mode::disabled;
	auto node = system.add_node (node_config, node_flags);
	auto wallet_id = node->wallets.first_wallet_id ();

	nano::block_hash latest (node->latest (nano::dev::genesis_key.pub));

	nano::keypair key1;
	nano::block_builder builder;
	(void)node->wallets.insert_adhoc (wallet_id, key1.prv);

	auto send = builder
				.send ()
				.previous (latest)
				.destination (key1.pub)
				.balance (nano::dev::constants.genesis_amount - nano::Gxrb_ratio)
				.sign (nano::dev::genesis_key.prv, nano::dev::genesis_key.pub)
				.work (*system.work.generate (latest))
				.build ();
	auto send1 = builder
				 .send ()
				 .previous (send->hash ())
				 .destination (key1.pub)
				 .balance (nano::dev::constants.genesis_amount - nano::Gxrb_ratio * 2)
				 .sign (nano::dev::genesis_key.prv, nano::dev::genesis_key.pub)
				 .work (*system.work.generate (send->hash ()))
				 .build ();
	nano::keypair dummy_key;
	auto dummy_send = builder
					  .send ()
					  .previous (send1->hash ())
					  .destination (dummy_key.pub)
					  .balance (nano::dev::constants.genesis_amount - nano::Gxrb_ratio * 3)
					  .sign (nano::dev::genesis_key.prv, nano::dev::genesis_key.pub)
					  .work (*system.work.generate (send1->hash ()))
					  .build ();

	auto open = builder
				.open ()
				.source (send->hash ())
				.representative (nano::dev::genesis->account ())
				.account (key1.pub)
				.sign (key1.prv, key1.pub)
				.work (*system.work.generate (key1.pub))
				.build ();
	auto receive1 = builder
					.receive ()
					.previous (open->hash ())
					.source (send1->hash ())
					.sign (key1.prv, key1.pub)
					.work (*system.work.generate (open->hash ()))
					.build ();
	auto send2 = builder
				 .send ()
				 .previous (receive1->hash ())
				 .destination (nano::dev::genesis_key.pub)
				 .balance (nano::Gxrb_ratio)
				 .sign (key1.prv, key1.pub)
				 .work (*system.work.generate (receive1->hash ()))
				 .build ();

	auto receive2 = builder
					.receive ()
					.previous (dummy_send->hash ())
					.source (send2->hash ())
					.sign (nano::dev::genesis_key.prv, nano::dev::genesis_key.pub)
					.work (*system.work.generate (dummy_send->hash ()))
					.build ();
	auto dummy_send1 = builder
					   .send ()
					   .previous (receive2->hash ())
					   .destination (dummy_key.pub)
					   .balance (nano::dev::constants.genesis_amount - nano::Gxrb_ratio * 3)
					   .sign (nano::dev::genesis_key.prv, nano::dev::genesis_key.pub)
					   .work (*system.work.generate (receive2->hash ()))
					   .build ();

	nano::keypair key2;
	(void)node->wallets.insert_adhoc (wallet_id, key2.prv);
	auto send3 = builder
				 .send ()
				 .previous (dummy_send1->hash ())
				 .destination (key2.pub)
				 .balance (nano::dev::constants.genesis_amount - nano::Gxrb_ratio * 4)
				 .sign (nano::dev::genesis_key.prv, nano::dev::genesis_key.pub)
				 .work (*system.work.generate (dummy_send1->hash ()))
				 .build ();
	auto dummy_send2 = builder
					   .send ()
					   .previous (send3->hash ())
					   .destination (dummy_key.pub)
					   .balance (nano::dev::constants.genesis_amount - nano::Gxrb_ratio * 5)
					   .sign (nano::dev::genesis_key.prv, nano::dev::genesis_key.pub)
					   .work (*system.work.generate (send3->hash ()))
					   .build ();

	auto open1 = builder
				 .open ()
				 .source (send3->hash ())
				 .representative (nano::dev::genesis->account ())
				 .account (key2.pub)
				 .sign (key2.prv, key2.pub)
				 .work (*system.work.generate (key2.pub))
				 .build_shared ();

	{
		auto transaction = node->store.tx_begin_write ();
		ASSERT_EQ (nano::process_result::progress, node->ledger.process (*transaction, *send).code);
		ASSERT_EQ (nano::process_result::progress, node->ledger.process (*transaction, *send1).code);
		ASSERT_EQ (nano::process_result::progress, node->ledger.process (*transaction, *dummy_send).code);

		ASSERT_EQ (nano::process_result::progress, node->ledger.process (*transaction, *open).code);
		ASSERT_EQ (nano::process_result::progress, node->ledger.process (*transaction, *receive1).code);
		ASSERT_EQ (nano::process_result::progress, node->ledger.process (*transaction, *send2).code);

		ASSERT_EQ (nano::process_result::progress, node->ledger.process (*transaction, *receive2).code);
		ASSERT_EQ (nano::process_result::progress, node->ledger.process (*transaction, *dummy_send1).code);

<<<<<<< HEAD
		ASSERT_EQ (nano::process_result::progress, node->ledger.process (*transaction, *send3).code);
		ASSERT_EQ (nano::process_result::progress, node->ledger.process (*transaction, *dummy_send2).code);
=======
		auto election = nano::test::start_election (system, *node, open1->hash ());
		ASSERT_NE (nullptr, election);
		election->force_confirm ();
		ASSERT_TIMELY_EQ (5s, node->stats.count (nano::stat::type::http_callback, nano::stat::detail::http_callback, nano::stat::dir::out), 10);
>>>>>>> ef10ef7a

		ASSERT_EQ (nano::process_result::progress, node->ledger.process (*transaction, *open1).code);
	}

	std::vector<nano::block_hash> observer_order;
	nano::mutex mutex;
	add_callback_stats (*node, &observer_order, &mutex);

	auto election = nano::test::start_election (system, *node, open1->hash ());
	ASSERT_NE (nullptr, election);
	node->active.force_confirm (*election);
	ASSERT_TIMELY (5s, node->stats->count (nano::stat::type::http_callback, nano::stat::detail::http_callback, nano::stat::dir::out) == 10);

	auto transaction = node->store.tx_begin_read ();
	ASSERT_TRUE (node->ledger.block_confirmed (*transaction, open1->hash ()));
	ASSERT_EQ (1, node->stats->count (nano::stat::type::confirmation_observer, nano::stat::detail::active_quorum, nano::stat::dir::out));
	ASSERT_EQ (0, node->stats->count (nano::stat::type::confirmation_observer, nano::stat::detail::active_conf_height, nano::stat::dir::out));
	ASSERT_EQ (9, node->stats->count (nano::stat::type::confirmation_observer, nano::stat::detail::inactive_conf_height, nano::stat::dir::out));
	ASSERT_EQ (10, node->stats->count (nano::stat::type::confirmation_height, nano::stat::detail::blocks_confirmed, nano::stat::dir::in));
	ASSERT_EQ (11, node->ledger.cache.cemented_count ());
	ASSERT_EQ (0, node->active.election_winner_details_size ());

	// Check that the order of callbacks is correct
	std::vector<nano::block_hash> expected_order = { send->hash (), send1->hash (), open->hash (), receive1->hash (), send2->hash (), dummy_send->hash (), receive2->hash (), dummy_send1->hash (), send3->hash (), open1->hash () };
	nano::lock_guard<nano::mutex> guard (mutex);
	ASSERT_EQ (observer_order, expected_order);
}

// This test checks that a receive block with uncemented blocks below cements them too, compared with the test above, this
// is the first write in this chain.
TEST (confirmation_height, cemented_gap_below_no_cache)
{
	nano::test::system system;
	nano::node_flags node_flags;
	nano::node_config node_config = system.default_config ();
	node_config.frontiers_confirmation = nano::frontiers_confirmation_mode::disabled;
	auto node = system.add_node (node_config, node_flags);
	auto wallet_id = node->wallets.first_wallet_id ();

	nano::block_hash latest (node->latest (nano::dev::genesis_key.pub));

	nano::keypair key1;
	(void)node->wallets.insert_adhoc (wallet_id, key1.prv);

	nano::block_builder builder;
	auto send = builder
				.send ()
				.previous (latest)
				.destination (key1.pub)
				.balance (nano::dev::constants.genesis_amount - nano::Gxrb_ratio)
				.sign (nano::dev::genesis_key.prv, nano::dev::genesis_key.pub)
				.work (*system.work.generate (latest))
				.build ();
	auto send1 = builder
				 .send ()
				 .previous (send->hash ())
				 .destination (key1.pub)
				 .balance (nano::dev::constants.genesis_amount - nano::Gxrb_ratio * 2)
				 .sign (nano::dev::genesis_key.prv, nano::dev::genesis_key.pub)
				 .work (*system.work.generate (send->hash ()))
				 .build ();
	nano::keypair dummy_key;
	auto dummy_send = builder
					  .send ()
					  .previous (send1->hash ())
					  .destination (dummy_key.pub)
					  .balance (nano::dev::constants.genesis_amount - nano::Gxrb_ratio * 3)
					  .sign (nano::dev::genesis_key.prv, nano::dev::genesis_key.pub)
					  .work (*system.work.generate (send1->hash ()))
					  .build ();

	auto open = builder
				.open ()
				.source (send->hash ())
				.representative (nano::dev::genesis->account ())
				.account (key1.pub)
				.sign (key1.prv, key1.pub)
				.work (*system.work.generate (key1.pub))
				.build ();
	auto receive1 = builder
					.receive ()
					.previous (open->hash ())
					.source (send1->hash ())
					.sign (key1.prv, key1.pub)
					.work (*system.work.generate (open->hash ()))
					.build ();
	auto send2 = builder
				 .send ()
				 .previous (receive1->hash ())
				 .destination (nano::dev::genesis_key.pub)
				 .balance (nano::Gxrb_ratio)
				 .sign (key1.prv, key1.pub)
				 .work (*system.work.generate (receive1->hash ()))
				 .build ();

	auto receive2 = builder
					.receive ()
					.previous (dummy_send->hash ())
					.source (send2->hash ())
					.sign (nano::dev::genesis_key.prv, nano::dev::genesis_key.pub)
					.work (*system.work.generate (dummy_send->hash ()))
					.build ();
	auto dummy_send1 = builder
					   .send ()
					   .previous (receive2->hash ())
					   .destination (dummy_key.pub)
					   .balance (nano::dev::constants.genesis_amount - nano::Gxrb_ratio * 3)
					   .sign (nano::dev::genesis_key.prv, nano::dev::genesis_key.pub)
					   .work (*system.work.generate (receive2->hash ()))
					   .build ();

	nano::keypair key2;
	(void)node->wallets.insert_adhoc (wallet_id, key2.prv);
	auto send3 = builder
				 .send ()
				 .previous (dummy_send1->hash ())
				 .destination (key2.pub)
				 .balance (nano::dev::constants.genesis_amount - nano::Gxrb_ratio * 4)
				 .sign (nano::dev::genesis_key.prv, nano::dev::genesis_key.pub)
				 .work (*system.work.generate (dummy_send1->hash ()))
				 .build ();
	auto dummy_send2 = builder
					   .send ()
					   .previous (send3->hash ())
					   .destination (dummy_key.pub)
					   .balance (nano::dev::constants.genesis_amount - nano::Gxrb_ratio * 5)
					   .sign (nano::dev::genesis_key.prv, nano::dev::genesis_key.pub)
					   .work (*system.work.generate (send3->hash ()))
					   .build ();

	auto open1 = builder
				 .open ()
				 .source (send3->hash ())
				 .representative (nano::dev::genesis->account ())
				 .account (key2.pub)
				 .sign (key2.prv, key2.pub)
				 .work (*system.work.generate (key2.pub))
				 .build_shared ();

	{
		auto transaction = node->store.tx_begin_write ();
		ASSERT_EQ (nano::process_result::progress, node->ledger.process (*transaction, *send).code);
		ASSERT_EQ (nano::process_result::progress, node->ledger.process (*transaction, *send1).code);
		ASSERT_EQ (nano::process_result::progress, node->ledger.process (*transaction, *dummy_send).code);

		ASSERT_EQ (nano::process_result::progress, node->ledger.process (*transaction, *open).code);
		ASSERT_EQ (nano::process_result::progress, node->ledger.process (*transaction, *receive1).code);
		ASSERT_EQ (nano::process_result::progress, node->ledger.process (*transaction, *send2).code);

		ASSERT_EQ (nano::process_result::progress, node->ledger.process (*transaction, *receive2).code);
		ASSERT_EQ (nano::process_result::progress, node->ledger.process (*transaction, *dummy_send1).code);

		ASSERT_EQ (nano::process_result::progress, node->ledger.process (*transaction, *send3).code);
		ASSERT_EQ (nano::process_result::progress, node->ledger.process (*transaction, *dummy_send2).code);

<<<<<<< HEAD
		ASSERT_EQ (nano::process_result::progress, node->ledger.process (*transaction, *open1).code);
	}
=======
		auto election = nano::test::start_election (system, *node, open1->hash ());
		ASSERT_NE (nullptr, election);
		election->force_confirm ();
		ASSERT_TIMELY_EQ (5s, node->stats.count (nano::stat::type::http_callback, nano::stat::detail::http_callback, nano::stat::dir::out), 6);
>>>>>>> ef10ef7a

	// Force some blocks to be cemented so that the cached confirmed info variable is empty
	{
		auto transaction (node->store.tx_begin_write ());
		node->store.confirmation_height ().put (*transaction, nano::dev::genesis->account (), nano::confirmation_height_info{ 3, send1->hash () });
		node->store.confirmation_height ().put (*transaction, key1.pub, nano::confirmation_height_info{ 2, receive1->hash () });
	}

	add_callback_stats (*node);

	auto election = nano::test::start_election (system, *node, open1->hash ());
	ASSERT_NE (nullptr, election);
	node->active.force_confirm (*election);
	ASSERT_TIMELY (5s, node->stats->count (nano::stat::type::http_callback, nano::stat::detail::http_callback, nano::stat::dir::out) == 6);

	auto transaction = node->store.tx_begin_read ();
	ASSERT_TRUE (node->ledger.block_confirmed (*transaction, open1->hash ()));
	ASSERT_EQ (node->active.election_winner_details_size (), 0);
	ASSERT_EQ (1, node->stats->count (nano::stat::type::confirmation_observer, nano::stat::detail::active_quorum, nano::stat::dir::out));
	ASSERT_EQ (0, node->stats->count (nano::stat::type::confirmation_observer, nano::stat::detail::active_conf_height, nano::stat::dir::out));
	ASSERT_EQ (5, node->stats->count (nano::stat::type::confirmation_observer, nano::stat::detail::inactive_conf_height, nano::stat::dir::out));
	ASSERT_EQ (6, node->stats->count (nano::stat::type::confirmation_height, nano::stat::detail::blocks_confirmed, nano::stat::dir::in));
	ASSERT_EQ (7, node->ledger.cache.cemented_count ());
}

TEST (confirmation_height, election_winner_details_clearing)
{
<<<<<<< HEAD
	nano::test::system system{};

	nano::node_flags node_flags{};

	nano::node_config node_config = system.default_config ();
	node_config.frontiers_confirmation = nano::frontiers_confirmation_mode::disabled;

	auto node = system.add_node (node_config, node_flags);
	auto const latest = node->latest (nano::dev::genesis_key.pub);

	nano::keypair key1{};
	nano::send_block_builder builder{};

	auto const send1 = builder.make_block ()
					   .previous (latest)
					   .destination (key1.pub)
					   .balance (nano::dev::constants.genesis_amount - nano::Gxrb_ratio)
					   .sign (nano::dev::genesis_key.prv, nano::dev::genesis_key.pub)
					   .work (*system.work.generate (latest))
					   .build_shared ();
	ASSERT_EQ (nano::process_result::progress, node->process (*send1).code);

	auto const send2 = builder.make_block ()
					   .previous (send1->hash ())
					   .destination (key1.pub)
					   .balance (nano::dev::constants.genesis_amount - nano::Gxrb_ratio * 2)
					   .sign (nano::dev::genesis_key.prv, nano::dev::genesis_key.pub)
					   .work (*system.work.generate (send1->hash ()))
					   .build_shared ();
	ASSERT_EQ (nano::process_result::progress, node->process (*send2).code);

	auto const send3 = builder.make_block ()
					   .previous (send2->hash ())
					   .destination (key1.pub)
					   .balance (nano::dev::constants.genesis_amount - nano::Gxrb_ratio * 3)
					   .sign (nano::dev::genesis_key.prv, nano::dev::genesis_key.pub)
					   .work (*system.work.generate (send2->hash ()))
					   .build_shared ();
	ASSERT_EQ (nano::process_result::progress, node->process (*send3).code);

	node->process_confirmed (nano::election_status{ send2 });
	ASSERT_TIMELY (5s, node->block_confirmed (send2->hash ()));
	ASSERT_TIMELY (5s, 1 == node->stats->count (nano::stat::type::confirmation_observer, nano::stat::detail::inactive_conf_height, nano::stat::dir::out));

	node->process_confirmed (nano::election_status{ send3 });
	ASSERT_TIMELY (5s, node->block_confirmed (send3->hash ()));

	// Give the cemented callback time to do its thing
	std::this_thread::sleep_for (1000ms);

	// Add an already cemented block with fake election details. It should get removed
	node->active.add_election_winner_details (send3->hash (), nullptr);
	node->confirmation_height_processor.add (send3);
	ASSERT_TIMELY (10s, node->active.election_winner_details_size () == 0);
	ASSERT_EQ (4, node->ledger.cache.cemented_count ());
=======
	auto test_mode = [] (nano::confirmation_height_mode mode_a) {
		nano::test::system system{};

		nano::node_flags node_flags{};
		node_flags.confirmation_height_processor_mode = mode_a;

		nano::node_config node_config = system.default_config ();
		node_config.frontiers_confirmation = nano::frontiers_confirmation_mode::disabled;

		auto node = system.add_node (node_config, node_flags);
		auto const latest = node->latest (nano::dev::genesis_key.pub);

		nano::keypair key1{};
		nano::send_block_builder builder{};

		auto const send1 = builder.make_block ()
						   .previous (latest)
						   .destination (key1.pub)
						   .balance (nano::dev::constants.genesis_amount - nano::Gxrb_ratio)
						   .sign (nano::dev::genesis_key.prv, nano::dev::genesis_key.pub)
						   .work (*system.work.generate (latest))
						   .build_shared ();
		ASSERT_EQ (nano::process_result::progress, node->process (*send1).code);

		auto const send2 = builder.make_block ()
						   .previous (send1->hash ())
						   .destination (key1.pub)
						   .balance (nano::dev::constants.genesis_amount - nano::Gxrb_ratio * 2)
						   .sign (nano::dev::genesis_key.prv, nano::dev::genesis_key.pub)
						   .work (*system.work.generate (send1->hash ()))
						   .build_shared ();
		ASSERT_EQ (nano::process_result::progress, node->process (*send2).code);

		auto const send3 = builder.make_block ()
						   .previous (send2->hash ())
						   .destination (key1.pub)
						   .balance (nano::dev::constants.genesis_amount - nano::Gxrb_ratio * 3)
						   .sign (nano::dev::genesis_key.prv, nano::dev::genesis_key.pub)
						   .work (*system.work.generate (send2->hash ()))
						   .build_shared ();
		ASSERT_EQ (nano::process_result::progress, node->process (*send3).code);

		node->process_confirmed (nano::election_status{ send2 });
		ASSERT_TIMELY (5s, node->block_confirmed (send2->hash ()));
		ASSERT_TIMELY_EQ (5s, 1, node->stats.count (nano::stat::type::confirmation_observer, nano::stat::detail::inactive_conf_height, nano::stat::dir::out));

		node->process_confirmed (nano::election_status{ send3 });
		ASSERT_TIMELY (5s, node->block_confirmed (send3->hash ()));

		// Add an already cemented block with fake election details. It should get removed
		node->active.add_election_winner_details (send3->hash (), nullptr);
		node->confirmation_height_processor.add (send3);
		ASSERT_TIMELY_EQ (10s, node->active.election_winner_details_size (), 0);
		ASSERT_EQ (4, node->ledger.cache.cemented_count);

		EXPECT_EQ (1, node->stats.count (nano::stat::type::confirmation_observer, nano::stat::detail::inactive_conf_height, nano::stat::dir::out));
		EXPECT_EQ (3, node->stats.count (nano::stat::type::confirmation_height, nano::stat::detail::blocks_confirmed, nano::stat::dir::in));
		EXPECT_EQ (3, node->stats.count (nano::stat::type::confirmation_height, get_stats_detail (mode_a), nano::stat::dir::in));
	};
>>>>>>> ef10ef7a

	EXPECT_EQ (1, node->stats->count (nano::stat::type::confirmation_observer, nano::stat::detail::inactive_conf_height, nano::stat::dir::out));
	EXPECT_EQ (3, node->stats->count (nano::stat::type::confirmation_height, nano::stat::detail::blocks_confirmed, nano::stat::dir::in));
}
}

TEST (confirmation_height, election_winner_details_clearing_node_process_confirmed)
{
	// Make sure election_winner_details is also cleared if the block never enters the confirmation height processor from node::process_confirmed
	nano::test::system system (1);
	auto node = system.nodes.front ();

	nano::block_builder builder;
	auto send = builder
				.send ()
				.previous (nano::dev::genesis->hash ())
				.destination (nano::dev::genesis_key.pub)
				.balance (nano::dev::constants.genesis_amount - nano::Gxrb_ratio)
				.sign (nano::dev::genesis_key.prv, nano::dev::genesis_key.pub)
				.work (*system.work.generate (nano::dev::genesis->hash ()))
				.build_shared ();
	// Add to election_winner_details. Use an unrealistic iteration so that it should fall into the else case and do a cleanup
	node->active.add_election_winner_details (send->hash (), nullptr);
	nano::election_status election;
	election.set_winner (send);
	node->process_confirmed (election, 1000000);
	ASSERT_EQ (0, node->active.election_winner_details_size ());
}

TEST (confirmation_height, unbounded_block_cache_iteration)
{
	auto logger{ std::make_shared<nano::logger_mt> () };
	auto path (nano::unique_path ());
	auto store = nano::make_store (logger, path, nano::dev::constants);
	ASSERT_TRUE (!store->init_error ());
	nano::stats stats;
	nano::ledger ledger (*store, stats, nano::dev::constants);
	nano::write_database_queue write_database_queue (false);
	boost::latch initialized_latch{ 0 };
	nano::work_pool pool{ nano::dev::network_params.network, std::numeric_limits<unsigned>::max () };
	nano::logging logging;
	nano::keypair key1;
	nano::block_builder builder;
	auto send = builder
				.send ()
				.previous (nano::dev::genesis->hash ())
				.destination (key1.pub)
				.balance (nano::dev::constants.genesis_amount - nano::Gxrb_ratio)
				.sign (nano::dev::genesis_key.prv, nano::dev::genesis_key.pub)
				.work (*pool.generate (nano::dev::genesis->hash ()))
				.build_shared ();
	auto send1 = builder
				 .send ()
				 .previous (send->hash ())
				 .destination (key1.pub)
				 .balance (nano::dev::constants.genesis_amount - nano::Gxrb_ratio * 2)
				 .sign (nano::dev::genesis_key.prv, nano::dev::genesis_key.pub)
				 .work (*pool.generate (send->hash ()))
				 .build_shared ();
	{
		auto transaction (store->tx_begin_write ());
		ASSERT_EQ (nano::process_result::progress, ledger.process (*transaction, *send).code);
		ASSERT_EQ (nano::process_result::progress, ledger.process (*transaction, *send1).code);
	}

	nano::confirmation_height_processor confirmation_height_processor (ledger, stats, write_database_queue, 10ms, logging, logger, initialized_latch);
	nano::timer<> timer;
	timer.start ();
	{
		// Prevent conf height processor doing any writes, so that we can query is_processing_block correctly
		auto write_guard = write_database_queue.wait (nano::writer::testing);
		// Add the frontier block
		confirmation_height_processor.add (send1);

		// The most uncemented block (previous block) should be seen as processing by the unbounded processor
		while (!confirmation_height_processor.is_processing_block (send->hash ()))
		{
			ASSERT_LT (timer.since_start (), 10s);
		}
	}

	// Wait until the current block is finished processing
	while (!confirmation_height_processor.current ().is_zero ())
	{
		ASSERT_LT (timer.since_start (), 10s);
	}

	ASSERT_EQ (2, stats.count (nano::stat::type::confirmation_height, nano::stat::detail::blocks_confirmed, nano::stat::dir::in));
	ASSERT_EQ (3, ledger.cache.cemented_count ());
}

TEST (confirmation_height, pruned_source)
{
	// Test removed because it could not be ported.
	// The test should be rewritten in Rust
}<|MERGE_RESOLUTION|>--- conflicted
+++ resolved
@@ -61,14 +61,10 @@
 	ASSERT_EQ (1, confirmation_height_info.height ());
 	ASSERT_EQ (nano::dev::genesis->hash (), confirmation_height_info.frontier ());
 
-<<<<<<< HEAD
 	node->process_active (send1);
 	node->block_processor.flush ();
-=======
-		ASSERT_TIMELY_EQ (10s, node->stats.count (nano::stat::type::http_callback, nano::stat::detail::http_callback, nano::stat::dir::out), 1);
->>>>>>> ef10ef7a
-
-	ASSERT_TIMELY (10s, node->stats->count (nano::stat::type::http_callback, nano::stat::detail::http_callback, nano::stat::dir::out) == 1);
+
+	ASSERT_TIMELY_EQ (10s, node->stats->count (nano::stat::type::http_callback, nano::stat::detail::http_callback, nano::stat::dir::out), 1);
 
 	{
 		auto transaction = node->store.tx_begin_write ();
@@ -209,13 +205,9 @@
 		ASSERT_EQ (nano::process_result::progress, node->ledger.process (*transaction, *send4).code);
 		ASSERT_EQ (nano::process_result::progress, node->ledger.process (*transaction, *send5).code);
 
-<<<<<<< HEAD
 		ASSERT_EQ (nano::process_result::progress, node->ledger.process (*transaction, *receive1).code);
 		ASSERT_EQ (nano::process_result::progress, node->ledger.process (*transaction, *send6).code);
 		ASSERT_EQ (nano::process_result::progress, node->ledger.process (*transaction, *receive2).code);
-=======
-		ASSERT_TIMELY_EQ (10s, node->stats.count (nano::stat::type::http_callback, nano::stat::detail::http_callback, nano::stat::dir::out), 10);
->>>>>>> ef10ef7a
 
 		// Check confirmation heights of all the accounts (except genesis) are uninitialized (0),
 		// as we have any just added them to the ledger and not processed any live transactions yet.
@@ -247,7 +239,7 @@
 	ASSERT_NE (nullptr, election);
 	node->active.force_confirm (*election);
 
-	ASSERT_TIMELY (10s, node->stats->count (nano::stat::type::http_callback, nano::stat::detail::http_callback, nano::stat::dir::out) == 10);
+	ASSERT_TIMELY_EQ (10s, node->stats->count (nano::stat::type::http_callback, nano::stat::detail::http_callback, nano::stat::dir::out), 10);
 
 	nano::confirmation_height_info confirmation_height_info;
 	auto & store = node->store;
@@ -380,26 +372,7 @@
 	node1.block_processor.add (receive1);
 	ASSERT_TIMELY (5s, node1.block (send3->hash ()) != nullptr);
 
-<<<<<<< HEAD
 	add_callback_stats (node1);
-=======
-		ASSERT_TIMELY_EQ (5s, node1.unchecked.count (), 0);
-		// Confirmation height should be unchanged and unchecked should now be 0
-		{
-			auto transaction = node1.store.tx_begin_read ();
-			nano::confirmation_height_info confirmation_height_info;
-			ASSERT_FALSE (node1.store.confirmation_height.get (transaction, nano::dev::genesis_key.pub, confirmation_height_info));
-			ASSERT_EQ (1, confirmation_height_info.height);
-			ASSERT_EQ (nano::dev::genesis->hash (), confirmation_height_info.frontier);
-			ASSERT_TRUE (node1.store.confirmation_height.get (transaction, destination.pub, confirmation_height_info));
-			ASSERT_EQ (0, confirmation_height_info.height);
-			ASSERT_EQ (nano::block_hash (0), confirmation_height_info.frontier);
-		}
-		ASSERT_EQ (0, node1.stats.count (nano::stat::type::confirmation_height, nano::stat::detail::blocks_confirmed, nano::stat::dir::in));
-		ASSERT_EQ (0, node1.stats.count (nano::stat::type::confirmation_height, get_stats_detail (mode_a), nano::stat::dir::in));
-		ASSERT_EQ (0, node1.stats.count (nano::stat::type::http_callback, nano::stat::detail::http_callback, nano::stat::dir::out));
-		ASSERT_EQ (1, node1.ledger.cache.cemented_count);
->>>>>>> ef10ef7a
 
 	// Receive 2 comes in on the live network, however the chain has not been finished so it gets added to unchecked
 	node1.process_active (receive2);
@@ -424,7 +397,7 @@
 	// Now complete the chain where the block comes in on the bootstrap network.
 	node1.block_processor.add (open1);
 
-	ASSERT_TIMELY (5s, node1.unchecked.count () == 0);
+	ASSERT_TIMELY_EQ (5s, node1.unchecked.count (), 0);
 	// Confirmation height should be unchanged and unchecked should now be 0
 	{
 		auto transaction = node1.store.tx_begin_read ();
@@ -521,27 +494,17 @@
 					.build_shared ();
 	node->work_generate_blocking (*receive2);
 
-<<<<<<< HEAD
 	node->block_processor.add (send1);
 	node->block_processor.add (send2);
 	node->block_processor.add (send3);
 	node->block_processor.add (receive1);
 	node->block_processor.flush ();
-=======
-		// Vote and confirm all existing blocks
-		nano::test::start_election (system, *node, send1->hash ());
-		ASSERT_TIMELY_EQ (10s, node->stats.count (nano::stat::type::http_callback, nano::stat::detail::http_callback, nano::stat::dir::out), 3);
->>>>>>> ef10ef7a
 
 	add_callback_stats (*node);
 
-<<<<<<< HEAD
 	// Receive 2 comes in on the live network, however the chain has not been finished so it gets added to unchecked
 	node->process_active (receive2);
 	node->block_processor.flush ();
-=======
-		ASSERT_TIMELY_EQ (10s, node->stats.count (nano::stat::type::http_callback, nano::stat::detail::http_callback, nano::stat::dir::out), 6);
->>>>>>> ef10ef7a
 
 	// Confirmation heights should not be updated
 	{
@@ -554,13 +517,13 @@
 
 	// Vote and confirm all existing blocks
 	nano::test::start_election (system, *node, send1->hash ());
-	ASSERT_TIMELY (10s, node->stats->count (nano::stat::type::http_callback, nano::stat::detail::http_callback, nano::stat::dir::out) == 3);
+	ASSERT_TIMELY_EQ (10s, node->stats->count (nano::stat::type::http_callback, nano::stat::detail::http_callback, nano::stat::dir::out), 3);
 
 	// Now complete the chain where the block comes in on the live network
 	node->process_active (open1);
 	node->block_processor.flush ();
 
-	ASSERT_TIMELY (10s, node->stats->count (nano::stat::type::http_callback, nano::stat::detail::http_callback, nano::stat::dir::out) == 6);
+	ASSERT_TIMELY_EQ (10s, node->stats->count (nano::stat::type::http_callback, nano::stat::detail::http_callback, nano::stat::dir::out), 6);
 
 	// This should confirm the open block and the source of the receive blocks
 	auto transaction = node->store.tx_begin_read ();
@@ -705,11 +668,7 @@
 	ASSERT_NE (nullptr, election);
 	node->active.force_confirm (*election);
 
-<<<<<<< HEAD
-	ASSERT_TIMELY (10s, node->stats->count (nano::stat::type::http_callback, nano::stat::detail::http_callback, nano::stat::dir::out) == 10);
-=======
-		ASSERT_TIMELY_EQ (10s, node->stats.count (nano::stat::type::http_callback, nano::stat::detail::http_callback, nano::stat::dir::out), 10);
->>>>>>> ef10ef7a
+	ASSERT_TIMELY_EQ (10s, node->stats->count (nano::stat::type::http_callback, nano::stat::detail::http_callback, nano::stat::dir::out), 10);
 
 	auto transaction (node->store.tx_begin_read ());
 	ASSERT_TRUE (node->ledger.block_confirmed (*transaction, receive4->hash ()));
@@ -744,7 +703,6 @@
 	auto node = system.add_node (node_config, node_flags);
 	nano::block_hash latest (node->latest (nano::dev::genesis_key.pub));
 
-<<<<<<< HEAD
 	nano::block_builder builder;
 	auto send1 = builder
 				 .send ()
@@ -791,15 +749,6 @@
 					.sign (nano::dev::genesis_key.prv, nano::dev::genesis_key.pub)
 					.work (*system.work.generate (receive2->hash ()))
 					.build_shared ();
-=======
-		add_callback_stats (*node);
-
-		auto election = nano::test::start_election (system, *node, receive3->hash ());
-		ASSERT_NE (nullptr, election);
-		election->force_confirm ();
-
-		ASSERT_TIMELY_EQ (5s, node->stats.count (nano::stat::type::http_callback, nano::stat::detail::http_callback, nano::stat::dir::out), 6);
->>>>>>> ef10ef7a
 
 	// Send to another account to prevent automatic receiving on the genesis account
 	nano::keypair key1;
@@ -829,7 +778,7 @@
 	ASSERT_NE (nullptr, election);
 	node->active.force_confirm (*election);
 
-	ASSERT_TIMELY (5s, node->stats->count (nano::stat::type::http_callback, nano::stat::detail::http_callback, nano::stat::dir::out) == 6);
+	ASSERT_TIMELY_EQ (5s, node->stats->count (nano::stat::type::http_callback, nano::stat::detail::http_callback, nano::stat::dir::out), 6);
 
 	auto transaction (node->store.tx_begin_read ());
 	ASSERT_TRUE (node->ledger.block_confirmed (*transaction, receive3->hash ()));
@@ -1055,12 +1004,8 @@
 		ASSERT_EQ (nano::process_result::progress, node->ledger.process (*transaction, *state_send1).code);
 		ASSERT_EQ (nano::process_result::progress, node->ledger.process (*transaction, *state_receive2).code);
 
-<<<<<<< HEAD
 		ASSERT_EQ (nano::process_result::progress, node->ledger.process (*transaction, *state_send2).code);
 		ASSERT_EQ (nano::process_result::progress, node->ledger.process (*transaction, *state_send3).code);
-=======
-		ASSERT_TIMELY_EQ (5s, node->stats.count (nano::stat::type::http_callback, nano::stat::detail::http_callback, nano::stat::dir::out), 15);
->>>>>>> ef10ef7a
 
 		ASSERT_EQ (nano::process_result::progress, node->ledger.process (*transaction, *state_send4).code);
 		ASSERT_EQ (nano::process_result::progress, node->ledger.process (*transaction, *state_receive3).code);
@@ -1071,7 +1016,7 @@
 	ASSERT_NE (nullptr, election);
 	node->active.force_confirm (*election);
 
-	ASSERT_TIMELY (5s, node->stats->count (nano::stat::type::http_callback, nano::stat::detail::http_callback, nano::stat::dir::out) == 15);
+	ASSERT_TIMELY_EQ (5s, node->stats->count (nano::stat::type::http_callback, nano::stat::detail::http_callback, nano::stat::dir::out), 15);
 
 	auto transaction (node->store.tx_begin_read ());
 	ASSERT_TRUE (node->ledger.block_confirmed (*transaction, state_send2->hash ()));
@@ -1109,54 +1054,8 @@
 TEST (confirmation_height, conflict_rollback_cemented)
 {
 	// functor to perform the conflict_rollback_cemented test using a certain mode
-<<<<<<< HEAD
 	nano::state_block_builder builder;
 	auto const genesis_hash = nano::dev::genesis->hash ();
-=======
-	auto test_mode = [] (nano::confirmation_height_mode mode_a) {
-		nano::state_block_builder builder;
-		auto const genesis_hash = nano::dev::genesis->hash ();
-
-		nano::test::system system;
-		nano::node_flags node_flags;
-		node_flags.confirmation_height_processor_mode = mode_a;
-		auto node1 = system.add_node (node_flags);
-
-		nano::keypair key1;
-		// create one side of a forked transaction on node1
-		auto fork1a = builder.make_block ()
-					  .previous (genesis_hash)
-					  .account (nano::dev::genesis_key.pub)
-					  .representative (nano::dev::genesis_key.pub)
-					  .link (key1.pub)
-					  .balance (nano::dev::constants.genesis_amount - 100)
-					  .sign (nano::dev::genesis_key.prv, nano::dev::genesis_key.pub)
-					  .work (*system.work.generate (genesis_hash))
-					  .build_shared ();
-		ASSERT_EQ (nano::process_result::progress, node1->process (*fork1a).code);
-		ASSERT_TRUE (nano::test::start_elections (system, *node1, { fork1a }, true));
-		ASSERT_TIMELY (5s, nano::test::confirmed (*node1, { fork1a }));
-
-		// create the other side of the fork on node2
-		nano::keypair key2;
-		auto fork1b = builder.make_block ()
-					  .previous (genesis_hash)
-					  .account (nano::dev::genesis_key.pub)
-					  .representative (nano::dev::genesis_key.pub)
-					  .link (key2.pub) // Different destination same 'previous'
-					  .balance (nano::dev::constants.genesis_amount - 100)
-					  .sign (nano::dev::genesis_key.prv, nano::dev::genesis_key.pub)
-					  .work (*system.work.generate (genesis_hash))
-					  .build_shared ();
-
-		node1->block_processor.force (fork1b);
-		// node2 already has send2 forced confirmed whilst node1 should have confirmed send1 and therefore we have a cemented fork on node2
-		// and node2 should print an error message on the log that it cannot rollback send2 because it is already cemented
-		[[maybe_unused]] size_t count = 0;
-		ASSERT_TIMELY_EQ (5s, 1, (count = node1->stats.count (nano::stat::type::ledger, nano::stat::detail::rollback_failed)));
-		ASSERT_TRUE (nano::test::confirmed (*node1, { fork1a->hash () })); // fork1a should still remain after the rollback failed event
-	};
->>>>>>> ef10ef7a
 
 	nano::test::system system;
 	nano::node_flags node_flags;
@@ -1193,13 +1092,12 @@
 	// node2 already has send2 forced confirmed whilst node1 should have confirmed send1 and therefore we have a cemented fork on node2
 	// and node2 should print an error message on the log that it cannot rollback send2 because it is already cemented
 	[[maybe_unused]] size_t count = 0;
-	ASSERT_TIMELY (5s, 1 == (count = node1->stats->count (nano::stat::type::ledger, nano::stat::detail::rollback_failed)));
+	ASSERT_TIMELY_EQ (5s, 1, (count = node1->stats->count (nano::stat::type::ledger, nano::stat::detail::rollback_failed)));
 	ASSERT_TRUE (nano::test::confirmed (*node1, { fork1a->hash () })); // fork1a should still remain after the rollback failed event
 }
 
 TEST (confirmation_height, observers)
 {
-<<<<<<< HEAD
 	auto amount (std::numeric_limits<nano::uint128_t>::max ());
 	nano::test::system system;
 	nano::node_flags node_flags;
@@ -1217,209 +1115,12 @@
 				 .sign (nano::dev::genesis_key.prv, nano::dev::genesis_key.pub)
 				 .work (*system.work.generate (latest1))
 				 .build_shared ();
-=======
-	auto test_mode = [] (nano::confirmation_height_mode mode_a) {
-		auto amount (std::numeric_limits<nano::uint128_t>::max ());
-		nano::test::system system;
-		nano::node_flags node_flags;
-		node_flags.confirmation_height_processor_mode = mode_a;
-		auto node1 = system.add_node (node_flags);
-		nano::keypair key1;
-		system.wallet (0)->insert_adhoc (nano::dev::genesis_key.prv);
-		nano::block_hash latest1 (node1->latest (nano::dev::genesis_key.pub));
-		nano::block_builder builder;
-		auto send1 = builder
-					 .send ()
-					 .previous (latest1)
-					 .destination (key1.pub)
-					 .balance (amount - node1->config.receive_minimum.number ())
-					 .sign (nano::dev::genesis_key.prv, nano::dev::genesis_key.pub)
-					 .work (*system.work.generate (latest1))
-					 .build_shared ();
-
-		add_callback_stats (*node1);
-
-		node1->process_active (send1);
-		node1->block_processor.flush ();
-		ASSERT_TIMELY_EQ (10s, node1->stats.count (nano::stat::type::http_callback, nano::stat::detail::http_callback, nano::stat::dir::out), 1);
-		auto transaction = node1->store.tx_begin_read ();
-		ASSERT_TRUE (node1->ledger.block_confirmed (transaction, send1->hash ()));
-		ASSERT_EQ (1, node1->stats.count (nano::stat::type::confirmation_height, nano::stat::detail::blocks_confirmed, nano::stat::dir::in));
-		ASSERT_EQ (1, node1->stats.count (nano::stat::type::confirmation_height, get_stats_detail (mode_a), nano::stat::dir::in));
-		ASSERT_EQ (1, node1->stats.count (nano::stat::type::http_callback, nano::stat::detail::http_callback, nano::stat::dir::out));
-		ASSERT_EQ (2, node1->ledger.cache.cemented_count);
-		ASSERT_EQ (0, node1->active.election_winner_details_size ());
-	};
-
-	test_mode (nano::confirmation_height_mode::bounded);
-	test_mode (nano::confirmation_height_mode::unbounded);
-}
-
-// This tests when a read has been done, but the block no longer exists by the time a write is done
-TEST (confirmation_heightDeathTest, modified_chain)
-{
-	if (nano::rocksdb_config::using_rocksdb_in_tests ())
-	{
-		// Don't test this in rocksdb mode
-		GTEST_SKIP ();
-	}
-	// For ASSERT_DEATH_IF_SUPPORTED
-	testing::FLAGS_gtest_death_test_style = "threadsafe";
-
-	// valgrind can be noisy with death tests
-	if (!nano::running_within_valgrind ())
-	{
-		nano::logging logging;
-		nano::logger_mt logger;
-		auto path (nano::unique_path ());
-		auto store = nano::make_store (logger, path, nano::dev::constants);
-		ASSERT_TRUE (!store->init_error ());
-		nano::stats stats;
-		nano::ledger ledger (*store, stats, nano::dev::constants);
-		nano::write_database_queue write_database_queue (false);
-		nano::work_pool pool{ nano::dev::network_params.network, std::numeric_limits<unsigned>::max () };
-		nano::keypair key1;
-		nano::block_builder builder;
-		auto send = builder
-					.send ()
-					.previous (nano::dev::genesis->hash ())
-					.destination (key1.pub)
-					.balance (nano::dev::constants.genesis_amount - nano::Gxrb_ratio)
-					.sign (nano::dev::genesis_key.prv, nano::dev::genesis_key.pub)
-					.work (*pool.generate (nano::dev::genesis->hash ()))
-					.build_shared ();
-		{
-			auto transaction (store->tx_begin_write ());
-			store->initialize (transaction, ledger.cache, ledger.constants);
-			ASSERT_EQ (nano::process_result::progress, ledger.process (transaction, *send).code);
-		}
-
-		uint64_t batch_write_size = 2048;
-		std::atomic<bool> stopped{ false };
-		nano::confirmation_height_bounded bounded_processor (
-		ledger, write_database_queue, 10ms, logging, logger, stopped, batch_write_size, [] (auto const &) {}, [] (auto const &) {}, [] () { return 0; });
-
-		{
-			// This reads the blocks in the account, but prevents any writes from occuring yet
-			auto scoped_write_guard = write_database_queue.wait (nano::writer::testing);
-			bounded_processor.process (send);
-		}
-
-		// Rollback the block and now try to write, the block no longer exists so should bail
-		ledger.rollback (store->tx_begin_write (), send->hash ());
-		{
-			auto scoped_write_guard = write_database_queue.wait (nano::writer::confirmation_height);
-			ASSERT_DEATH_IF_SUPPORTED (bounded_processor.cement_blocks (scoped_write_guard), "");
-		}
-
-		ASSERT_EQ (nano::process_result::progress, ledger.process (store->tx_begin_write (), *send).code);
-		store->confirmation_height.put (store->tx_begin_write (), nano::dev::genesis->account (), { 1, nano::dev::genesis->hash () });
-
-		nano::confirmation_height_unbounded unbounded_processor (
-		ledger, write_database_queue, 10ms, logging, logger, stopped, batch_write_size, [] (auto const &) {}, [] (auto const &) {}, [] () { return 0; });
-
-		{
-			// This reads the blocks in the account, but prevents any writes from occuring yet
-			auto scoped_write_guard = write_database_queue.wait (nano::writer::testing);
-			unbounded_processor.process (send);
-		}
-
-		// Rollback the block and now try to write, the block no longer exists so should bail
-		ledger.rollback (store->tx_begin_write (), send->hash ());
-		{
-			auto scoped_write_guard = write_database_queue.wait (nano::writer::confirmation_height);
-			ASSERT_DEATH_IF_SUPPORTED (unbounded_processor.cement_blocks (scoped_write_guard), "");
-		}
-	}
-}
-
-// This tests when a read has been done, but the account no longer exists by the time a write is done
-TEST (confirmation_heightDeathTest, modified_chain_account_removed)
-{
-	if (nano::rocksdb_config::using_rocksdb_in_tests ())
-	{
-		// Don't test this in rocksdb mode
-		GTEST_SKIP ();
-	}
-	// For ASSERT_DEATH_IF_SUPPORTED
-	testing::FLAGS_gtest_death_test_style = "threadsafe";
-
-	// valgrind can be noisy with death tests
-	if (!nano::running_within_valgrind ())
-	{
-		nano::logging logging;
-		nano::logger_mt logger;
-		auto path (nano::unique_path ());
-		auto store = nano::make_store (logger, path, nano::dev::constants);
-		ASSERT_TRUE (!store->init_error ());
-		nano::stats stats;
-		nano::ledger ledger (*store, stats, nano::dev::constants);
-		nano::write_database_queue write_database_queue (false);
-		nano::work_pool pool{ nano::dev::network_params.network, std::numeric_limits<unsigned>::max () };
-		nano::keypair key1;
-		nano::block_builder builder;
-		auto send = builder
-					.send ()
-					.previous (nano::dev::genesis->hash ())
-					.destination (key1.pub)
-					.balance (nano::dev::constants.genesis_amount - nano::Gxrb_ratio)
-					.sign (nano::dev::genesis_key.prv, nano::dev::genesis_key.pub)
-					.work (*pool.generate (nano::dev::genesis->hash ()))
-					.build_shared ();
-		auto open = builder
-					.state ()
-					.account (key1.pub)
-					.previous (0)
-					.representative (0)
-					.balance (nano::Gxrb_ratio)
-					.link (send->hash ())
-					.sign (key1.prv, key1.pub)
-					.work (*pool.generate (key1.pub))
-					.build_shared ();
-		{
-			auto transaction (store->tx_begin_write ());
-			store->initialize (transaction, ledger.cache, ledger.constants);
-			ASSERT_EQ (nano::process_result::progress, ledger.process (transaction, *send).code);
-			ASSERT_EQ (nano::process_result::progress, ledger.process (transaction, *open).code);
-		}
-
-		uint64_t batch_write_size = 2048;
-		std::atomic<bool> stopped{ false };
-		nano::confirmation_height_unbounded unbounded_processor (
-		ledger, write_database_queue, 10ms, logging, logger, stopped, batch_write_size, [] (auto const &) {}, [] (auto const &) {}, [] () { return 0; });
-
-		{
-			// This reads the blocks in the account, but prevents any writes from occuring yet
-			auto scoped_write_guard = write_database_queue.wait (nano::writer::testing);
-			unbounded_processor.process (open);
-		}
-
-		// Rollback the block and now try to write, the send should be cemented but the account which the open block belongs no longer exists so should bail
-		ledger.rollback (store->tx_begin_write (), open->hash ());
-		{
-			auto scoped_write_guard = write_database_queue.wait (nano::writer::confirmation_height);
-			ASSERT_DEATH_IF_SUPPORTED (unbounded_processor.cement_blocks (scoped_write_guard), "");
-		}
-
-		// Reset conditions and test with the bounded processor
-		ASSERT_EQ (nano::process_result::progress, ledger.process (store->tx_begin_write (), *open).code);
-		store->confirmation_height.put (store->tx_begin_write (), nano::dev::genesis->account (), { 1, nano::dev::genesis->hash () });
-
-		nano::confirmation_height_bounded bounded_processor (
-		ledger, write_database_queue, 10ms, logging, logger, stopped, batch_write_size, [] (auto const &) {}, [] (auto const &) {}, [] () { return 0; });
-
-		{
-			// This reads the blocks in the account, but prevents any writes from occuring yet
-			auto scoped_write_guard = write_database_queue.wait (nano::writer::testing);
-			bounded_processor.process (open);
-		}
->>>>>>> ef10ef7a
 
 	add_callback_stats (*node1);
 
 	node1->process_active (send1);
 	node1->block_processor.flush ();
-	ASSERT_TIMELY (10s, node1->stats->count (nano::stat::type::http_callback, nano::stat::detail::http_callback, nano::stat::dir::out) == 1);
+	ASSERT_TIMELY_EQ (10s, node1->stats->count (nano::stat::type::http_callback, nano::stat::detail::http_callback, nano::stat::dir::out), 1);
 	auto transaction = node1->store.tx_begin_read ();
 	ASSERT_TRUE (node1->ledger.block_confirmed (*transaction, send1->hash ()));
 	ASSERT_EQ (1, node1->stats->count (nano::stat::type::confirmation_height, nano::stat::detail::blocks_confirmed, nano::stat::dir::in));
@@ -1517,21 +1218,11 @@
 
 	add_callback_stats (*node);
 
-<<<<<<< HEAD
 	node->process_active (send1);
 	ASSERT_NE (nano::test::start_election (system, *node, send1->hash ()), nullptr);
 	{
 		node->process_active (send);
 		node->block_processor.flush ();
-=======
-			// Confirm send1
-			auto election = node->active.election (send1->qualified_root ());
-			ASSERT_NE (nullptr, election);
-			election->force_confirm ();
-			ASSERT_TIMELY_EQ (10s, node->active.size (), 0);
-			ASSERT_EQ (0, node->active.recently_cemented.list ().size ());
-			ASSERT_TRUE (node->active.empty ());
->>>>>>> ef10ef7a
 
 		// The write guard prevents the confirmation height processor doing any writes
 		auto write_guard = node->write_database_queue.wait (nano::writer::testing);
@@ -1540,7 +1231,7 @@
 		auto election = node->active.election (send1->qualified_root ());
 		ASSERT_NE (nullptr, election);
 		node->active.force_confirm (*election);
-		ASSERT_TIMELY (10s, node->active.size () == 0);
+		ASSERT_TIMELY_EQ (10s, node->active.size (), 0);
 		ASSERT_EQ (0, node->active.recently_cemented.list ().size ());
 		ASSERT_TRUE (node->active.empty ());
 
@@ -1553,12 +1244,7 @@
 		ASSERT_EQ (0, node->stats->count (nano::stat::type::confirmation_observer, nano::stat::detail::inactive_conf_height, nano::stat::dir::out));
 	}
 
-<<<<<<< HEAD
 	ASSERT_TIMELY (10s, !node->write_database_queue.contains (nano::writer::confirmation_height));
-=======
-		ASSERT_TIMELY_EQ (10s, node->active.size (), 0);
-		ASSERT_TIMELY_EQ (10s, node->stats.count (nano::stat::type::confirmation_observer, nano::stat::detail::active_quorum, nano::stat::dir::out), 1);
->>>>>>> ef10ef7a
 
 	auto transaction = node->store.tx_begin_read ();
 	ASSERT_TRUE (node->ledger.block_confirmed (*transaction, send->hash ()));
@@ -1624,11 +1310,7 @@
 		ASSERT_EQ (nano::process_result::progress, node->ledger.process (*transaction, *send2).code);
 	}
 
-<<<<<<< HEAD
 	add_callback_stats (*node);
-=======
-		ASSERT_TIMELY_EQ (5s, node->stats.count (nano::stat::type::http_callback, nano::stat::detail::http_callback, nano::stat::dir::out), 3);
->>>>>>> ef10ef7a
 
 	// This election should be confirmed as active_conf_height
 	ASSERT_TRUE (nano::test::start_election (system, *node, send1->hash ()));
@@ -1637,7 +1319,7 @@
 	ASSERT_NE (nullptr, election);
 	node->active.force_confirm (*election);
 
-	ASSERT_TIMELY (10s, node->stats->count (nano::stat::type::http_callback, nano::stat::detail::http_callback, nano::stat::dir::out) == 3);
+	ASSERT_TIMELY_EQ (5s, node->stats->count (nano::stat::type::http_callback, nano::stat::detail::http_callback, nano::stat::dir::out), 3);
 
 	ASSERT_EQ (3, node->stats->count (nano::stat::type::confirmation_height, nano::stat::detail::blocks_confirmed, nano::stat::dir::in));
 	// TODO: timing issue in the test? It shows inactive_conf_height count with 2?
@@ -1772,15 +1454,8 @@
 		ASSERT_EQ (nano::process_result::progress, node->ledger.process (*transaction, *receive2).code);
 		ASSERT_EQ (nano::process_result::progress, node->ledger.process (*transaction, *dummy_send1).code);
 
-<<<<<<< HEAD
 		ASSERT_EQ (nano::process_result::progress, node->ledger.process (*transaction, *send3).code);
 		ASSERT_EQ (nano::process_result::progress, node->ledger.process (*transaction, *dummy_send2).code);
-=======
-		auto election = nano::test::start_election (system, *node, open1->hash ());
-		ASSERT_NE (nullptr, election);
-		election->force_confirm ();
-		ASSERT_TIMELY_EQ (5s, node->stats.count (nano::stat::type::http_callback, nano::stat::detail::http_callback, nano::stat::dir::out), 10);
->>>>>>> ef10ef7a
 
 		ASSERT_EQ (nano::process_result::progress, node->ledger.process (*transaction, *open1).code);
 	}
@@ -1792,7 +1467,7 @@
 	auto election = nano::test::start_election (system, *node, open1->hash ());
 	ASSERT_NE (nullptr, election);
 	node->active.force_confirm (*election);
-	ASSERT_TIMELY (5s, node->stats->count (nano::stat::type::http_callback, nano::stat::detail::http_callback, nano::stat::dir::out) == 10);
+	ASSERT_TIMELY_EQ (5s, node->stats->count (nano::stat::type::http_callback, nano::stat::detail::http_callback, nano::stat::dir::out), 10);
 
 	auto transaction = node->store.tx_begin_read ();
 	ASSERT_TRUE (node->ledger.block_confirmed (*transaction, open1->hash ()));
@@ -1936,15 +1611,8 @@
 		ASSERT_EQ (nano::process_result::progress, node->ledger.process (*transaction, *send3).code);
 		ASSERT_EQ (nano::process_result::progress, node->ledger.process (*transaction, *dummy_send2).code);
 
-<<<<<<< HEAD
 		ASSERT_EQ (nano::process_result::progress, node->ledger.process (*transaction, *open1).code);
 	}
-=======
-		auto election = nano::test::start_election (system, *node, open1->hash ());
-		ASSERT_NE (nullptr, election);
-		election->force_confirm ();
-		ASSERT_TIMELY_EQ (5s, node->stats.count (nano::stat::type::http_callback, nano::stat::detail::http_callback, nano::stat::dir::out), 6);
->>>>>>> ef10ef7a
 
 	// Force some blocks to be cemented so that the cached confirmed info variable is empty
 	{
@@ -1958,7 +1626,7 @@
 	auto election = nano::test::start_election (system, *node, open1->hash ());
 	ASSERT_NE (nullptr, election);
 	node->active.force_confirm (*election);
-	ASSERT_TIMELY (5s, node->stats->count (nano::stat::type::http_callback, nano::stat::detail::http_callback, nano::stat::dir::out) == 6);
+	ASSERT_TIMELY_EQ (5s, node->stats->count (nano::stat::type::http_callback, nano::stat::detail::http_callback, nano::stat::dir::out), 6);
 
 	auto transaction = node->store.tx_begin_read ();
 	ASSERT_TRUE (node->ledger.block_confirmed (*transaction, open1->hash ()));
@@ -1972,7 +1640,6 @@
 
 TEST (confirmation_height, election_winner_details_clearing)
 {
-<<<<<<< HEAD
 	nano::test::system system{};
 
 	nano::node_flags node_flags{};
@@ -2015,7 +1682,7 @@
 
 	node->process_confirmed (nano::election_status{ send2 });
 	ASSERT_TIMELY (5s, node->block_confirmed (send2->hash ()));
-	ASSERT_TIMELY (5s, 1 == node->stats->count (nano::stat::type::confirmation_observer, nano::stat::detail::inactive_conf_height, nano::stat::dir::out));
+	ASSERT_TIMELY_EQ (5s, 1, node->stats->count (nano::stat::type::confirmation_observer, nano::stat::detail::inactive_conf_height, nano::stat::dir::out));
 
 	node->process_confirmed (nano::election_status{ send3 });
 	ASSERT_TIMELY (5s, node->block_confirmed (send3->hash ()));
@@ -2026,69 +1693,8 @@
 	// Add an already cemented block with fake election details. It should get removed
 	node->active.add_election_winner_details (send3->hash (), nullptr);
 	node->confirmation_height_processor.add (send3);
-	ASSERT_TIMELY (10s, node->active.election_winner_details_size () == 0);
+	ASSERT_TIMELY_EQ (10s, node->active.election_winner_details_size (), 0);
 	ASSERT_EQ (4, node->ledger.cache.cemented_count ());
-=======
-	auto test_mode = [] (nano::confirmation_height_mode mode_a) {
-		nano::test::system system{};
-
-		nano::node_flags node_flags{};
-		node_flags.confirmation_height_processor_mode = mode_a;
-
-		nano::node_config node_config = system.default_config ();
-		node_config.frontiers_confirmation = nano::frontiers_confirmation_mode::disabled;
-
-		auto node = system.add_node (node_config, node_flags);
-		auto const latest = node->latest (nano::dev::genesis_key.pub);
-
-		nano::keypair key1{};
-		nano::send_block_builder builder{};
-
-		auto const send1 = builder.make_block ()
-						   .previous (latest)
-						   .destination (key1.pub)
-						   .balance (nano::dev::constants.genesis_amount - nano::Gxrb_ratio)
-						   .sign (nano::dev::genesis_key.prv, nano::dev::genesis_key.pub)
-						   .work (*system.work.generate (latest))
-						   .build_shared ();
-		ASSERT_EQ (nano::process_result::progress, node->process (*send1).code);
-
-		auto const send2 = builder.make_block ()
-						   .previous (send1->hash ())
-						   .destination (key1.pub)
-						   .balance (nano::dev::constants.genesis_amount - nano::Gxrb_ratio * 2)
-						   .sign (nano::dev::genesis_key.prv, nano::dev::genesis_key.pub)
-						   .work (*system.work.generate (send1->hash ()))
-						   .build_shared ();
-		ASSERT_EQ (nano::process_result::progress, node->process (*send2).code);
-
-		auto const send3 = builder.make_block ()
-						   .previous (send2->hash ())
-						   .destination (key1.pub)
-						   .balance (nano::dev::constants.genesis_amount - nano::Gxrb_ratio * 3)
-						   .sign (nano::dev::genesis_key.prv, nano::dev::genesis_key.pub)
-						   .work (*system.work.generate (send2->hash ()))
-						   .build_shared ();
-		ASSERT_EQ (nano::process_result::progress, node->process (*send3).code);
-
-		node->process_confirmed (nano::election_status{ send2 });
-		ASSERT_TIMELY (5s, node->block_confirmed (send2->hash ()));
-		ASSERT_TIMELY_EQ (5s, 1, node->stats.count (nano::stat::type::confirmation_observer, nano::stat::detail::inactive_conf_height, nano::stat::dir::out));
-
-		node->process_confirmed (nano::election_status{ send3 });
-		ASSERT_TIMELY (5s, node->block_confirmed (send3->hash ()));
-
-		// Add an already cemented block with fake election details. It should get removed
-		node->active.add_election_winner_details (send3->hash (), nullptr);
-		node->confirmation_height_processor.add (send3);
-		ASSERT_TIMELY_EQ (10s, node->active.election_winner_details_size (), 0);
-		ASSERT_EQ (4, node->ledger.cache.cemented_count);
-
-		EXPECT_EQ (1, node->stats.count (nano::stat::type::confirmation_observer, nano::stat::detail::inactive_conf_height, nano::stat::dir::out));
-		EXPECT_EQ (3, node->stats.count (nano::stat::type::confirmation_height, nano::stat::detail::blocks_confirmed, nano::stat::dir::in));
-		EXPECT_EQ (3, node->stats.count (nano::stat::type::confirmation_height, get_stats_detail (mode_a), nano::stat::dir::in));
-	};
->>>>>>> ef10ef7a
 
 	EXPECT_EQ (1, node->stats->count (nano::stat::type::confirmation_observer, nano::stat::detail::inactive_conf_height, nano::stat::dir::out));
 	EXPECT_EQ (3, node->stats->count (nano::stat::type::confirmation_height, nano::stat::detail::blocks_confirmed, nano::stat::dir::in));
