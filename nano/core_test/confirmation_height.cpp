#include "nano/lib/rsnanoutils.hpp"

#include <nano/node/election.hpp>
#include <nano/node/make_store.hpp>
#include <nano/test_common/system.hpp>
#include <nano/test_common/testutil.hpp>

#include <gtest/gtest.h>

#include <boost/format.hpp>

#include <chrono>
#include <numeric>
#include <thread>

using namespace std::chrono_literals;

namespace
{
void add_callback_stats (nano::node & node, std::vector<nano::block_hash> * observer_order = nullptr, nano::mutex * mutex = nullptr)
{
	node.observers->blocks.add ([&stats = node.stats, observer_order, mutex] (nano::election_status const & status_a, std::vector<nano::vote_with_weight_info> const &, nano::account const &, nano::amount const &, bool, bool) {
		stats->inc (nano::stat::type::http_callback, nano::stat::detail::http_callback, nano::stat::dir::out);
		if (mutex)
		{
			nano::lock_guard<nano::mutex> guard (*mutex);
			debug_assert (observer_order);
			observer_order->push_back (status_a.get_winner ()->hash ());
		}
	});
}
}

TEST (confirmation_height, single)
{
	auto amount (std::numeric_limits<nano::uint128_t>::max ());
	nano::test::system system;
	nano::node_flags node_flags;
	auto node = system.add_node (node_flags);
	nano::keypair key1;
	auto wallet_id = node->wallets.first_wallet_id ();
	(void)node->wallets.insert_adhoc (wallet_id, nano::dev::genesis_key.prv);
	nano::block_hash latest1 (node->latest (nano::dev::genesis_key.pub));
	nano::block_builder builder;
	auto send1 = builder
				 .state ()
				 .account (nano::dev::genesis_key.pub)
				 .previous (latest1)
				 .representative (nano::dev::genesis_key.pub)
				 .balance (amount - 100)
				 .link (key1.pub)
				 .sign (nano::dev::genesis_key.prv, nano::dev::genesis_key.pub)
				 .work (*system.work.generate (latest1))
				 .build_shared ();

<<<<<<< HEAD
	// Check confirmation heights before, should be uninitialized (1 for genesis).
	nano::confirmation_height_info confirmation_height_info;
	add_callback_stats (*node);
	auto transaction = node->store.tx_begin_read ();
	ASSERT_FALSE (node->store.confirmation_height ().get (*transaction, nano::dev::genesis_key.pub, confirmation_height_info));
	ASSERT_EQ (1, confirmation_height_info.height ());
	ASSERT_EQ (nano::dev::genesis->hash (), confirmation_height_info.frontier ());

	node->process_active (send1);
	node->block_processor.flush ();
=======
		node->process_active (send1);
		ASSERT_TIMELY (5s, nano::test::exists (*node, { send1 }));
		ASSERT_TIMELY_EQ (10s, node->stats.count (nano::stat::type::http_callback, nano::stat::detail::http_callback, nano::stat::dir::out), 1);
>>>>>>> 284d3282

	ASSERT_TIMELY_EQ (10s, node->stats->count (nano::stat::type::http_callback, nano::stat::detail::http_callback, nano::stat::dir::out), 1);

	{
		auto transaction = node->store.tx_begin_write ();
		ASSERT_TRUE (node->ledger.block_confirmed (*transaction, send1->hash ()));
		ASSERT_FALSE (node->store.confirmation_height ().get (*transaction, nano::dev::genesis_key.pub, confirmation_height_info));
		ASSERT_EQ (2, confirmation_height_info.height ());
		ASSERT_EQ (send1->hash (), confirmation_height_info.frontier ());

		// Rollbacks should fail as these blocks have been cemented
		ASSERT_TRUE (node->ledger.rollback (*transaction, latest1));
		ASSERT_TRUE (node->ledger.rollback (*transaction, send1->hash ()));
		ASSERT_EQ (1, node->stats->count (nano::stat::type::confirmation_height, nano::stat::detail::blocks_confirmed, nano::stat::dir::in));
		ASSERT_EQ (1, node->stats->count (nano::stat::type::http_callback, nano::stat::detail::http_callback, nano::stat::dir::out));
		ASSERT_EQ (2, node->ledger.cache.cemented_count ());

		ASSERT_EQ (0, node->active.election_winner_details_size ());
	}
}

TEST (confirmation_height, multiple_accounts)
{
	nano::test::system system;
	nano::node_flags node_flags;
	nano::node_config node_config = system.default_config ();
	node_config.frontiers_confirmation = nano::frontiers_confirmation_mode::disabled;
	auto node = system.add_node (node_config, node_flags);
	nano::keypair key1;
	nano::keypair key2;
	nano::keypair key3;
	nano::block_hash latest1 (system.nodes[0]->latest (nano::dev::genesis_key.pub));
	nano::block_builder builder;

	// Send to all accounts
	auto send1 = builder
				 .send ()
				 .previous (latest1)
				 .destination (key1.pub)
				 .balance (node->online_reps.delta () + 300)
				 .sign (nano::dev::genesis_key.prv, nano::dev::genesis_key.pub)
				 .work (*system.work.generate (latest1))
				 .build ();
	auto send2 = builder
				 .send ()
				 .previous (send1->hash ())
				 .destination (key2.pub)
				 .balance (node->online_reps.delta () + 200)
				 .sign (nano::dev::genesis_key.prv, nano::dev::genesis_key.pub)
				 .work (*system.work.generate (send1->hash ()))
				 .build ();
	auto send3 = builder
				 .send ()
				 .previous (send2->hash ())
				 .destination (key3.pub)
				 .balance (node->online_reps.delta () + 100)
				 .sign (nano::dev::genesis_key.prv, nano::dev::genesis_key.pub)
				 .work (*system.work.generate (send2->hash ()))
				 .build ();

	// Open all accounts
	auto open1 = builder
				 .open ()
				 .source (send1->hash ())
				 .representative (nano::dev::genesis->account ())
				 .account (key1.pub)
				 .sign (key1.prv, key1.pub)
				 .work (*system.work.generate (key1.pub))
				 .build ();
	auto open2 = builder
				 .open ()
				 .source (send2->hash ())
				 .representative (nano::dev::genesis->account ())
				 .account (key2.pub)
				 .sign (key2.prv, key2.pub)
				 .work (*system.work.generate (key2.pub))
				 .build ();
	auto open3 = builder
				 .open ()
				 .source (send3->hash ())
				 .representative (nano::dev::genesis->account ())
				 .account (key3.pub)
				 .sign (key3.prv, key3.pub)
				 .work (*system.work.generate (key3.pub))
				 .build ();

	// Send and receive various blocks to these accounts
	auto send4 = builder
				 .send ()
				 .previous (open1->hash ())
				 .destination (key2.pub)
				 .balance (50)
				 .sign (key1.prv, key1.pub)
				 .work (*system.work.generate (open1->hash ()))
				 .build ();
	auto send5 = builder
				 .send ()
				 .previous (send4->hash ())
				 .destination (key2.pub)
				 .balance (10)
				 .sign (key1.prv, key1.pub)
				 .work (*system.work.generate (send4->hash ()))
				 .build ();

	auto receive1 = builder
					.receive ()
					.previous (open2->hash ())
					.source (send4->hash ())
					.sign (key2.prv, key2.pub)
					.work (*system.work.generate (open2->hash ()))
					.build ();
	auto send6 = builder
				 .send ()
				 .previous (receive1->hash ())
				 .destination (key3.pub)
				 .balance (10)
				 .sign (key2.prv, key2.pub)
				 .work (*system.work.generate (receive1->hash ()))
				 .build ();
	auto receive2 = builder
					.receive ()
					.previous (send6->hash ())
					.source (send5->hash ())
					.sign (key2.prv, key2.pub)
					.work (*system.work.generate (send6->hash ()))
					.build ();

	add_callback_stats (*node);

	{
		auto transaction = node->store.tx_begin_write ();
		ASSERT_EQ (nano::process_result::progress, node->ledger.process (*transaction, *send1).code);
		ASSERT_EQ (nano::process_result::progress, node->ledger.process (*transaction, *send2).code);
		ASSERT_EQ (nano::process_result::progress, node->ledger.process (*transaction, *send3).code);

		ASSERT_EQ (nano::process_result::progress, node->ledger.process (*transaction, *open1).code);
		ASSERT_EQ (nano::process_result::progress, node->ledger.process (*transaction, *open2).code);
		ASSERT_EQ (nano::process_result::progress, node->ledger.process (*transaction, *open3).code);

		ASSERT_EQ (nano::process_result::progress, node->ledger.process (*transaction, *send4).code);
		ASSERT_EQ (nano::process_result::progress, node->ledger.process (*transaction, *send5).code);

		ASSERT_EQ (nano::process_result::progress, node->ledger.process (*transaction, *receive1).code);
		ASSERT_EQ (nano::process_result::progress, node->ledger.process (*transaction, *send6).code);
		ASSERT_EQ (nano::process_result::progress, node->ledger.process (*transaction, *receive2).code);

		// Check confirmation heights of all the accounts (except genesis) are uninitialized (0),
		// as we have any just added them to the ledger and not processed any live transactions yet.
		nano::confirmation_height_info confirmation_height_info;
		ASSERT_FALSE (node->store.confirmation_height ().get (*transaction, nano::dev::genesis_key.pub, confirmation_height_info));
		ASSERT_EQ (1, confirmation_height_info.height ());
		ASSERT_EQ (nano::dev::genesis->hash (), confirmation_height_info.frontier ());
		ASSERT_TRUE (node->store.confirmation_height ().get (*transaction, key1.pub, confirmation_height_info));
		ASSERT_EQ (0, confirmation_height_info.height ());
		ASSERT_EQ (nano::block_hash (0), confirmation_height_info.frontier ());
		ASSERT_TRUE (node->store.confirmation_height ().get (*transaction, key2.pub, confirmation_height_info));
		ASSERT_EQ (0, confirmation_height_info.height ());
		ASSERT_EQ (nano::block_hash (0), confirmation_height_info.frontier ());
		ASSERT_TRUE (node->store.confirmation_height ().get (*transaction, key3.pub, confirmation_height_info));
		ASSERT_EQ (0, confirmation_height_info.height ());
		ASSERT_EQ (nano::block_hash (0), confirmation_height_info.frontier ());
	}

	// The nodes process a live receive which propagates across to all accounts
	auto receive3 = builder
					.receive ()
					.previous (open3->hash ())
					.source (send6->hash ())
					.sign (key3.prv, key3.pub)
					.work (*system.work.generate (open3->hash ()))
					.build_shared ();
	node->process_active (receive3);
	auto election = nano::test::start_election (system, *node, receive3->hash ());
	ASSERT_NE (nullptr, election);
	node->active.force_confirm (*election);

	ASSERT_TIMELY_EQ (10s, node->stats->count (nano::stat::type::http_callback, nano::stat::detail::http_callback, nano::stat::dir::out), 10);

	nano::confirmation_height_info confirmation_height_info;
	auto & store = node->store;
	auto transaction = node->store.tx_begin_read ();
	ASSERT_TRUE (node->ledger.block_confirmed (*transaction, receive3->hash ()));
	auto account_info = node->ledger.account_info (*transaction, nano::dev::genesis_key.pub);
	ASSERT_TRUE (account_info);
	ASSERT_FALSE (node->store.confirmation_height ().get (*transaction, nano::dev::genesis_key.pub, confirmation_height_info));
	ASSERT_EQ (4, confirmation_height_info.height ());
	ASSERT_EQ (send3->hash (), confirmation_height_info.frontier ());
	ASSERT_EQ (4, account_info->block_count ());
	account_info = node->ledger.account_info (*transaction, key1.pub);
	ASSERT_TRUE (account_info);
	ASSERT_FALSE (node->store.confirmation_height ().get (*transaction, key1.pub, confirmation_height_info));
	ASSERT_EQ (2, confirmation_height_info.height ());
	ASSERT_EQ (send4->hash (), confirmation_height_info.frontier ());
	ASSERT_EQ (3, account_info->block_count ());
	account_info = node->ledger.account_info (*transaction, key2.pub);
	ASSERT_TRUE (account_info);
	ASSERT_FALSE (node->store.confirmation_height ().get (*transaction, key2.pub, confirmation_height_info));
	ASSERT_EQ (3, confirmation_height_info.height ());
	ASSERT_EQ (send6->hash (), confirmation_height_info.frontier ());
	ASSERT_EQ (4, account_info->block_count ());
	account_info = node->ledger.account_info (*transaction, key3.pub);
	ASSERT_TRUE (account_info);
	ASSERT_FALSE (node->store.confirmation_height ().get (*transaction, key3.pub, confirmation_height_info));
	ASSERT_EQ (2, confirmation_height_info.height ());
	ASSERT_EQ (receive3->hash (), confirmation_height_info.frontier ());
	ASSERT_EQ (2, account_info->block_count ());

	// The accounts for key1 and key2 have 1 more block in the chain than is confirmed.
	// So this can be rolled back, but the one before that cannot. Check that this is the case
	{
		auto transaction = node->store.tx_begin_write ();
		ASSERT_FALSE (node->ledger.rollback (*transaction, node->latest (key2.pub)));
		ASSERT_FALSE (node->ledger.rollback (*transaction, node->latest (key1.pub)));
	}
	{
		// These rollbacks should fail
		auto transaction = node->store.tx_begin_write ();
		ASSERT_TRUE (node->ledger.rollback (*transaction, node->latest (key1.pub)));
		ASSERT_TRUE (node->ledger.rollback (*transaction, node->latest (key2.pub)));

		// Confirm the other latest can't be rolled back either
		ASSERT_TRUE (node->ledger.rollback (*transaction, node->latest (key3.pub)));
		ASSERT_TRUE (node->ledger.rollback (*transaction, node->latest (nano::dev::genesis_key.pub)));

		// Attempt some others which have been cemented
		ASSERT_TRUE (node->ledger.rollback (*transaction, open1->hash ()));
		ASSERT_TRUE (node->ledger.rollback (*transaction, send2->hash ()));
	}
	ASSERT_EQ (10, node->stats->count (nano::stat::type::confirmation_height, nano::stat::detail::blocks_confirmed, nano::stat::dir::in));
	ASSERT_EQ (10, node->stats->count (nano::stat::type::http_callback, nano::stat::detail::http_callback, nano::stat::dir::out));
	ASSERT_EQ (11, node->ledger.cache.cemented_count ());

	ASSERT_EQ (0, node->active.election_winner_details_size ());
}

TEST (confirmation_height, gap_bootstrap)
{
<<<<<<< HEAD
	nano::test::system system{};
	nano::node_flags node_flags{};
	auto & node1 = *system.add_node (node_flags);
	nano::keypair destination{};
	nano::block_builder builder;
	auto send1 = builder
				 .state ()
				 .account (nano::dev::genesis->account ())
				 .previous (nano::dev::genesis->hash ())
				 .representative (nano::dev::genesis->account ())
				 .balance (nano::dev::constants.genesis_amount - nano::Gxrb_ratio)
				 .link (destination.pub)
				 .sign (nano::dev::genesis_key.prv, nano::dev::genesis_key.pub)
				 .work (0)
				 .build_shared ();
	node1.work_generate_blocking (*send1);
	auto send2 = builder
				 .state ()
				 .account (nano::dev::genesis->account ())
				 .previous (send1->hash ())
				 .representative (nano::dev::genesis->account ())
				 .balance (nano::dev::constants.genesis_amount - 2 * nano::Gxrb_ratio)
				 .link (destination.pub)
				 .sign (nano::dev::genesis_key.prv, nano::dev::genesis_key.pub)
				 .work (0)
				 .build_shared ();
	node1.work_generate_blocking (*send2);
	auto send3 = builder
				 .state ()
				 .account (nano::dev::genesis->account ())
				 .previous (send2->hash ())
				 .representative (nano::dev::genesis->account ())
				 .balance (nano::dev::constants.genesis_amount - 3 * nano::Gxrb_ratio)
				 .link (destination.pub)
				 .sign (nano::dev::genesis_key.prv, nano::dev::genesis_key.pub)
				 .work (0)
				 .build_shared ();
	node1.work_generate_blocking (*send3);
	auto open1 = builder
				 .open ()
				 .source (send1->hash ())
				 .representative (destination.pub)
				 .account (destination.pub)
				 .sign (destination.prv, destination.pub)
				 .work (0)
				 .build_shared ();
	node1.work_generate_blocking (*open1);

	// Receive
	auto receive1 = builder
					.receive ()
					.previous (open1->hash ())
					.source (send2->hash ())
					.sign (destination.prv, destination.pub)
					.work (0)
					.build_shared ();
	node1.work_generate_blocking (*receive1);
	auto receive2 = builder
					.receive ()
					.previous (receive1->hash ())
					.source (send3->hash ())
					.sign (destination.prv, destination.pub)
					.work (0)
					.build_shared ();
	node1.work_generate_blocking (*receive2);

	node1.block_processor.add (send1);
	node1.block_processor.add (send2);
	node1.block_processor.add (send3);
	node1.block_processor.add (receive1);
	ASSERT_TIMELY (5s, node1.block (send3->hash ()) != nullptr);
=======
	auto test_mode = [] (nano::confirmation_height_mode mode_a) {
		nano::test::system system{};
		nano::node_flags node_flags{};
		node_flags.confirmation_height_processor_mode = mode_a;
		nano::node_config node_config = system.default_config ();
		node_config.frontiers_confirmation = nano::frontiers_confirmation_mode::disabled;
		auto node = system.add_node (node_config, node_flags);
		node_config.peering_port = system.get_available_port ();
		node_config.receive_minimum = nano::dev::constants.genesis_amount; // Prevent auto-receive & open1/receive1/receive2 blocks conflicts
		system.add_node (node_config, node_flags);
		nano::keypair destination;
		system.wallet (0)->insert_adhoc (nano::dev::genesis_key.prv);
		system.wallet (1)->insert_adhoc (destination.prv);

		nano::block_builder builder;
		auto send1 = builder
					 .state ()
					 .account (nano::dev::genesis->account ())
					 .previous (nano::dev::genesis->hash ())
					 .representative (nano::dev::genesis->account ())
					 .balance (nano::dev::constants.genesis_amount - 1)
					 .link (destination.pub)
					 .sign (nano::dev::genesis_key.prv, nano::dev::genesis_key.pub)
					 .work (0)
					 .build_shared ();
		node->work_generate_blocking (*send1);
		auto send2 = builder
					 .state ()
					 .account (nano::dev::genesis->account ())
					 .previous (send1->hash ())
					 .representative (nano::dev::genesis->account ())
					 .balance (nano::dev::constants.genesis_amount - 2)
					 .link (destination.pub)
					 .sign (nano::dev::genesis_key.prv, nano::dev::genesis_key.pub)
					 .work (0)
					 .build_shared ();
		node->work_generate_blocking (*send2);
		auto send3 = builder
					 .state ()
					 .account (nano::dev::genesis->account ())
					 .previous (send2->hash ())
					 .representative (nano::dev::genesis->account ())
					 .balance (nano::dev::constants.genesis_amount - 3)
					 .link (destination.pub)
					 .sign (nano::dev::genesis_key.prv, nano::dev::genesis_key.pub)
					 .work (0)
					 .build_shared ();
		node->work_generate_blocking (*send3);

		auto open1 = builder
					 .open ()
					 .source (send1->hash ())
					 .representative (destination.pub)
					 .account (destination.pub)
					 .sign (destination.prv, destination.pub)
					 .work (0)
					 .build_shared ();
		node->work_generate_blocking (*open1);
		auto receive1 = builder
						.receive ()
						.previous (open1->hash ())
						.source (send2->hash ())
						.sign (destination.prv, destination.pub)
						.work (0)
						.build_shared ();
		node->work_generate_blocking (*receive1);
		auto receive2 = builder
						.receive ()
						.previous (receive1->hash ())
						.source (send3->hash ())
						.sign (destination.prv, destination.pub)
						.work (0)
						.build_shared ();
		node->work_generate_blocking (*receive2);

		node->block_processor.add (send1);
		node->block_processor.add (send2);
		node->block_processor.add (send3);
		// node->block_processor.add (open1); Witheld for test
		node->block_processor.add (receive1);
		ASSERT_TIMELY (5s, nano::test::exists (*node, { send1, send2, send3 }));
		ASSERT_TIMELY (5s, node->unchecked.exists ({ open1->hash (), receive1->hash () }));

		add_callback_stats (*node);

		// Receive 2 comes in on the live network, however the chain has not been finished so it gets added to unchecked
		node->process_active (receive2);
		ASSERT_TIMELY (5s, node->unchecked.exists ({ receive1->hash (), receive2->hash () }));
>>>>>>> 284d3282

	add_callback_stats (node1);

	// Receive 2 comes in on the live network, however the chain has not been finished so it gets added to unchecked
	node1.process_active (receive2);
	// Waits for the unchecked_map to process the 4 blocks added to the block_processor, saving them in the unchecked table
	auto check_block_is_listed = [&] (nano::store::transaction const & transaction_a, nano::block_hash const & block_hash_a) {
		return !node1.unchecked.get (block_hash_a).empty ();
	};
	ASSERT_TIMELY (5s, check_block_is_listed (*node1.store.tx_begin_read (), receive2->previous ()));

<<<<<<< HEAD
	// Confirmation heights should not be updated
	{
		auto transaction (node1.store.tx_begin_read ());
		auto unchecked_count (node1.unchecked.count ());
		ASSERT_EQ (unchecked_count, 2);
=======
		// Now complete the chain where the block comes in on the live network
		node->process_active (open1);
>>>>>>> 284d3282

		nano::confirmation_height_info confirmation_height_info;
		ASSERT_FALSE (node1.store.confirmation_height ().get (*transaction, nano::dev::genesis_key.pub, confirmation_height_info));
		ASSERT_EQ (1, confirmation_height_info.height ());
		ASSERT_EQ (nano::dev::genesis->hash (), confirmation_height_info.frontier ());
	}

	// Now complete the chain where the block comes in on the bootstrap network.
	node1.block_processor.add (open1);

	ASSERT_TIMELY_EQ (5s, node1.unchecked.count (), 0);
	// Confirmation height should be unchanged and unchecked should now be 0
	{
		auto transaction = node1.store.tx_begin_read ();
		nano::confirmation_height_info confirmation_height_info;
		ASSERT_FALSE (node1.store.confirmation_height ().get (*transaction, nano::dev::genesis_key.pub, confirmation_height_info));
		ASSERT_EQ (1, confirmation_height_info.height ());
		ASSERT_EQ (nano::dev::genesis->hash (), confirmation_height_info.frontier ());
		ASSERT_TRUE (node1.store.confirmation_height ().get (*transaction, destination.pub, confirmation_height_info));
		ASSERT_EQ (0, confirmation_height_info.height ());
		ASSERT_EQ (nano::block_hash (0), confirmation_height_info.frontier ());
	}
	ASSERT_EQ (0, node1.stats->count (nano::stat::type::confirmation_height, nano::stat::detail::blocks_confirmed, nano::stat::dir::in));
	ASSERT_EQ (0, node1.stats->count (nano::stat::type::http_callback, nano::stat::detail::http_callback, nano::stat::dir::out));
	ASSERT_EQ (1, node1.ledger.cache.cemented_count ());

	ASSERT_EQ (0, node1.active.election_winner_details_size ());
}

TEST (confirmation_height, gap_live)
{
	nano::test::system system{};
	nano::node_flags node_flags{};
	nano::node_config node_config = system.default_config ();
	node_config.frontiers_confirmation = nano::frontiers_confirmation_mode::disabled;
	auto node = system.add_node (node_config, node_flags);
	auto wallet_id1 = node->wallets.first_wallet_id ();
	node_config.peering_port = system.get_available_port ();
	node_config.receive_minimum = nano::dev::constants.genesis_amount; // Prevent auto-receive & open1/receive1/receive2 blocks conflicts
	auto node2 = system.add_node (node_config, node_flags);
	auto wallet_id2 = node2->wallets.first_wallet_id ();
	nano::keypair destination;

	(void)node->wallets.insert_adhoc (wallet_id1, nano::dev::genesis_key.prv);
	(void)node2->wallets.insert_adhoc (wallet_id2, destination.prv);

	nano::block_builder builder;
	auto send1 = builder
				 .state ()
				 .account (nano::dev::genesis->account ())
				 .previous (nano::dev::genesis->hash ())
				 .representative (nano::dev::genesis->account ())
				 .balance (nano::dev::constants.genesis_amount - 1)
				 .link (destination.pub)
				 .sign (nano::dev::genesis_key.prv, nano::dev::genesis_key.pub)
				 .work (0)
				 .build_shared ();
	node->work_generate_blocking (*send1);
	auto send2 = builder
				 .state ()
				 .account (nano::dev::genesis->account ())
				 .previous (send1->hash ())
				 .representative (nano::dev::genesis->account ())
				 .balance (nano::dev::constants.genesis_amount - 2)
				 .link (destination.pub)
				 .sign (nano::dev::genesis_key.prv, nano::dev::genesis_key.pub)
				 .work (0)
				 .build_shared ();
	node->work_generate_blocking (*send2);
	auto send3 = builder
				 .state ()
				 .account (nano::dev::genesis->account ())
				 .previous (send2->hash ())
				 .representative (nano::dev::genesis->account ())
				 .balance (nano::dev::constants.genesis_amount - 3)
				 .link (destination.pub)
				 .sign (nano::dev::genesis_key.prv, nano::dev::genesis_key.pub)
				 .work (0)
				 .build_shared ();
	node->work_generate_blocking (*send3);

	auto open1 = builder
				 .open ()
				 .source (send1->hash ())
				 .representative (destination.pub)
				 .account (destination.pub)
				 .sign (destination.prv, destination.pub)
				 .work (0)
				 .build_shared ();
	node->work_generate_blocking (*open1);
	auto receive1 = builder
					.receive ()
					.previous (open1->hash ())
					.source (send2->hash ())
					.sign (destination.prv, destination.pub)
					.work (0)
					.build_shared ();
	node->work_generate_blocking (*receive1);
	auto receive2 = builder
					.receive ()
					.previous (receive1->hash ())
					.source (send3->hash ())
					.sign (destination.prv, destination.pub)
					.work (0)
					.build_shared ();
	node->work_generate_blocking (*receive2);

	node->block_processor.add (send1);
	node->block_processor.add (send2);
	node->block_processor.add (send3);
	node->block_processor.add (receive1);
	node->block_processor.flush ();

	add_callback_stats (*node);

	// Receive 2 comes in on the live network, however the chain has not been finished so it gets added to unchecked
	node->process_active (receive2);
	node->block_processor.flush ();

	// Confirmation heights should not be updated
	{
		auto transaction = node->store.tx_begin_read ();
		nano::confirmation_height_info confirmation_height_info;
		ASSERT_FALSE (node->store.confirmation_height ().get (*transaction, nano::dev::genesis_key.pub, confirmation_height_info));
		ASSERT_EQ (1, confirmation_height_info.height ());
		ASSERT_EQ (nano::dev::genesis->hash (), confirmation_height_info.frontier ());
	}

	// Vote and confirm all existing blocks
	nano::test::start_election (system, *node, send1->hash ());
	ASSERT_TIMELY_EQ (10s, node->stats->count (nano::stat::type::http_callback, nano::stat::detail::http_callback, nano::stat::dir::out), 3);

	// Now complete the chain where the block comes in on the live network
	node->process_active (open1);
	node->block_processor.flush ();

	ASSERT_TIMELY_EQ (10s, node->stats->count (nano::stat::type::http_callback, nano::stat::detail::http_callback, nano::stat::dir::out), 6);

	// This should confirm the open block and the source of the receive blocks
	auto transaction = node->store.tx_begin_read ();
	auto unchecked_count = node->unchecked.count ();
	ASSERT_EQ (unchecked_count, 0);

	nano::confirmation_height_info confirmation_height_info{};
	ASSERT_TRUE (node->ledger.block_confirmed (*transaction, receive2->hash ()));
	ASSERT_FALSE (node->store.confirmation_height ().get (*transaction, nano::dev::genesis_key.pub, confirmation_height_info));
	ASSERT_EQ (4, confirmation_height_info.height ());
	ASSERT_EQ (send3->hash (), confirmation_height_info.frontier ());
	ASSERT_FALSE (node->store.confirmation_height ().get (*transaction, destination.pub, confirmation_height_info));
	ASSERT_EQ (3, confirmation_height_info.height ());
	ASSERT_EQ (receive2->hash (), confirmation_height_info.frontier ());

	ASSERT_EQ (6, node->stats->count (nano::stat::type::confirmation_height, nano::stat::detail::blocks_confirmed, nano::stat::dir::in));
	ASSERT_EQ (6, node->stats->count (nano::stat::type::http_callback, nano::stat::detail::http_callback, nano::stat::dir::out));
	ASSERT_EQ (7, node->ledger.cache.cemented_count ());

	ASSERT_EQ (0, node->active.election_winner_details_size ());
}

TEST (confirmation_height, send_receive_between_2_accounts)
{
	nano::test::system system;
	nano::node_flags node_flags;
	nano::node_config node_config = system.default_config ();
	node_config.frontiers_confirmation = nano::frontiers_confirmation_mode::disabled;
	auto node = system.add_node (node_config, node_flags);
	nano::keypair key1;
	nano::block_hash latest (node->latest (nano::dev::genesis_key.pub));

	nano::block_builder builder;
	auto send1 = builder
				 .send ()
				 .previous (latest)
				 .destination (key1.pub)
				 .balance (node->online_reps.delta () + 2)
				 .sign (nano::dev::genesis_key.prv, nano::dev::genesis_key.pub)
				 .work (*system.work.generate (latest))
				 .build ();
	auto open1 = builder
				 .open ()
				 .source (send1->hash ())
				 .representative (nano::dev::genesis->account ())
				 .account (key1.pub)
				 .sign (key1.prv, key1.pub)
				 .work (*system.work.generate (key1.pub))
				 .build ();
	auto send2 = builder
				 .send ()
				 .previous (open1->hash ())
				 .destination (nano::dev::genesis->account ())
				 .balance (1000)
				 .sign (key1.prv, key1.pub)
				 .work (*system.work.generate (open1->hash ()))
				 .build ();
	auto send3 = builder
				 .send ()
				 .previous (send2->hash ())
				 .destination (nano::dev::genesis->account ())
				 .balance (900)
				 .sign (key1.prv, key1.pub)
				 .work (*system.work.generate (send2->hash ()))
				 .build ();
	auto send4 = builder
				 .send ()
				 .previous (send3->hash ())
				 .destination (nano::dev::genesis->account ())
				 .balance (500)
				 .sign (key1.prv, key1.pub)
				 .work (*system.work.generate (send3->hash ()))
				 .build ();
	auto receive1 = builder
					.receive ()
					.previous (send1->hash ())
					.source (send2->hash ())
					.sign (nano::dev::genesis_key.prv, nano::dev::genesis_key.pub)
					.work (*system.work.generate (send1->hash ()))
					.build ();
	auto receive2 = builder
					.receive ()
					.previous (receive1->hash ())
					.source (send3->hash ())
					.sign (nano::dev::genesis_key.prv, nano::dev::genesis_key.pub)
					.work (*system.work.generate (receive1->hash ()))
					.build ();
	auto receive3 = builder
					.receive ()
					.previous (receive2->hash ())
					.source (send4->hash ())
					.sign (nano::dev::genesis_key.prv, nano::dev::genesis_key.pub)
					.work (*system.work.generate (receive2->hash ()))
					.build ();
	auto send5 = builder
				 .send ()
				 .previous (receive3->hash ())
				 .destination (key1.pub)
				 .balance (node->online_reps.delta () + 1)
				 .sign (nano::dev::genesis_key.prv, nano::dev::genesis_key.pub)
				 .work (*system.work.generate (receive3->hash ()))
				 .build ();
	auto receive4 = builder
					.receive ()
					.previous (send4->hash ())
					.source (send5->hash ())
					.sign (key1.prv, key1.pub)
					.work (*system.work.generate (send4->hash ()))
					.build_shared ();
	nano::keypair key2;
	auto send6 = builder
				 .send ()
				 .previous (send5->hash ())
				 .destination (key2.pub)
				 .balance (node->online_reps.delta () + 1)
				 .sign (nano::dev::genesis_key.prv, nano::dev::genesis_key.pub)
				 .work (*system.work.generate (send5->hash ()))
				 .build ();
	// Unpocketed send
	{
		auto transaction = node->store.tx_begin_write ();
		ASSERT_EQ (nano::process_result::progress, node->ledger.process (*transaction, *send1).code);
		ASSERT_EQ (nano::process_result::progress, node->ledger.process (*transaction, *open1).code);

		ASSERT_EQ (nano::process_result::progress, node->ledger.process (*transaction, *send2).code);
		ASSERT_EQ (nano::process_result::progress, node->ledger.process (*transaction, *receive1).code);

		ASSERT_EQ (nano::process_result::progress, node->ledger.process (*transaction, *send3).code);
		ASSERT_EQ (nano::process_result::progress, node->ledger.process (*transaction, *send4).code);

		ASSERT_EQ (nano::process_result::progress, node->ledger.process (*transaction, *receive2).code);
		ASSERT_EQ (nano::process_result::progress, node->ledger.process (*transaction, *receive3).code);

		ASSERT_EQ (nano::process_result::progress, node->ledger.process (*transaction, *send5).code);
		ASSERT_EQ (nano::process_result::progress, node->ledger.process (*transaction, *send6).code);
	}

	add_callback_stats (*node);

	node->process_active (receive4);
	auto election = nano::test::start_election (system, *node, receive4->hash ());
	ASSERT_NE (nullptr, election);
	node->active.force_confirm (*election);

	ASSERT_TIMELY_EQ (10s, node->stats->count (nano::stat::type::http_callback, nano::stat::detail::http_callback, nano::stat::dir::out), 10);

	auto transaction (node->store.tx_begin_read ());
	ASSERT_TRUE (node->ledger.block_confirmed (*transaction, receive4->hash ()));
	nano::confirmation_height_info confirmation_height_info;
	auto account_info = node->ledger.account_info (*transaction, nano::dev::genesis_key.pub);
	ASSERT_TRUE (account_info);
	ASSERT_FALSE (node->store.confirmation_height ().get (*transaction, nano::dev::genesis_key.pub, confirmation_height_info));
	ASSERT_EQ (6, confirmation_height_info.height ());
	ASSERT_EQ (send5->hash (), confirmation_height_info.frontier ());
	ASSERT_EQ (7, account_info->block_count ());

	account_info = node->ledger.account_info (*transaction, key1.pub);
	ASSERT_TRUE (account_info);
	ASSERT_FALSE (node->store.confirmation_height ().get (*transaction, key1.pub, confirmation_height_info));
	ASSERT_EQ (5, confirmation_height_info.height ());
	ASSERT_EQ (receive4->hash (), confirmation_height_info.frontier ());
	ASSERT_EQ (5, account_info->block_count ());

	ASSERT_EQ (10, node->stats->count (nano::stat::type::confirmation_height, nano::stat::detail::blocks_confirmed, nano::stat::dir::in));
	ASSERT_EQ (10, node->stats->count (nano::stat::type::http_callback, nano::stat::detail::http_callback, nano::stat::dir::out));
	ASSERT_EQ (11, node->ledger.cache.cemented_count ());

	ASSERT_EQ (0, node->active.election_winner_details_size ());
}

TEST (confirmation_height, send_receive_self)
{
	nano::test::system system;
	nano::node_flags node_flags;
	nano::node_config node_config = system.default_config ();
	node_config.frontiers_confirmation = nano::frontiers_confirmation_mode::disabled;
	auto node = system.add_node (node_config, node_flags);
	nano::block_hash latest (node->latest (nano::dev::genesis_key.pub));

	nano::block_builder builder;
	auto send1 = builder
				 .send ()
				 .previous (latest)
				 .destination (nano::dev::genesis_key.pub)
				 .balance (nano::dev::constants.genesis_amount - 2)
				 .sign (nano::dev::genesis_key.prv, nano::dev::genesis_key.pub)
				 .work (*system.work.generate (latest))
				 .build ();
	auto receive1 = builder
					.receive ()
					.previous (send1->hash ())
					.source (send1->hash ())
					.sign (nano::dev::genesis_key.prv, nano::dev::genesis_key.pub)
					.work (*system.work.generate (send1->hash ()))
					.build_shared ();
	auto send2 = builder
				 .send ()
				 .previous (receive1->hash ())
				 .destination (nano::dev::genesis_key.pub)
				 .balance (nano::dev::constants.genesis_amount - 2)
				 .sign (nano::dev::genesis_key.prv, nano::dev::genesis_key.pub)
				 .work (*system.work.generate (receive1->hash ()))
				 .build ();
	auto send3 = builder
				 .send ()
				 .previous (send2->hash ())
				 .destination (nano::dev::genesis_key.pub)
				 .balance (nano::dev::constants.genesis_amount - 3)
				 .sign (nano::dev::genesis_key.prv, nano::dev::genesis_key.pub)
				 .work (*system.work.generate (send2->hash ()))
				 .build ();
	auto receive2 = builder
					.receive ()
					.previous (send3->hash ())
					.source (send2->hash ())
					.sign (nano::dev::genesis_key.prv, nano::dev::genesis_key.pub)
					.work (*system.work.generate (send3->hash ()))
					.build ();
	auto receive3 = builder
					.receive ()
					.previous (receive2->hash ())
					.source (send3->hash ())
					.sign (nano::dev::genesis_key.prv, nano::dev::genesis_key.pub)
					.work (*system.work.generate (receive2->hash ()))
					.build_shared ();

	// Send to another account to prevent automatic receiving on the genesis account
	nano::keypair key1;
	auto send4 = builder
				 .send ()
				 .previous (receive3->hash ())
				 .destination (key1.pub)
				 .balance (node->online_reps.delta ())
				 .sign (nano::dev::genesis_key.prv, nano::dev::genesis_key.pub)
				 .work (*system.work.generate (receive3->hash ()))
				 .build ();
	{
		auto transaction = node->store.tx_begin_write ();
		ASSERT_EQ (nano::process_result::progress, node->ledger.process (*transaction, *send1).code);
		ASSERT_EQ (nano::process_result::progress, node->ledger.process (*transaction, *receive1).code);
		ASSERT_EQ (nano::process_result::progress, node->ledger.process (*transaction, *send2).code);
		ASSERT_EQ (nano::process_result::progress, node->ledger.process (*transaction, *send3).code);

		ASSERT_EQ (nano::process_result::progress, node->ledger.process (*transaction, *receive2).code);
		ASSERT_EQ (nano::process_result::progress, node->ledger.process (*transaction, *receive3).code);
		ASSERT_EQ (nano::process_result::progress, node->ledger.process (*transaction, *send4).code);
	}

	add_callback_stats (*node);

	auto election = nano::test::start_election (system, *node, receive3->hash ());
	ASSERT_NE (nullptr, election);
	node->active.force_confirm (*election);

	ASSERT_TIMELY_EQ (5s, node->stats->count (nano::stat::type::http_callback, nano::stat::detail::http_callback, nano::stat::dir::out), 6);

	auto transaction (node->store.tx_begin_read ());
	ASSERT_TRUE (node->ledger.block_confirmed (*transaction, receive3->hash ()));
	auto account_info = node->ledger.account_info (*transaction, nano::dev::genesis_key.pub);
	ASSERT_TRUE (account_info);
	nano::confirmation_height_info confirmation_height_info;
	ASSERT_FALSE (node->store.confirmation_height ().get (*transaction, nano::dev::genesis_key.pub, confirmation_height_info));
	ASSERT_EQ (7, confirmation_height_info.height ());
	ASSERT_EQ (receive3->hash (), confirmation_height_info.frontier ());
	ASSERT_EQ (8, account_info->block_count ());
	ASSERT_EQ (6, node->stats->count (nano::stat::type::confirmation_height, nano::stat::detail::blocks_confirmed, nano::stat::dir::in));
	ASSERT_EQ (6, node->stats->count (nano::stat::type::http_callback, nano::stat::detail::http_callback, nano::stat::dir::out));
	ASSERT_EQ (confirmation_height_info.height (), node->ledger.cache.cemented_count ());
	ASSERT_EQ (0, node->active.election_winner_details_size ());
}

TEST (confirmation_height, all_block_types)
{
<<<<<<< HEAD
	nano::test::system system;
	nano::node_flags node_flags;
	nano::node_config node_config = system.default_config ();
	node_config.frontiers_confirmation = nano::frontiers_confirmation_mode::disabled;
	auto node = system.add_node (node_config, node_flags);
	nano::block_hash latest (node->latest (nano::dev::genesis_key.pub));
	nano::keypair key1;
	nano::keypair key2;
	auto & store = node->store;
	nano::block_builder builder;
	auto send = builder
				.send ()
				.previous (latest)
				.destination (key1.pub)
				.balance (nano::dev::constants.genesis_amount - nano::Gxrb_ratio)
				.sign (nano::dev::genesis_key.prv, nano::dev::genesis_key.pub)
				.work (*system.work.generate (latest))
				.build ();
	auto send1 = builder
				 .send ()
				 .previous (send->hash ())
				 .destination (key2.pub)
				 .balance (nano::dev::constants.genesis_amount - nano::Gxrb_ratio * 2)
				 .sign (nano::dev::genesis_key.prv, nano::dev::genesis_key.pub)
				 .work (*system.work.generate (send->hash ()))
				 .build ();

	auto open = builder
				.open ()
				.source (send->hash ())
				.representative (nano::dev::genesis_key.pub)
				.account (key1.pub)
				.sign (key1.prv, key1.pub)
				.work (*system.work.generate (key1.pub))
				.build ();
	auto state_open = builder
					  .state ()
					  .account (key2.pub)
					  .previous (0)
					  .representative (0)
					  .balance (nano::Gxrb_ratio)
					  .link (send1->hash ())
					  .sign (key2.prv, key2.pub)
					  .work (*system.work.generate (key2.pub))
					  .build ();
=======
	auto test_mode = [] (nano::confirmation_height_mode mode_a) {
		auto amount (std::numeric_limits<nano::uint128_t>::max ());
		nano::test::system system;
		nano::node_flags node_flags;
		node_flags.confirmation_height_processor_mode = mode_a;
		auto node1 = system.add_node (node_flags);
		nano::keypair key1;
		system.wallet (0)->insert_adhoc (nano::dev::genesis_key.prv);
		nano::block_hash latest1 (node1->latest (nano::dev::genesis_key.pub));
		nano::block_builder builder;
		auto send1 = builder
					 .send ()
					 .previous (latest1)
					 .destination (key1.pub)
					 .balance (amount - node1->config.receive_minimum.number ())
					 .sign (nano::dev::genesis_key.prv, nano::dev::genesis_key.pub)
					 .work (*system.work.generate (latest1))
					 .build_shared ();

		add_callback_stats (*node1);

		node1->process_active (send1);
		ASSERT_TIMELY_EQ (10s, node1->stats.count (nano::stat::type::http_callback, nano::stat::detail::http_callback, nano::stat::dir::out), 1);
		auto transaction = node1->store.tx_begin_read ();
		ASSERT_TRUE (node1->ledger.block_confirmed (transaction, send1->hash ()));
		ASSERT_EQ (1, node1->stats.count (nano::stat::type::confirmation_height, nano::stat::detail::blocks_confirmed, nano::stat::dir::in));
		ASSERT_EQ (1, node1->stats.count (nano::stat::type::confirmation_height, get_stats_detail (mode_a), nano::stat::dir::in));
		ASSERT_EQ (1, node1->stats.count (nano::stat::type::http_callback, nano::stat::detail::http_callback, nano::stat::dir::out));
		ASSERT_EQ (2, node1->ledger.cache.cemented_count);
		ASSERT_EQ (0, node1->active.election_winner_details_size ());
	};
>>>>>>> 284d3282

	auto send2 = builder
				 .send ()
				 .previous (open->hash ())
				 .destination (key2.pub)
				 .balance (0)
				 .sign (key1.prv, key1.pub)
				 .work (*system.work.generate (open->hash ()))
				 .build ();
	auto state_receive = builder
						 .state ()
						 .account (key2.pub)
						 .previous (state_open->hash ())
						 .representative (0)
						 .balance (nano::Gxrb_ratio * 2)
						 .link (send2->hash ())
						 .sign (key2.prv, key2.pub)
						 .work (*system.work.generate (state_open->hash ()))
						 .build ();

	auto state_send = builder
					  .state ()
					  .account (key2.pub)
					  .previous (state_receive->hash ())
					  .representative (0)
					  .balance (nano::Gxrb_ratio)
					  .link (key1.pub)
					  .sign (key2.prv, key2.pub)
					  .work (*system.work.generate (state_receive->hash ()))
					  .build ();
	auto receive = builder
				   .receive ()
				   .previous (send2->hash ())
				   .source (state_send->hash ())
				   .sign (key1.prv, key1.pub)
				   .work (*system.work.generate (send2->hash ()))
				   .build ();

	auto change = builder
				  .change ()
				  .previous (receive->hash ())
				  .representative (key2.pub)
				  .sign (key1.prv, key1.pub)
				  .work (*system.work.generate (receive->hash ()))
				  .build ();

	auto state_change = builder
						.state ()
						.account (key2.pub)
						.previous (state_send->hash ())
						.representative (nano::dev::genesis_key.pub)
						.balance (nano::Gxrb_ratio)
						.link (0)
						.sign (key2.prv, key2.pub)
						.work (*system.work.generate (state_send->hash ()))
						.build ();

	auto epoch = builder
				 .state ()
				 .account (key2.pub)
				 .previous (state_change->hash ())
				 .representative (nano::dev::genesis_key.pub)
				 .balance (nano::Gxrb_ratio)
				 .link (node->ledger.epoch_link (nano::epoch::epoch_1))
				 .sign (nano::dev::genesis_key.prv, nano::dev::genesis_key.pub)
				 .work (*system.work.generate (state_change->hash ()))
				 .build ();

	auto epoch1 = builder
				  .state ()
				  .account (key1.pub)
				  .previous (change->hash ())
				  .representative (key2.pub)
				  .balance (nano::Gxrb_ratio)
				  .link (node->ledger.epoch_link (nano::epoch::epoch_1))
				  .sign (nano::dev::genesis_key.prv, nano::dev::genesis_key.pub)
				  .work (*system.work.generate (change->hash ()))
				  .build ();
	auto state_send1 = builder
					   .state ()
					   .account (key1.pub)
					   .previous (epoch1->hash ())
					   .representative (0)
					   .balance (nano::Gxrb_ratio - 1)
					   .link (key2.pub)
					   .sign (key1.prv, key1.pub)
					   .work (*system.work.generate (epoch1->hash ()))
					   .build ();
	auto state_receive2 = builder
						  .state ()
						  .account (key2.pub)
						  .previous (epoch->hash ())
						  .representative (0)
						  .balance (nano::Gxrb_ratio + 1)
						  .link (state_send1->hash ())
						  .sign (key2.prv, key2.pub)
						  .work (*system.work.generate (epoch->hash ()))
						  .build ();

	auto state_send2 = builder
					   .state ()
					   .account (key2.pub)
					   .previous (state_receive2->hash ())
					   .representative (0)
					   .balance (nano::Gxrb_ratio)
					   .link (key1.pub)
					   .sign (key2.prv, key2.pub)
					   .work (*system.work.generate (state_receive2->hash ()))
					   .build_shared ();
	auto state_send3 = builder
					   .state ()
					   .account (key2.pub)
					   .previous (state_send2->hash ())
					   .representative (0)
					   .balance (nano::Gxrb_ratio - 1)
					   .link (key1.pub)
					   .sign (key2.prv, key2.pub)
					   .work (*system.work.generate (state_send2->hash ()))
					   .build ();

	auto state_send4 = builder
					   .state ()
					   .account (key1.pub)
					   .previous (state_send1->hash ())
					   .representative (0)
					   .balance (nano::Gxrb_ratio - 2)
					   .link (nano::dev::genesis_key.pub)
					   .sign (key1.prv, key1.pub)
					   .work (*system.work.generate (state_send1->hash ()))
					   .build ();
	auto state_receive3 = builder
						  .state ()
						  .account (nano::dev::genesis->account ())
						  .previous (send1->hash ())
						  .representative (nano::dev::genesis->account ())
						  .balance (nano::dev::constants.genesis_amount - nano::Gxrb_ratio * 2 + 1)
						  .link (state_send4->hash ())
						  .sign (nano::dev::genesis_key.prv, nano::dev::genesis_key.pub)
						  .work (*system.work.generate (send1->hash ()))
						  .build ();

	{
		auto transaction (store.tx_begin_write ());
		ASSERT_EQ (nano::process_result::progress, node->ledger.process (*transaction, *send).code);
		ASSERT_EQ (nano::process_result::progress, node->ledger.process (*transaction, *send1).code);
		ASSERT_EQ (nano::process_result::progress, node->ledger.process (*transaction, *open).code);
		ASSERT_EQ (nano::process_result::progress, node->ledger.process (*transaction, *state_open).code);

		ASSERT_EQ (nano::process_result::progress, node->ledger.process (*transaction, *send2).code);
		ASSERT_EQ (nano::process_result::progress, node->ledger.process (*transaction, *state_receive).code);

		ASSERT_EQ (nano::process_result::progress, node->ledger.process (*transaction, *state_send).code);
		ASSERT_EQ (nano::process_result::progress, node->ledger.process (*transaction, *receive).code);
		ASSERT_EQ (nano::process_result::progress, node->ledger.process (*transaction, *change).code);
		ASSERT_EQ (nano::process_result::progress, node->ledger.process (*transaction, *state_change).code);

		ASSERT_EQ (nano::process_result::progress, node->ledger.process (*transaction, *epoch).code);
		ASSERT_EQ (nano::process_result::progress, node->ledger.process (*transaction, *epoch1).code);

		ASSERT_EQ (nano::process_result::progress, node->ledger.process (*transaction, *state_send1).code);
		ASSERT_EQ (nano::process_result::progress, node->ledger.process (*transaction, *state_receive2).code);

		ASSERT_EQ (nano::process_result::progress, node->ledger.process (*transaction, *state_send2).code);
		ASSERT_EQ (nano::process_result::progress, node->ledger.process (*transaction, *state_send3).code);

		ASSERT_EQ (nano::process_result::progress, node->ledger.process (*transaction, *state_send4).code);
		ASSERT_EQ (nano::process_result::progress, node->ledger.process (*transaction, *state_receive3).code);
	}

	add_callback_stats (*node);
	auto election = nano::test::start_election (system, *node, state_send2->hash ());
	ASSERT_NE (nullptr, election);
	node->active.force_confirm (*election);

	ASSERT_TIMELY_EQ (5s, node->stats->count (nano::stat::type::http_callback, nano::stat::detail::http_callback, nano::stat::dir::out), 15);

	auto transaction (node->store.tx_begin_read ());
	ASSERT_TRUE (node->ledger.block_confirmed (*transaction, state_send2->hash ()));
	nano::confirmation_height_info confirmation_height_info;
	auto account_info = node->ledger.account_info (*transaction, nano::dev::genesis_key.pub);
	ASSERT_TRUE (account_info);
	ASSERT_FALSE (node->store.confirmation_height ().get (*transaction, nano::dev::genesis_key.pub, confirmation_height_info));
	ASSERT_EQ (3, confirmation_height_info.height ());
	ASSERT_EQ (send1->hash (), confirmation_height_info.frontier ());
	ASSERT_LE (4, account_info->block_count ());

	account_info = node->ledger.account_info (*transaction, key1.pub);
	ASSERT_TRUE (account_info);
	ASSERT_FALSE (node->store.confirmation_height ().get (*transaction, key1.pub, confirmation_height_info));
	ASSERT_EQ (state_send1->hash (), confirmation_height_info.frontier ());
	ASSERT_EQ (6, confirmation_height_info.height ());
	ASSERT_LE (7, account_info->block_count ());

	account_info = node->ledger.account_info (*transaction, key2.pub);
	ASSERT_TRUE (account_info);
	ASSERT_FALSE (node->store.confirmation_height ().get (*transaction, key2.pub, confirmation_height_info));
	ASSERT_EQ (7, confirmation_height_info.height ());
	ASSERT_EQ (state_send2->hash (), confirmation_height_info.frontier ());
	ASSERT_LE (8, account_info->block_count ());

	ASSERT_EQ (15, node->stats->count (nano::stat::type::confirmation_height, nano::stat::detail::blocks_confirmed, nano::stat::dir::in));
	ASSERT_EQ (15, node->stats->count (nano::stat::type::http_callback, nano::stat::detail::http_callback, nano::stat::dir::out));
	ASSERT_EQ (16, node->ledger.cache.cemented_count ());

	ASSERT_EQ (0, node->active.election_winner_details_size ());
}

// This test ensures a block that's cemented cannot be rolled back by the node
// A block is inserted and confirmed then later a different block is force inserted with a rollback attempt
TEST (confirmation_height, conflict_rollback_cemented)
{
	// functor to perform the conflict_rollback_cemented test using a certain mode
	nano::state_block_builder builder;
	auto const genesis_hash = nano::dev::genesis->hash ();

	nano::test::system system;
	nano::node_flags node_flags;
	auto node1 = system.add_node (node_flags);

	nano::keypair key1;
	// create one side of a forked transaction on node1
	auto fork1a = builder.make_block ()
				  .previous (genesis_hash)
				  .account (nano::dev::genesis_key.pub)
				  .representative (nano::dev::genesis_key.pub)
				  .link (key1.pub)
				  .balance (nano::dev::constants.genesis_amount - 100)
				  .sign (nano::dev::genesis_key.prv, nano::dev::genesis_key.pub)
				  .work (*system.work.generate (genesis_hash))
				  .build_shared ();
	ASSERT_EQ (nano::process_result::progress, node1->process (*fork1a).code);
	ASSERT_TRUE (nano::test::start_elections (system, *node1, { fork1a }, true));
	ASSERT_TIMELY (5s, nano::test::confirmed (*node1, { fork1a }));

	// create the other side of the fork on node2
	nano::keypair key2;
	auto fork1b = builder.make_block ()
				  .previous (genesis_hash)
				  .account (nano::dev::genesis_key.pub)
				  .representative (nano::dev::genesis_key.pub)
				  .link (key2.pub) // Different destination same 'previous'
				  .balance (nano::dev::constants.genesis_amount - 100)
				  .sign (nano::dev::genesis_key.prv, nano::dev::genesis_key.pub)
				  .work (*system.work.generate (genesis_hash))
				  .build_shared ();

	node1->block_processor.force (fork1b);
	// node2 already has send2 forced confirmed whilst node1 should have confirmed send1 and therefore we have a cemented fork on node2
	// and node2 should print an error message on the log that it cannot rollback send2 because it is already cemented
	[[maybe_unused]] size_t count = 0;
	ASSERT_TIMELY_EQ (5s, 1, (count = node1->stats->count (nano::stat::type::ledger, nano::stat::detail::rollback_failed)));
	ASSERT_TRUE (nano::test::confirmed (*node1, { fork1a->hash () })); // fork1a should still remain after the rollback failed event
}

TEST (confirmation_height, observers)
{
	auto amount (std::numeric_limits<nano::uint128_t>::max ());
	nano::test::system system;
	nano::node_flags node_flags;
	auto node1 = system.add_node (node_flags);
	nano::keypair key1;
	auto wallet_id = node1->wallets.first_wallet_id ();
	(void)node1->wallets.insert_adhoc (wallet_id, nano::dev::genesis_key.prv);
	nano::block_hash latest1 (node1->latest (nano::dev::genesis_key.pub));
	nano::block_builder builder;
	auto send1 = builder
				 .send ()
				 .previous (latest1)
				 .destination (key1.pub)
				 .balance (amount - node1->config->receive_minimum.number ())
				 .sign (nano::dev::genesis_key.prv, nano::dev::genesis_key.pub)
				 .work (*system.work.generate (latest1))
				 .build_shared ();

	add_callback_stats (*node1);

	node1->process_active (send1);
	node1->block_processor.flush ();
	ASSERT_TIMELY_EQ (10s, node1->stats->count (nano::stat::type::http_callback, nano::stat::detail::http_callback, nano::stat::dir::out), 1);
	auto transaction = node1->store.tx_begin_read ();
	ASSERT_TRUE (node1->ledger.block_confirmed (*transaction, send1->hash ()));
	ASSERT_EQ (1, node1->stats->count (nano::stat::type::confirmation_height, nano::stat::detail::blocks_confirmed, nano::stat::dir::in));
	ASSERT_EQ (1, node1->stats->count (nano::stat::type::http_callback, nano::stat::detail::http_callback, nano::stat::dir::out));
	ASSERT_EQ (2, node1->ledger.cache.cemented_count ());
	ASSERT_EQ (0, node1->active.election_winner_details_size ());
}
namespace nano
{
TEST (confirmation_height, pending_observer_callbacks)
{
	nano::test::system system;
	nano::node_flags node_flags;
	nano::node_config node_config = system.default_config ();
	node_config.frontiers_confirmation = nano::frontiers_confirmation_mode::disabled;
	auto node = system.add_node (node_config, node_flags);
	auto wallet_id = node->wallets.first_wallet_id ();

	(void)node->wallets.insert_adhoc (wallet_id, nano::dev::genesis_key.prv);
	nano::block_hash latest (node->latest (nano::dev::genesis_key.pub));

	nano::keypair key1;
	nano::block_builder builder;
	auto send = builder
				.send ()
				.previous (latest)
				.destination (key1.pub)
				.balance (nano::dev::constants.genesis_amount - nano::Gxrb_ratio)
				.sign (nano::dev::genesis_key.prv, nano::dev::genesis_key.pub)
				.work (*system.work.generate (latest))
				.build ();
	auto send1 = builder
				 .send ()
				 .previous (send->hash ())
				 .destination (key1.pub)
				 .balance (nano::dev::constants.genesis_amount - nano::Gxrb_ratio * 2)
				 .sign (nano::dev::genesis_key.prv, nano::dev::genesis_key.pub)
				 .work (*system.work.generate (send->hash ()))
				 .build_shared ();

	{
		auto transaction = node->store.tx_begin_write ();
		ASSERT_EQ (nano::process_result::progress, node->ledger.process (*transaction, *send).code);
		ASSERT_EQ (nano::process_result::progress, node->ledger.process (*transaction, *send1).code);
	}

	add_callback_stats (*node);

	node->confirmation_height_processor.add (send1);

	// Confirm the callback is not called under this circumstance because there is no election information
	ASSERT_TIMELY (10s, node->stats->count (nano::stat::type::http_callback, nano::stat::detail::http_callback, nano::stat::dir::out) == 1 && node->stats->count (nano::stat::type::confirmation_observer, nano::stat::detail::all, nano::stat::dir::out) == 1);

	ASSERT_EQ (2, node->stats->count (nano::stat::type::confirmation_height, nano::stat::detail::blocks_confirmed, nano::stat::dir::in));
	ASSERT_EQ (3, node->ledger.cache.cemented_count ());
	ASSERT_EQ (0, node->active.election_winner_details_size ());
}
}

// The callback and confirmation history should only be updated after confirmation height is set (and not just after voting)
TEST (confirmation_height, callback_confirmed_history)
{
	nano::test::system system;
	nano::node_flags node_flags;
	node_flags.set_force_use_write_database_queue (true);
	nano::node_config node_config = system.default_config ();
	node_config.frontiers_confirmation = nano::frontiers_confirmation_mode::disabled;
	auto node = system.add_node (node_config, node_flags);

	nano::block_hash latest (node->latest (nano::dev::genesis_key.pub));

	nano::keypair key1;
	nano::block_builder builder;
	auto send = builder
				.send ()
				.previous (latest)
				.destination (key1.pub)
				.balance (nano::dev::constants.genesis_amount - nano::Gxrb_ratio)
				.sign (nano::dev::genesis_key.prv, nano::dev::genesis_key.pub)
				.work (*system.work.generate (latest))
				.build_shared ();
	{
		auto transaction = node->store.tx_begin_write ();
		ASSERT_EQ (nano::process_result::progress, node->ledger.process (*transaction, *send).code);
	}

<<<<<<< HEAD
	auto send1 = builder
				 .send ()
				 .previous (send->hash ())
				 .destination (key1.pub)
				 .balance (nano::dev::constants.genesis_amount - nano::Gxrb_ratio * 2)
				 .sign (nano::dev::genesis_key.prv, nano::dev::genesis_key.pub)
				 .work (*system.work.generate (send->hash ()))
				 .build_shared ();

	add_callback_stats (*node);

	node->process_active (send1);
	ASSERT_NE (nano::test::start_election (system, *node, send1->hash ()), nullptr);
	{
		node->process_active (send);
		node->block_processor.flush ();
=======
		node->process_active (send1);
		std::shared_ptr<nano::election> election;
		ASSERT_TIMELY (5s, election = nano::test::start_election (system, *node, send1->hash ()));
		{
			// The write guard prevents the confirmation height processor doing any writes
			auto write_guard = node->write_database_queue.wait (nano::writer::testing);

			// Confirm send1
			election->force_confirm ();
			ASSERT_TIMELY_EQ (10s, node->active.size (), 0);
			ASSERT_EQ (0, node->active.recently_cemented.list ().size ());
			ASSERT_TRUE (node->active.empty ());
>>>>>>> 284d3282

		// The write guard prevents the confirmation height processor doing any writes
		auto write_guard = node->write_database_queue.wait (nano::writer::testing);

		// Confirm send1
		auto election = node->active.election (send1->qualified_root ());
		ASSERT_NE (nullptr, election);
		node->active.force_confirm (*election);
		ASSERT_TIMELY_EQ (10s, node->active.size (), 0);
		ASSERT_EQ (0, node->active.recently_cemented.list ().size ());
		ASSERT_TRUE (node->active.empty ());

		auto transaction = node->store.tx_begin_read ();
		ASSERT_FALSE (node->ledger.block_confirmed (*transaction, send->hash ()));

		ASSERT_TIMELY (10s, node->write_database_queue.contains (nano::writer::confirmation_height));

		// Confirm that no inactive callbacks have been called when the confirmation height processor has already iterated over it, waiting to write
		ASSERT_EQ (0, node->stats->count (nano::stat::type::confirmation_observer, nano::stat::detail::inactive_conf_height, nano::stat::dir::out));
	}

	ASSERT_TIMELY (10s, !node->write_database_queue.contains (nano::writer::confirmation_height));

	auto transaction = node->store.tx_begin_read ();
	ASSERT_TRUE (node->ledger.block_confirmed (*transaction, send->hash ()));

	ASSERT_TIMELY (10s, node->active.size () == 0);
	ASSERT_TIMELY (10s, node->stats->count (nano::stat::type::confirmation_observer, nano::stat::detail::active_quorum, nano::stat::dir::out) == 1);

	ASSERT_EQ (1, node->active.recently_cemented.list ().size ());
	ASSERT_TRUE (node->active.empty ());

	// Confirm the callback is not called under this circumstance
	ASSERT_EQ (2, node->stats->count (nano::stat::type::http_callback, nano::stat::detail::http_callback, nano::stat::dir::out));
	ASSERT_EQ (1, node->stats->count (nano::stat::type::confirmation_observer, nano::stat::detail::active_quorum, nano::stat::dir::out));
	ASSERT_EQ (1, node->stats->count (nano::stat::type::confirmation_observer, nano::stat::detail::inactive_conf_height, nano::stat::dir::out));
	ASSERT_EQ (2, node->stats->count (nano::stat::type::confirmation_height, nano::stat::detail::blocks_confirmed, nano::stat::dir::in));
	ASSERT_EQ (3, node->ledger.cache.cemented_count ());
	ASSERT_EQ (0, node->active.election_winner_details_size ());
}

namespace nano
{
TEST (confirmation_height, dependent_election)
{
	nano::test::system system;
	nano::node_flags node_flags;
	node_flags.set_force_use_write_database_queue (true);
	nano::node_config node_config = system.default_config ();
	node_config.frontiers_confirmation = nano::frontiers_confirmation_mode::disabled;
	auto node = system.add_node (node_config, node_flags);

	nano::block_hash latest (node->latest (nano::dev::genesis_key.pub));

	nano::keypair key1;
	nano::block_builder builder;
	auto send = builder
				.send ()
				.previous (latest)
				.destination (key1.pub)
				.balance (nano::dev::constants.genesis_amount - nano::Gxrb_ratio)
				.sign (nano::dev::genesis_key.prv, nano::dev::genesis_key.pub)
				.work (*system.work.generate (latest))
				.build_shared ();
	auto send1 = builder
				 .send ()
				 .previous (send->hash ())
				 .destination (key1.pub)
				 .balance (nano::dev::constants.genesis_amount - nano::Gxrb_ratio * 2)
				 .sign (nano::dev::genesis_key.prv, nano::dev::genesis_key.pub)
				 .work (*system.work.generate (send->hash ()))
				 .build_shared ();
	auto send2 = builder
				 .send ()
				 .previous (send1->hash ())
				 .destination (key1.pub)
				 .balance (nano::dev::constants.genesis_amount - nano::Gxrb_ratio * 3)
				 .sign (nano::dev::genesis_key.prv, nano::dev::genesis_key.pub)
				 .work (*system.work.generate (send1->hash ()))
				 .build_shared ();
	{
		auto transaction = node->store.tx_begin_write ();
		ASSERT_EQ (nano::process_result::progress, node->ledger.process (*transaction, *send).code);
		ASSERT_EQ (nano::process_result::progress, node->ledger.process (*transaction, *send1).code);
		ASSERT_EQ (nano::process_result::progress, node->ledger.process (*transaction, *send2).code);
	}

	add_callback_stats (*node);

	// This election should be confirmed as active_conf_height
	ASSERT_TRUE (nano::test::start_election (system, *node, send1->hash ()));
	// Start an election and confirm it
	auto election = nano::test::start_election (system, *node, send2->hash ());
	ASSERT_NE (nullptr, election);
	node->active.force_confirm (*election);

	ASSERT_TIMELY_EQ (5s, node->stats->count (nano::stat::type::http_callback, nano::stat::detail::http_callback, nano::stat::dir::out), 3);

	ASSERT_EQ (3, node->stats->count (nano::stat::type::confirmation_height, nano::stat::detail::blocks_confirmed, nano::stat::dir::in));
	// TODO: timing issue in the test? It shows inactive_conf_height count with 2?
	// ASSERT_EQ (1, node->stats->count (nano::stat::type::confirmation_observer, nano::stat::detail::inactive_conf_height, nano::stat::dir::out));
	// ASSERT_EQ (1, node->stats->count (nano::stat::type::confirmation_observer, nano::stat::detail::active_conf_height, nano::stat::dir::out));
	ASSERT_EQ (1, node->stats->count (nano::stat::type::confirmation_observer, nano::stat::detail::active_quorum, nano::stat::dir::out));
	ASSERT_EQ (4, node->ledger.cache.cemented_count ());

	ASSERT_EQ (0, node->active.election_winner_details_size ());
}

// This test checks that a receive block with uncemented blocks below cements them too.
TEST (confirmation_height, cemented_gap_below_receive)
{
	nano::test::system system;
	nano::node_flags node_flags;
	nano::node_config node_config = system.default_config ();
	node_config.frontiers_confirmation = nano::frontiers_confirmation_mode::disabled;
	auto node = system.add_node (node_config, node_flags);
	auto wallet_id = node->wallets.first_wallet_id ();

	nano::block_hash latest (node->latest (nano::dev::genesis_key.pub));

	nano::keypair key1;
	nano::block_builder builder;
	(void)node->wallets.insert_adhoc (wallet_id, key1.prv);

	auto send = builder
				.send ()
				.previous (latest)
				.destination (key1.pub)
				.balance (nano::dev::constants.genesis_amount - nano::Gxrb_ratio)
				.sign (nano::dev::genesis_key.prv, nano::dev::genesis_key.pub)
				.work (*system.work.generate (latest))
				.build ();
	auto send1 = builder
				 .send ()
				 .previous (send->hash ())
				 .destination (key1.pub)
				 .balance (nano::dev::constants.genesis_amount - nano::Gxrb_ratio * 2)
				 .sign (nano::dev::genesis_key.prv, nano::dev::genesis_key.pub)
				 .work (*system.work.generate (send->hash ()))
				 .build ();
	nano::keypair dummy_key;
	auto dummy_send = builder
					  .send ()
					  .previous (send1->hash ())
					  .destination (dummy_key.pub)
					  .balance (nano::dev::constants.genesis_amount - nano::Gxrb_ratio * 3)
					  .sign (nano::dev::genesis_key.prv, nano::dev::genesis_key.pub)
					  .work (*system.work.generate (send1->hash ()))
					  .build ();

	auto open = builder
				.open ()
				.source (send->hash ())
				.representative (nano::dev::genesis->account ())
				.account (key1.pub)
				.sign (key1.prv, key1.pub)
				.work (*system.work.generate (key1.pub))
				.build ();
	auto receive1 = builder
					.receive ()
					.previous (open->hash ())
					.source (send1->hash ())
					.sign (key1.prv, key1.pub)
					.work (*system.work.generate (open->hash ()))
					.build ();
	auto send2 = builder
				 .send ()
				 .previous (receive1->hash ())
				 .destination (nano::dev::genesis_key.pub)
				 .balance (nano::Gxrb_ratio)
				 .sign (key1.prv, key1.pub)
				 .work (*system.work.generate (receive1->hash ()))
				 .build ();

	auto receive2 = builder
					.receive ()
					.previous (dummy_send->hash ())
					.source (send2->hash ())
					.sign (nano::dev::genesis_key.prv, nano::dev::genesis_key.pub)
					.work (*system.work.generate (dummy_send->hash ()))
					.build ();
	auto dummy_send1 = builder
					   .send ()
					   .previous (receive2->hash ())
					   .destination (dummy_key.pub)
					   .balance (nano::dev::constants.genesis_amount - nano::Gxrb_ratio * 3)
					   .sign (nano::dev::genesis_key.prv, nano::dev::genesis_key.pub)
					   .work (*system.work.generate (receive2->hash ()))
					   .build ();

	nano::keypair key2;
	(void)node->wallets.insert_adhoc (wallet_id, key2.prv);
	auto send3 = builder
				 .send ()
				 .previous (dummy_send1->hash ())
				 .destination (key2.pub)
				 .balance (nano::dev::constants.genesis_amount - nano::Gxrb_ratio * 4)
				 .sign (nano::dev::genesis_key.prv, nano::dev::genesis_key.pub)
				 .work (*system.work.generate (dummy_send1->hash ()))
				 .build ();
	auto dummy_send2 = builder
					   .send ()
					   .previous (send3->hash ())
					   .destination (dummy_key.pub)
					   .balance (nano::dev::constants.genesis_amount - nano::Gxrb_ratio * 5)
					   .sign (nano::dev::genesis_key.prv, nano::dev::genesis_key.pub)
					   .work (*system.work.generate (send3->hash ()))
					   .build ();

	auto open1 = builder
				 .open ()
				 .source (send3->hash ())
				 .representative (nano::dev::genesis->account ())
				 .account (key2.pub)
				 .sign (key2.prv, key2.pub)
				 .work (*system.work.generate (key2.pub))
				 .build_shared ();

	{
		auto transaction = node->store.tx_begin_write ();
		ASSERT_EQ (nano::process_result::progress, node->ledger.process (*transaction, *send).code);
		ASSERT_EQ (nano::process_result::progress, node->ledger.process (*transaction, *send1).code);
		ASSERT_EQ (nano::process_result::progress, node->ledger.process (*transaction, *dummy_send).code);

		ASSERT_EQ (nano::process_result::progress, node->ledger.process (*transaction, *open).code);
		ASSERT_EQ (nano::process_result::progress, node->ledger.process (*transaction, *receive1).code);
		ASSERT_EQ (nano::process_result::progress, node->ledger.process (*transaction, *send2).code);

		ASSERT_EQ (nano::process_result::progress, node->ledger.process (*transaction, *receive2).code);
		ASSERT_EQ (nano::process_result::progress, node->ledger.process (*transaction, *dummy_send1).code);

		ASSERT_EQ (nano::process_result::progress, node->ledger.process (*transaction, *send3).code);
		ASSERT_EQ (nano::process_result::progress, node->ledger.process (*transaction, *dummy_send2).code);

		ASSERT_EQ (nano::process_result::progress, node->ledger.process (*transaction, *open1).code);
	}

	std::vector<nano::block_hash> observer_order;
	nano::mutex mutex;
	add_callback_stats (*node, &observer_order, &mutex);

	auto election = nano::test::start_election (system, *node, open1->hash ());
	ASSERT_NE (nullptr, election);
	node->active.force_confirm (*election);
	ASSERT_TIMELY_EQ (5s, node->stats->count (nano::stat::type::http_callback, nano::stat::detail::http_callback, nano::stat::dir::out), 10);

	auto transaction = node->store.tx_begin_read ();
	ASSERT_TRUE (node->ledger.block_confirmed (*transaction, open1->hash ()));
	ASSERT_EQ (1, node->stats->count (nano::stat::type::confirmation_observer, nano::stat::detail::active_quorum, nano::stat::dir::out));
	ASSERT_EQ (0, node->stats->count (nano::stat::type::confirmation_observer, nano::stat::detail::active_conf_height, nano::stat::dir::out));
	ASSERT_EQ (9, node->stats->count (nano::stat::type::confirmation_observer, nano::stat::detail::inactive_conf_height, nano::stat::dir::out));
	ASSERT_EQ (10, node->stats->count (nano::stat::type::confirmation_height, nano::stat::detail::blocks_confirmed, nano::stat::dir::in));
	ASSERT_EQ (11, node->ledger.cache.cemented_count ());
	ASSERT_EQ (0, node->active.election_winner_details_size ());

	// Check that the order of callbacks is correct
	std::vector<nano::block_hash> expected_order = { send->hash (), send1->hash (), open->hash (), receive1->hash (), send2->hash (), dummy_send->hash (), receive2->hash (), dummy_send1->hash (), send3->hash (), open1->hash () };
	nano::lock_guard<nano::mutex> guard (mutex);
	ASSERT_EQ (observer_order, expected_order);
}

// This test checks that a receive block with uncemented blocks below cements them too, compared with the test above, this
// is the first write in this chain.
TEST (confirmation_height, cemented_gap_below_no_cache)
{
	nano::test::system system;
	nano::node_flags node_flags;
	nano::node_config node_config = system.default_config ();
	node_config.frontiers_confirmation = nano::frontiers_confirmation_mode::disabled;
	auto node = system.add_node (node_config, node_flags);
	auto wallet_id = node->wallets.first_wallet_id ();

	nano::block_hash latest (node->latest (nano::dev::genesis_key.pub));

	nano::keypair key1;
	(void)node->wallets.insert_adhoc (wallet_id, key1.prv);

	nano::block_builder builder;
	auto send = builder
				.send ()
				.previous (latest)
				.destination (key1.pub)
				.balance (nano::dev::constants.genesis_amount - nano::Gxrb_ratio)
				.sign (nano::dev::genesis_key.prv, nano::dev::genesis_key.pub)
				.work (*system.work.generate (latest))
				.build ();
	auto send1 = builder
				 .send ()
				 .previous (send->hash ())
				 .destination (key1.pub)
				 .balance (nano::dev::constants.genesis_amount - nano::Gxrb_ratio * 2)
				 .sign (nano::dev::genesis_key.prv, nano::dev::genesis_key.pub)
				 .work (*system.work.generate (send->hash ()))
				 .build ();
	nano::keypair dummy_key;
	auto dummy_send = builder
					  .send ()
					  .previous (send1->hash ())
					  .destination (dummy_key.pub)
					  .balance (nano::dev::constants.genesis_amount - nano::Gxrb_ratio * 3)
					  .sign (nano::dev::genesis_key.prv, nano::dev::genesis_key.pub)
					  .work (*system.work.generate (send1->hash ()))
					  .build ();

	auto open = builder
				.open ()
				.source (send->hash ())
				.representative (nano::dev::genesis->account ())
				.account (key1.pub)
				.sign (key1.prv, key1.pub)
				.work (*system.work.generate (key1.pub))
				.build ();
	auto receive1 = builder
					.receive ()
					.previous (open->hash ())
					.source (send1->hash ())
					.sign (key1.prv, key1.pub)
					.work (*system.work.generate (open->hash ()))
					.build ();
	auto send2 = builder
				 .send ()
				 .previous (receive1->hash ())
				 .destination (nano::dev::genesis_key.pub)
				 .balance (nano::Gxrb_ratio)
				 .sign (key1.prv, key1.pub)
				 .work (*system.work.generate (receive1->hash ()))
				 .build ();

	auto receive2 = builder
					.receive ()
					.previous (dummy_send->hash ())
					.source (send2->hash ())
					.sign (nano::dev::genesis_key.prv, nano::dev::genesis_key.pub)
					.work (*system.work.generate (dummy_send->hash ()))
					.build ();
	auto dummy_send1 = builder
					   .send ()
					   .previous (receive2->hash ())
					   .destination (dummy_key.pub)
					   .balance (nano::dev::constants.genesis_amount - nano::Gxrb_ratio * 3)
					   .sign (nano::dev::genesis_key.prv, nano::dev::genesis_key.pub)
					   .work (*system.work.generate (receive2->hash ()))
					   .build ();

	nano::keypair key2;
	(void)node->wallets.insert_adhoc (wallet_id, key2.prv);
	auto send3 = builder
				 .send ()
				 .previous (dummy_send1->hash ())
				 .destination (key2.pub)
				 .balance (nano::dev::constants.genesis_amount - nano::Gxrb_ratio * 4)
				 .sign (nano::dev::genesis_key.prv, nano::dev::genesis_key.pub)
				 .work (*system.work.generate (dummy_send1->hash ()))
				 .build ();
	auto dummy_send2 = builder
					   .send ()
					   .previous (send3->hash ())
					   .destination (dummy_key.pub)
					   .balance (nano::dev::constants.genesis_amount - nano::Gxrb_ratio * 5)
					   .sign (nano::dev::genesis_key.prv, nano::dev::genesis_key.pub)
					   .work (*system.work.generate (send3->hash ()))
					   .build ();

	auto open1 = builder
				 .open ()
				 .source (send3->hash ())
				 .representative (nano::dev::genesis->account ())
				 .account (key2.pub)
				 .sign (key2.prv, key2.pub)
				 .work (*system.work.generate (key2.pub))
				 .build_shared ();

	{
		auto transaction = node->store.tx_begin_write ();
		ASSERT_EQ (nano::process_result::progress, node->ledger.process (*transaction, *send).code);
		ASSERT_EQ (nano::process_result::progress, node->ledger.process (*transaction, *send1).code);
		ASSERT_EQ (nano::process_result::progress, node->ledger.process (*transaction, *dummy_send).code);

		ASSERT_EQ (nano::process_result::progress, node->ledger.process (*transaction, *open).code);
		ASSERT_EQ (nano::process_result::progress, node->ledger.process (*transaction, *receive1).code);
		ASSERT_EQ (nano::process_result::progress, node->ledger.process (*transaction, *send2).code);

		ASSERT_EQ (nano::process_result::progress, node->ledger.process (*transaction, *receive2).code);
		ASSERT_EQ (nano::process_result::progress, node->ledger.process (*transaction, *dummy_send1).code);

		ASSERT_EQ (nano::process_result::progress, node->ledger.process (*transaction, *send3).code);
		ASSERT_EQ (nano::process_result::progress, node->ledger.process (*transaction, *dummy_send2).code);

		ASSERT_EQ (nano::process_result::progress, node->ledger.process (*transaction, *open1).code);
	}

	// Force some blocks to be cemented so that the cached confirmed info variable is empty
	{
		auto transaction (node->store.tx_begin_write ());
		node->store.confirmation_height ().put (*transaction, nano::dev::genesis->account (), nano::confirmation_height_info{ 3, send1->hash () });
		node->store.confirmation_height ().put (*transaction, key1.pub, nano::confirmation_height_info{ 2, receive1->hash () });
	}

	add_callback_stats (*node);

	auto election = nano::test::start_election (system, *node, open1->hash ());
	ASSERT_NE (nullptr, election);
	node->active.force_confirm (*election);
	ASSERT_TIMELY_EQ (5s, node->stats->count (nano::stat::type::http_callback, nano::stat::detail::http_callback, nano::stat::dir::out), 6);

	auto transaction = node->store.tx_begin_read ();
	ASSERT_TRUE (node->ledger.block_confirmed (*transaction, open1->hash ()));
	ASSERT_EQ (node->active.election_winner_details_size (), 0);
	ASSERT_EQ (1, node->stats->count (nano::stat::type::confirmation_observer, nano::stat::detail::active_quorum, nano::stat::dir::out));
	ASSERT_EQ (0, node->stats->count (nano::stat::type::confirmation_observer, nano::stat::detail::active_conf_height, nano::stat::dir::out));
	ASSERT_EQ (5, node->stats->count (nano::stat::type::confirmation_observer, nano::stat::detail::inactive_conf_height, nano::stat::dir::out));
	ASSERT_EQ (6, node->stats->count (nano::stat::type::confirmation_height, nano::stat::detail::blocks_confirmed, nano::stat::dir::in));
	ASSERT_EQ (7, node->ledger.cache.cemented_count ());
}

TEST (confirmation_height, election_winner_details_clearing)
{
	nano::test::system system{};

	nano::node_flags node_flags{};

	nano::node_config node_config = system.default_config ();
	node_config.frontiers_confirmation = nano::frontiers_confirmation_mode::disabled;

	auto node = system.add_node (node_config, node_flags);
	auto const latest = node->latest (nano::dev::genesis_key.pub);

	nano::keypair key1{};
	nano::send_block_builder builder{};

	auto const send1 = builder.make_block ()
					   .previous (latest)
					   .destination (key1.pub)
					   .balance (nano::dev::constants.genesis_amount - nano::Gxrb_ratio)
					   .sign (nano::dev::genesis_key.prv, nano::dev::genesis_key.pub)
					   .work (*system.work.generate (latest))
					   .build_shared ();
	ASSERT_EQ (nano::process_result::progress, node->process (*send1).code);

	auto const send2 = builder.make_block ()
					   .previous (send1->hash ())
					   .destination (key1.pub)
					   .balance (nano::dev::constants.genesis_amount - nano::Gxrb_ratio * 2)
					   .sign (nano::dev::genesis_key.prv, nano::dev::genesis_key.pub)
					   .work (*system.work.generate (send1->hash ()))
					   .build_shared ();
	ASSERT_EQ (nano::process_result::progress, node->process (*send2).code);

	auto const send3 = builder.make_block ()
					   .previous (send2->hash ())
					   .destination (key1.pub)
					   .balance (nano::dev::constants.genesis_amount - nano::Gxrb_ratio * 3)
					   .sign (nano::dev::genesis_key.prv, nano::dev::genesis_key.pub)
					   .work (*system.work.generate (send2->hash ()))
					   .build_shared ();
	ASSERT_EQ (nano::process_result::progress, node->process (*send3).code);

	node->process_confirmed (nano::election_status{ send2 });
	ASSERT_TIMELY (5s, node->block_confirmed (send2->hash ()));
	ASSERT_TIMELY_EQ (5s, 1, node->stats->count (nano::stat::type::confirmation_observer, nano::stat::detail::inactive_conf_height, nano::stat::dir::out));

	node->process_confirmed (nano::election_status{ send3 });
	ASSERT_TIMELY (5s, node->block_confirmed (send3->hash ()));

	// Give the cemented callback time to do its thing
	std::this_thread::sleep_for (1000ms);

	// Add an already cemented block with fake election details. It should get removed
	node->active.add_election_winner_details (send3->hash (), nullptr);
	node->confirmation_height_processor.add (send3);
	ASSERT_TIMELY_EQ (10s, node->active.election_winner_details_size (), 0);
	ASSERT_EQ (4, node->ledger.cache.cemented_count ());

	EXPECT_EQ (1, node->stats->count (nano::stat::type::confirmation_observer, nano::stat::detail::inactive_conf_height, nano::stat::dir::out));
	EXPECT_EQ (3, node->stats->count (nano::stat::type::confirmation_height, nano::stat::detail::blocks_confirmed, nano::stat::dir::in));
}
}

TEST (confirmation_height, election_winner_details_clearing_node_process_confirmed)
{
	// Make sure election_winner_details is also cleared if the block never enters the confirmation height processor from node::process_confirmed
	nano::test::system system (1);
	auto node = system.nodes.front ();

	nano::block_builder builder;
	auto send = builder
				.send ()
				.previous (nano::dev::genesis->hash ())
				.destination (nano::dev::genesis_key.pub)
				.balance (nano::dev::constants.genesis_amount - nano::Gxrb_ratio)
				.sign (nano::dev::genesis_key.prv, nano::dev::genesis_key.pub)
				.work (*system.work.generate (nano::dev::genesis->hash ()))
				.build_shared ();
	// Add to election_winner_details. Use an unrealistic iteration so that it should fall into the else case and do a cleanup
	node->active.add_election_winner_details (send->hash (), nullptr);
	nano::election_status election;
	election.set_winner (send);
	node->process_confirmed (election, 1000000);
	ASSERT_EQ (0, node->active.election_winner_details_size ());
}

TEST (confirmation_height, unbounded_block_cache_iteration)
{
	auto logger{ std::make_shared<nano::logger> () };
	auto path (nano::unique_path ());
	auto store = nano::make_store (logger, path, nano::dev::constants);
	ASSERT_TRUE (!store->init_error ());
	nano::stats stats;
	nano::ledger ledger (*store, stats, nano::dev::constants);
	nano::write_database_queue write_database_queue (false);
	boost::latch initialized_latch{ 0 };
	nano::work_pool pool{ nano::dev::network_params.network, std::numeric_limits<unsigned>::max () };
	nano::keypair key1;
	nano::block_builder builder;
	auto send = builder
				.send ()
				.previous (nano::dev::genesis->hash ())
				.destination (key1.pub)
				.balance (nano::dev::constants.genesis_amount - nano::Gxrb_ratio)
				.sign (nano::dev::genesis_key.prv, nano::dev::genesis_key.pub)
				.work (*pool.generate (nano::dev::genesis->hash ()))
				.build_shared ();
	auto send1 = builder
				 .send ()
				 .previous (send->hash ())
				 .destination (key1.pub)
				 .balance (nano::dev::constants.genesis_amount - nano::Gxrb_ratio * 2)
				 .sign (nano::dev::genesis_key.prv, nano::dev::genesis_key.pub)
				 .work (*pool.generate (send->hash ()))
				 .build_shared ();
	{
		auto transaction (store->tx_begin_write ());
		ASSERT_EQ (nano::process_result::progress, ledger.process (*transaction, *send).code);
		ASSERT_EQ (nano::process_result::progress, ledger.process (*transaction, *send1).code);
	}

	nano::confirmation_height_processor confirmation_height_processor (ledger, stats, write_database_queue, 10ms, logger, initialized_latch);
	nano::timer<> timer;
	timer.start ();
	{
		// Prevent conf height processor doing any writes, so that we can query is_processing_block correctly
		auto write_guard = write_database_queue.wait (nano::writer::testing);
		// Add the frontier block
		confirmation_height_processor.add (send1);

		// The most uncemented block (previous block) should be seen as processing by the unbounded processor
		while (!confirmation_height_processor.is_processing_block (send->hash ()))
		{
			ASSERT_LT (timer.since_start (), 10s);
		}
	}

	// Wait until the current block is finished processing
	while (!confirmation_height_processor.current ().is_zero ())
	{
		ASSERT_LT (timer.since_start (), 10s);
	}

	ASSERT_EQ (2, stats.count (nano::stat::type::confirmation_height, nano::stat::detail::blocks_confirmed, nano::stat::dir::in));
	ASSERT_EQ (3, ledger.cache.cemented_count ());
}

TEST (confirmation_height, pruned_source)
{
	// Test removed because it could not be ported.
	// The test should be rewritten in Rust
}<|MERGE_RESOLUTION|>--- conflicted
+++ resolved
@@ -53,7 +53,6 @@
 				 .work (*system.work.generate (latest1))
 				 .build_shared ();
 
-<<<<<<< HEAD
 	// Check confirmation heights before, should be uninitialized (1 for genesis).
 	nano::confirmation_height_info confirmation_height_info;
 	add_callback_stats (*node);
@@ -63,13 +62,7 @@
 	ASSERT_EQ (nano::dev::genesis->hash (), confirmation_height_info.frontier ());
 
 	node->process_active (send1);
-	node->block_processor.flush ();
-=======
-		node->process_active (send1);
-		ASSERT_TIMELY (5s, nano::test::exists (*node, { send1 }));
-		ASSERT_TIMELY_EQ (10s, node->stats.count (nano::stat::type::http_callback, nano::stat::detail::http_callback, nano::stat::dir::out), 1);
->>>>>>> 284d3282
-
+	ASSERT_TIMELY (5s, nano::test::exists (*node, { send1 }));
 	ASSERT_TIMELY_EQ (10s, node->stats->count (nano::stat::type::http_callback, nano::stat::detail::http_callback, nano::stat::dir::out), 1);
 
 	{
@@ -306,7 +299,6 @@
 
 TEST (confirmation_height, gap_bootstrap)
 {
-<<<<<<< HEAD
 	nano::test::system system{};
 	nano::node_flags node_flags{};
 	auto & node1 = *system.add_node (node_flags);
@@ -378,96 +370,6 @@
 	node1.block_processor.add (send3);
 	node1.block_processor.add (receive1);
 	ASSERT_TIMELY (5s, node1.block (send3->hash ()) != nullptr);
-=======
-	auto test_mode = [] (nano::confirmation_height_mode mode_a) {
-		nano::test::system system{};
-		nano::node_flags node_flags{};
-		node_flags.confirmation_height_processor_mode = mode_a;
-		nano::node_config node_config = system.default_config ();
-		node_config.frontiers_confirmation = nano::frontiers_confirmation_mode::disabled;
-		auto node = system.add_node (node_config, node_flags);
-		node_config.peering_port = system.get_available_port ();
-		node_config.receive_minimum = nano::dev::constants.genesis_amount; // Prevent auto-receive & open1/receive1/receive2 blocks conflicts
-		system.add_node (node_config, node_flags);
-		nano::keypair destination;
-		system.wallet (0)->insert_adhoc (nano::dev::genesis_key.prv);
-		system.wallet (1)->insert_adhoc (destination.prv);
-
-		nano::block_builder builder;
-		auto send1 = builder
-					 .state ()
-					 .account (nano::dev::genesis->account ())
-					 .previous (nano::dev::genesis->hash ())
-					 .representative (nano::dev::genesis->account ())
-					 .balance (nano::dev::constants.genesis_amount - 1)
-					 .link (destination.pub)
-					 .sign (nano::dev::genesis_key.prv, nano::dev::genesis_key.pub)
-					 .work (0)
-					 .build_shared ();
-		node->work_generate_blocking (*send1);
-		auto send2 = builder
-					 .state ()
-					 .account (nano::dev::genesis->account ())
-					 .previous (send1->hash ())
-					 .representative (nano::dev::genesis->account ())
-					 .balance (nano::dev::constants.genesis_amount - 2)
-					 .link (destination.pub)
-					 .sign (nano::dev::genesis_key.prv, nano::dev::genesis_key.pub)
-					 .work (0)
-					 .build_shared ();
-		node->work_generate_blocking (*send2);
-		auto send3 = builder
-					 .state ()
-					 .account (nano::dev::genesis->account ())
-					 .previous (send2->hash ())
-					 .representative (nano::dev::genesis->account ())
-					 .balance (nano::dev::constants.genesis_amount - 3)
-					 .link (destination.pub)
-					 .sign (nano::dev::genesis_key.prv, nano::dev::genesis_key.pub)
-					 .work (0)
-					 .build_shared ();
-		node->work_generate_blocking (*send3);
-
-		auto open1 = builder
-					 .open ()
-					 .source (send1->hash ())
-					 .representative (destination.pub)
-					 .account (destination.pub)
-					 .sign (destination.prv, destination.pub)
-					 .work (0)
-					 .build_shared ();
-		node->work_generate_blocking (*open1);
-		auto receive1 = builder
-						.receive ()
-						.previous (open1->hash ())
-						.source (send2->hash ())
-						.sign (destination.prv, destination.pub)
-						.work (0)
-						.build_shared ();
-		node->work_generate_blocking (*receive1);
-		auto receive2 = builder
-						.receive ()
-						.previous (receive1->hash ())
-						.source (send3->hash ())
-						.sign (destination.prv, destination.pub)
-						.work (0)
-						.build_shared ();
-		node->work_generate_blocking (*receive2);
-
-		node->block_processor.add (send1);
-		node->block_processor.add (send2);
-		node->block_processor.add (send3);
-		// node->block_processor.add (open1); Witheld for test
-		node->block_processor.add (receive1);
-		ASSERT_TIMELY (5s, nano::test::exists (*node, { send1, send2, send3 }));
-		ASSERT_TIMELY (5s, node->unchecked.exists ({ open1->hash (), receive1->hash () }));
-
-		add_callback_stats (*node);
-
-		// Receive 2 comes in on the live network, however the chain has not been finished so it gets added to unchecked
-		node->process_active (receive2);
-		ASSERT_TIMELY (5s, node->unchecked.exists ({ receive1->hash (), receive2->hash () }));
->>>>>>> 284d3282
 
 	add_callback_stats (node1);
 
@@ -479,16 +381,11 @@
 	};
 	ASSERT_TIMELY (5s, check_block_is_listed (*node1.store.tx_begin_read (), receive2->previous ()));
 
-<<<<<<< HEAD
 	// Confirmation heights should not be updated
 	{
 		auto transaction (node1.store.tx_begin_read ());
 		auto unchecked_count (node1.unchecked.count ());
 		ASSERT_EQ (unchecked_count, 2);
-=======
-		// Now complete the chain where the block comes in on the live network
-		node->process_active (open1);
->>>>>>> 284d3282
 
 		nano::confirmation_height_info confirmation_height_info;
 		ASSERT_FALSE (node1.store.confirmation_height ().get (*transaction, nano::dev::genesis_key.pub, confirmation_height_info));
@@ -599,14 +496,16 @@
 	node->block_processor.add (send1);
 	node->block_processor.add (send2);
 	node->block_processor.add (send3);
+	// node->block_processor.add (open1); Witheld for test
 	node->block_processor.add (receive1);
-	node->block_processor.flush ();
+	ASSERT_TIMELY (5s, nano::test::exists (*node, { send1, send2, send3 }));
+	ASSERT_TIMELY (5s, node->unchecked.exists ({ open1->hash (), receive1->hash () }));
 
 	add_callback_stats (*node);
 
 	// Receive 2 comes in on the live network, however the chain has not been finished so it gets added to unchecked
 	node->process_active (receive2);
-	node->block_processor.flush ();
+	ASSERT_TIMELY (5s, node->unchecked.exists ({ receive1->hash (), receive2->hash () }));
 
 	// Confirmation heights should not be updated
 	{
@@ -623,7 +522,6 @@
 
 	// Now complete the chain where the block comes in on the live network
 	node->process_active (open1);
-	node->block_processor.flush ();
 
 	ASSERT_TIMELY_EQ (10s, node->stats->count (nano::stat::type::http_callback, nano::stat::detail::http_callback, nano::stat::dir::out), 6);
 
@@ -899,7 +797,6 @@
 
 TEST (confirmation_height, all_block_types)
 {
-<<<<<<< HEAD
 	nano::test::system system;
 	nano::node_flags node_flags;
 	nano::node_config node_config = system.default_config ();
@@ -945,39 +842,6 @@
 					  .sign (key2.prv, key2.pub)
 					  .work (*system.work.generate (key2.pub))
 					  .build ();
-=======
-	auto test_mode = [] (nano::confirmation_height_mode mode_a) {
-		auto amount (std::numeric_limits<nano::uint128_t>::max ());
-		nano::test::system system;
-		nano::node_flags node_flags;
-		node_flags.confirmation_height_processor_mode = mode_a;
-		auto node1 = system.add_node (node_flags);
-		nano::keypair key1;
-		system.wallet (0)->insert_adhoc (nano::dev::genesis_key.prv);
-		nano::block_hash latest1 (node1->latest (nano::dev::genesis_key.pub));
-		nano::block_builder builder;
-		auto send1 = builder
-					 .send ()
-					 .previous (latest1)
-					 .destination (key1.pub)
-					 .balance (amount - node1->config.receive_minimum.number ())
-					 .sign (nano::dev::genesis_key.prv, nano::dev::genesis_key.pub)
-					 .work (*system.work.generate (latest1))
-					 .build_shared ();
-
-		add_callback_stats (*node1);
-
-		node1->process_active (send1);
-		ASSERT_TIMELY_EQ (10s, node1->stats.count (nano::stat::type::http_callback, nano::stat::detail::http_callback, nano::stat::dir::out), 1);
-		auto transaction = node1->store.tx_begin_read ();
-		ASSERT_TRUE (node1->ledger.block_confirmed (transaction, send1->hash ()));
-		ASSERT_EQ (1, node1->stats.count (nano::stat::type::confirmation_height, nano::stat::detail::blocks_confirmed, nano::stat::dir::in));
-		ASSERT_EQ (1, node1->stats.count (nano::stat::type::confirmation_height, get_stats_detail (mode_a), nano::stat::dir::in));
-		ASSERT_EQ (1, node1->stats.count (nano::stat::type::http_callback, nano::stat::detail::http_callback, nano::stat::dir::out));
-		ASSERT_EQ (2, node1->ledger.cache.cemented_count);
-		ASSERT_EQ (0, node1->active.election_winner_details_size ());
-	};
->>>>>>> 284d3282
 
 	auto send2 = builder
 				 .send ()
@@ -1255,7 +1119,6 @@
 	add_callback_stats (*node1);
 
 	node1->process_active (send1);
-	node1->block_processor.flush ();
 	ASSERT_TIMELY_EQ (10s, node1->stats->count (nano::stat::type::http_callback, nano::stat::detail::http_callback, nano::stat::dir::out), 1);
 	auto transaction = node1->store.tx_begin_read ();
 	ASSERT_TRUE (node1->ledger.block_confirmed (*transaction, send1->hash ()));
@@ -1343,7 +1206,6 @@
 		ASSERT_EQ (nano::process_result::progress, node->ledger.process (*transaction, *send).code);
 	}
 
-<<<<<<< HEAD
 	auto send1 = builder
 				 .send ()
 				 .previous (send->hash ())
@@ -1356,31 +1218,13 @@
 	add_callback_stats (*node);
 
 	node->process_active (send1);
-	ASSERT_NE (nano::test::start_election (system, *node, send1->hash ()), nullptr);
-	{
-		node->process_active (send);
-		node->block_processor.flush ();
-=======
-		node->process_active (send1);
-		std::shared_ptr<nano::election> election;
-		ASSERT_TIMELY (5s, election = nano::test::start_election (system, *node, send1->hash ()));
-		{
-			// The write guard prevents the confirmation height processor doing any writes
-			auto write_guard = node->write_database_queue.wait (nano::writer::testing);
-
-			// Confirm send1
-			election->force_confirm ();
-			ASSERT_TIMELY_EQ (10s, node->active.size (), 0);
-			ASSERT_EQ (0, node->active.recently_cemented.list ().size ());
-			ASSERT_TRUE (node->active.empty ());
->>>>>>> 284d3282
-
+	std::shared_ptr<nano::election> election;
+	ASSERT_TIMELY (5s, election = nano::test::start_election (system, *node, send1->hash ()));
+	{
 		// The write guard prevents the confirmation height processor doing any writes
 		auto write_guard = node->write_database_queue.wait (nano::writer::testing);
 
 		// Confirm send1
-		auto election = node->active.election (send1->qualified_root ());
-		ASSERT_NE (nullptr, election);
 		node->active.force_confirm (*election);
 		ASSERT_TIMELY_EQ (10s, node->active.size (), 0);
 		ASSERT_EQ (0, node->active.recently_cemented.list ().size ());
