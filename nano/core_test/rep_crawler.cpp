#include <nano/lib/blocks.hpp>
#include <nano/lib/config.hpp>
#include <nano/lib/logging.hpp>
#include <nano/node/active_transactions.hpp>
#include <nano/node/repcrawler.hpp>
#include <nano/node/transport/fake.hpp>
#include <nano/node/transport/inproc.hpp>
#include <nano/secure/ledger.hpp>
#include <nano/test_common/chains.hpp>
#include <nano/test_common/network.hpp>
#include <nano/test_common/system.hpp>
#include <nano/test_common/testutil.hpp>

#include <gtest/gtest.h>

#include <numeric>

using namespace std::chrono_literals;

// Test that nodes can track nodes that have rep weight for priority broadcasting
TEST (rep_crawler, rep_list)
{
	nano::test::system system;
	auto & node1 = *system.add_node ();
	auto & node2 = *system.add_node ();
	auto wallet_id1 = node1.wallets.first_wallet_id ();
	ASSERT_EQ (0, node2.rep_crawler.representative_count ());
	// Node #1 has a rep
	(void)node1.wallets.insert_adhoc (wallet_id1, nano::dev::genesis_key.prv);
	ASSERT_TIMELY_EQ (5s, node2.rep_crawler.representative_count (), 1);
	auto reps = node2.rep_crawler.representatives ();
	ASSERT_EQ (1, reps.size ());
	ASSERT_EQ (nano::dev::genesis_key.pub, reps[0].get_account ());
}

TEST (rep_crawler, rep_weight)
{
	nano::test::system system;
	auto & node = *system.add_node ();
	auto & node1 = *system.add_node ();
	auto & node2 = *system.add_node ();
	auto & node3 = *system.add_node ();
	nano::keypair keypair1;
	nano::keypair keypair2;
	nano::block_builder builder;
	auto const amount_pr = node.minimum_principal_weight () + 100;
	auto const amount_not_pr = node.minimum_principal_weight () - 100;
	std::shared_ptr<nano::block> block1 = builder
										  .state ()
										  .account (nano::dev::genesis_key.pub)
										  .previous (nano::dev::genesis->hash ())
										  .representative (nano::dev::genesis_key.pub)
										  .balance (nano::dev::constants.genesis_amount - amount_not_pr)
										  .link (keypair1.pub)
										  .sign (nano::dev::genesis_key.prv, nano::dev::genesis_key.pub)
										  .work (*system.work.generate (nano::dev::genesis->hash ()))
										  .build ();
	std::shared_ptr<nano::block> block2 = builder
										  .state ()
										  .account (keypair1.pub)
										  .previous (0)
										  .representative (keypair1.pub)
										  .balance (amount_not_pr)
										  .link (block1->hash ())
										  .sign (keypair1.prv, keypair1.pub)
										  .work (*system.work.generate (keypair1.pub))
										  .build ();
	std::shared_ptr<nano::block> block3 = builder
										  .state ()
										  .account (nano::dev::genesis_key.pub)
										  .previous (block1->hash ())
										  .representative (nano::dev::genesis_key.pub)
										  .balance (nano::dev::constants.genesis_amount - amount_not_pr - amount_pr)
										  .link (keypair2.pub)
										  .sign (nano::dev::genesis_key.prv, nano::dev::genesis_key.pub)
										  .work (*system.work.generate (block1->hash ()))
										  .build ();
	std::shared_ptr<nano::block> block4 = builder
										  .state ()
										  .account (keypair2.pub)
										  .previous (0)
										  .representative (keypair2.pub)
										  .balance (amount_pr)
										  .link (block3->hash ())
										  .sign (keypair2.prv, keypair2.pub)
										  .work (*system.work.generate (keypair2.pub))
										  .build ();
	ASSERT_TRUE (nano::test::process (node, { block1, block2, block3, block4 }));
	ASSERT_TRUE (nano::test::process (node1, { block1, block2, block3, block4 }));
	ASSERT_TRUE (nano::test::process (node2, { block1, block2, block3, block4 }));
	ASSERT_TRUE (nano::test::process (node3, { block1, block2, block3, block4 }));
	ASSERT_TRUE (node.rep_crawler.representatives (1).empty ());
	std::shared_ptr<nano::transport::channel> channel1 = nano::test::establish_tcp (system, node, node1.network->endpoint ());
	ASSERT_NE (nullptr, channel1);
	std::shared_ptr<nano::transport::channel> channel2 = nano::test::establish_tcp (system, node, node2.network->endpoint ());
	ASSERT_NE (nullptr, channel2);
	std::shared_ptr<nano::transport::channel> channel3 = nano::test::establish_tcp (system, node, node3.network->endpoint ());
	ASSERT_NE (nullptr, channel3);
	auto vote0 = std::make_shared<nano::vote> (nano::dev::genesis_key.pub, nano::dev::genesis_key.prv, 0, 0, std::vector<nano::block_hash>{ nano::dev::genesis->hash () });
	auto vote1 = std::make_shared<nano::vote> (keypair1.pub, keypair1.prv, 0, 0, std::vector<nano::block_hash>{ nano::dev::genesis->hash () });
	auto vote2 = std::make_shared<nano::vote> (keypair2.pub, keypair2.prv, 0, 0, std::vector<nano::block_hash>{ nano::dev::genesis->hash () });
	node.rep_crawler.force_process (vote0, channel1);
	node.rep_crawler.force_process (vote1, channel2);
	node.rep_crawler.force_process (vote2, channel3);
	ASSERT_TIMELY_EQ (5s, node.rep_crawler.representative_count (), 2);
	// Make sure we get the rep with the most weight first
	auto reps = node.rep_crawler.representatives (1);
	ASSERT_EQ (1, reps.size ());
	ASSERT_EQ (node.balance (nano::dev::genesis_key.pub), node.ledger.weight (reps[0].get_account ()));
	ASSERT_EQ (nano::dev::genesis_key.pub, reps[0].get_account ());
	ASSERT_EQ (channel1->channel_id (), reps[0].channel_id ());
	ASSERT_TRUE (node.rep_crawler.is_pr (channel1));
	ASSERT_FALSE (node.rep_crawler.is_pr (channel2));
	ASSERT_TRUE (node.rep_crawler.is_pr (channel3));
}

// Test that rep_crawler removes unreachable reps from its search results.
// This test creates three principal representatives (rep1, rep2, genesis_rep) and
// one node for searching them (searching_node).
TEST (rep_crawler, rep_remove)
{
	nano::test::system system;
	auto & searching_node = *system.add_node (); // will be used to find principal representatives
	nano::keypair keys_rep1; // Principal representative 1
	nano::keypair keys_rep2; // Principal representative 2
	nano::block_builder builder;

	// Send enough nanos to Rep1 to make it a principal representative
	std::shared_ptr<nano::block> send_to_rep1 = builder
												.state ()
												.account (nano::dev::genesis_key.pub)
												.previous (nano::dev::genesis->hash ())
												.representative (nano::dev::genesis_key.pub)
												.balance (nano::dev::constants.genesis_amount - searching_node.minimum_principal_weight () * 2)
												.link (keys_rep1.pub)
												.sign (nano::dev::genesis_key.prv, nano::dev::genesis_key.pub)
												.work (*system.work.generate (nano::dev::genesis->hash ()))
												.build ();

	// Receive by Rep1
	std::shared_ptr<nano::block> receive_rep1 = builder
												.state ()
												.account (keys_rep1.pub)
												.previous (0)
												.representative (keys_rep1.pub)
												.balance (searching_node.minimum_principal_weight () * 2)
												.link (send_to_rep1->hash ())
												.sign (keys_rep1.prv, keys_rep1.pub)
												.work (*system.work.generate (keys_rep1.pub))
												.build ();

	// Send enough nanos to Rep2 to make it a principal representative
	std::shared_ptr<nano::block> send_to_rep2 = builder
												.state ()
												.account (nano::dev::genesis_key.pub)
												.previous (send_to_rep1->hash ())
												.representative (nano::dev::genesis_key.pub)
												.balance (nano::dev::constants.genesis_amount - searching_node.minimum_principal_weight () * 4)
												.link (keys_rep2.pub)
												.sign (nano::dev::genesis_key.prv, nano::dev::genesis_key.pub)
												.work (*system.work.generate (send_to_rep1->hash ()))
												.build ();

	// Receive by Rep2
	std::shared_ptr<nano::block> receive_rep2 = builder
												.state ()
												.account (keys_rep2.pub)
												.previous (0)
												.representative (keys_rep2.pub)
												.balance (searching_node.minimum_principal_weight () * 2)
												.link (send_to_rep2->hash ())
												.sign (keys_rep2.prv, keys_rep2.pub)
												.work (*system.work.generate (keys_rep2.pub))
												.build ();
	{
		auto transaction = searching_node.store.tx_begin_write ();
		ASSERT_EQ (nano::block_status::progress, searching_node.ledger.process (*transaction, send_to_rep1));
		ASSERT_EQ (nano::block_status::progress, searching_node.ledger.process (*transaction, receive_rep1));
		ASSERT_EQ (nano::block_status::progress, searching_node.ledger.process (*transaction, send_to_rep2));
		ASSERT_EQ (nano::block_status::progress, searching_node.ledger.process (*transaction, receive_rep2));
	}

	// Create channel for Rep1
	auto channel_rep1 (std::make_shared<nano::transport::fake::channel> (searching_node));

	// Ensure Rep1 is found by the rep_crawler after receiving a vote from it
	auto vote_rep1 = std::make_shared<nano::vote> (keys_rep1.pub, keys_rep1.prv, 0, 0, std::vector<nano::block_hash>{ nano::dev::genesis->hash () });
	searching_node.rep_crawler.force_process (vote_rep1, channel_rep1);
	ASSERT_TIMELY_EQ (5s, searching_node.rep_crawler.representative_count (), 1);
	auto reps (searching_node.rep_crawler.representatives (1));
	ASSERT_EQ (1, reps.size ());
	ASSERT_EQ (searching_node.minimum_principal_weight () * 2, searching_node.ledger.weight (reps[0].get_account ()));
	ASSERT_EQ (keys_rep1.pub, reps[0].get_account ());
	ASSERT_EQ (channel_rep1->channel_id (), reps[0].channel_id ());

	// When rep1 disconnects then rep1 should not be found anymore
	channel_rep1->close ();
	ASSERT_TIMELY_EQ (5s, searching_node.rep_crawler.representative_count (), 0);

	// Add working node for genesis representative
	auto node_genesis_rep = system.add_node (nano::node_config (system.get_available_port ()));
	auto wallet_id = node_genesis_rep->wallets.first_wallet_id ();
	(void)node_genesis_rep->wallets.insert_adhoc (wallet_id, nano::dev::genesis_key.prv);
	auto channel_genesis_rep (searching_node.network->find_node_id (node_genesis_rep->get_node_id ()));
	ASSERT_NE (nullptr, channel_genesis_rep);

	// genesis_rep should be found as principal representative after receiving a vote from it
	auto vote_genesis_rep = std::make_shared<nano::vote> (nano::dev::genesis_key.pub, nano::dev::genesis_key.prv, 0, 0, std::vector<nano::block_hash>{ nano::dev::genesis->hash () });
	searching_node.rep_crawler.force_process (vote_genesis_rep, channel_genesis_rep);
	ASSERT_TIMELY_EQ (10s, searching_node.rep_crawler.representative_count (), 1);

	// Start a node for Rep2 and wait until it is connected
	auto node_rep2 (std::make_shared<nano::node> (system.async_rt, nano::unique_path (), nano::node_config (system.get_available_port ()), system.work));
	node_rep2->start ();
	searching_node.network->tcp_channels->start_tcp (node_rep2->network->endpoint ());
	std::shared_ptr<nano::transport::channel> channel_rep2;
	ASSERT_TIMELY (10s, (channel_rep2 = searching_node.network->tcp_channels->find_node_id (node_rep2->get_node_id ())) != nullptr);

	// Rep2 should be found as a principal representative after receiving a vote from it
	auto vote_rep2 = std::make_shared<nano::vote> (keys_rep2.pub, keys_rep2.prv, 0, 0, std::vector<nano::block_hash>{ nano::dev::genesis->hash () });
	searching_node.rep_crawler.force_process (vote_rep2, channel_rep2);
	ASSERT_TIMELY_EQ (10s, searching_node.rep_crawler.representative_count (), 2);

	// When Rep2 is stopped, it should not be found as principal representative anymore
	system.stop_node (*node_rep2);
	ASSERT_TIMELY_EQ (10s, searching_node.rep_crawler.representative_count (), 1);

	// Now only genesisRep should be found:
	reps = searching_node.rep_crawler.representatives (1);
	ASSERT_EQ (nano::dev::genesis_key.pub, reps[0].get_account ());
	// TODO: these asserts fail!?
	// ASSERT_TIMELY_EQ (5s, searching_node.network->size (), 1);
	// auto list (searching_node.network->tcp_channels->list (1));
	// ASSERT_EQ (node_genesis_rep->network->endpoint (), list[0]->get_remote_endpoint ());
}

TEST (rep_crawler, rep_connection_close)
{
	nano::test::system system;
	auto & node1 = *system.add_node ();
	auto & node2 = *system.add_node ();
	// Add working representative (node 2)
	(void)node2.wallets.insert_adhoc (node2.wallets.first_wallet_id (), nano::dev::genesis_key.prv);
	ASSERT_TIMELY_EQ (10s, node1.rep_crawler.representative_count (), 1);
	system.stop_node (node2);
	// Remove representative with closed channel
	ASSERT_TIMELY_EQ (10s, node1.rep_crawler.representative_count (), 0);
}

// This test checks that if a block is in the recently_confirmed list then the repcrawler will not send a request for it.
// The behaviour of this test previously was the opposite, that the repcrawler eventually send out such a block and deleted the block
// from the recently confirmed list to try to make ammends for sending it, which is bad behaviour.
// In the long term, we should have a better way to check for reps and this test should become redundant
TEST (rep_crawler, recently_confirmed)
{
	nano::test::system system (1);
	auto & node1 (*system.nodes[0]);
<<<<<<< HEAD
	ASSERT_EQ (1, node1.ledger.cache.block_count ());
=======
	ASSERT_EQ (1, node1.ledger.block_count ());
>>>>>>> 051e1d07
	auto const block = nano::dev::genesis;
	node1.active.recently_confirmed.put (block->qualified_root (), block->hash ());
	auto & node2 (*system.add_node ());
	auto wallet_id2 = node2.wallets.first_wallet_id ();
	(void)node2.wallets.insert_adhoc (wallet_id2, nano::dev::genesis_key.prv);
	auto channel = node1.network->find_node_id (node2.get_node_id ());
	ASSERT_NE (nullptr, channel);
	node1.rep_crawler.query (channel); // this query should be dropped due to the recently_confirmed entry
	ASSERT_ALWAYS_EQ (0.5s, node1.rep_crawler.representative_count (), 0);
}

// Votes from local channels should be ignored
TEST (rep_crawler, ignore_local)
{
	nano::test::system system;
	nano::node_flags flags;
	auto & node = *system.add_node (flags);
	auto loopback = std::make_shared<nano::transport::inproc::channel> (node, node);
	auto vote = std::make_shared<nano::vote> (nano::dev::genesis_key.pub, nano::dev::genesis_key.prv, 0, 0, std::vector{ nano::dev::genesis->hash () });
	node.rep_crawler.force_process (vote, loopback);
	ASSERT_ALWAYS_EQ (0.5s, node.rep_crawler.representative_count (), 0);
}

// Test that nodes can track PRs when multiple PRs are inside one node
TEST (rep_crawler, two_reps_one_node)
{
	nano::test::system system;
	auto & node1 = *system.add_node ();
	auto & node2 = *system.add_node ();
	auto wallet_id1 = node1.wallets.first_wallet_id ();

	// create a second PR account
	nano::keypair second_rep = nano::test::setup_rep (system, node1, node1.balance (nano::dev::genesis_key.pub) / 10);
	ASSERT_EQ (0, node2.rep_crawler.representative_count ());

	// enable the two PRs in node1
	(void)node1.wallets.insert_adhoc (wallet_id1, nano::dev::genesis_key.prv);
	(void)node1.wallets.insert_adhoc (wallet_id1, second_rep.prv);

	ASSERT_TIMELY_EQ (5s, node2.rep_crawler.representative_count (), 2);
	auto reps = node2.rep_crawler.representatives ();
	ASSERT_EQ (2, reps.size ());

	// check that the reps are correct
	ASSERT_TRUE (nano::dev::genesis_key.pub == reps[0].get_account () || nano::dev::genesis_key.pub == reps[1].get_account ());
	ASSERT_TRUE (second_rep.pub == reps[0].get_account () || second_rep.pub == reps[1].get_account ());
}<|MERGE_RESOLUTION|>--- conflicted
+++ resolved
@@ -255,11 +255,7 @@
 {
 	nano::test::system system (1);
 	auto & node1 (*system.nodes[0]);
-<<<<<<< HEAD
-	ASSERT_EQ (1, node1.ledger.cache.block_count ());
-=======
 	ASSERT_EQ (1, node1.ledger.block_count ());
->>>>>>> 051e1d07
 	auto const block = nano::dev::genesis;
 	node1.active.recently_confirmed.put (block->qualified_root (), block->hash ());
 	auto & node2 (*system.add_node ());
