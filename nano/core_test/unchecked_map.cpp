#include <nano/lib/blockbuilders.hpp>
#include <nano/lib/stats.hpp>
#include <nano/node/unchecked_map.hpp>
#include <nano/secure/common.hpp>
#include <nano/secure/utility.hpp>
#include <nano/test_common/system.hpp>
#include <nano/test_common/testutil.hpp>

#include <gtest/gtest.h>

#include <memory>

using namespace std::chrono_literals;

namespace
{
unsigned max_unchecked_blocks = 65536;

class context
{
public:
	context () :
		unchecked{ max_unchecked_blocks, stats, false }
	{
	}
	nano::stats stats;
	nano::unchecked_map unchecked;
};
std::shared_ptr<nano::block> block ()
{
	nano::block_builder builder;
	return builder.state ()
	.account (nano::dev::genesis_key.pub)
	.previous (nano::dev::genesis->hash ())
	.representative (nano::dev::genesis_key.pub)
	.balance (nano::dev::constants.genesis_amount - 1)
	.link (nano::dev::genesis_key.pub)
	.sign (nano::dev::genesis_key.prv, nano::dev::genesis_key.pub)
	.work (0)
	.build_shared ();
}
}

TEST (unchecked_map, construction)
{
	context context;
}

TEST (unchecked_map, put_one)
{
	context context;
	nano::unchecked_info info{ block () };
	context.unchecked.put (info.get_block ()->previous (), info);
}

TEST (block_store, one_bootstrap)
{
	nano::test::system system{};
<<<<<<< HEAD
	nano::unchecked_map unchecked{ system.stats, false };
	nano::keypair key;
=======
	nano::unchecked_map unchecked{ max_unchecked_blocks, system.stats, false };
>>>>>>> 244e49c6
	nano::block_builder builder;
	auto block1 = builder
				  .send ()
				  .previous (0)
				  .destination (1)
				  .balance (2)
				  .sign (key.prv, key.pub)
				  .work (5)
				  .build_shared ();
	unchecked.put (block1->hash (), nano::unchecked_info{ block1 });
	auto check_block_is_listed = [&] (nano::block_hash const & block_hash_a) {
		return unchecked.get (block_hash_a).size () > 0;
	};
	// Waits for the block1 to get saved in the database
	ASSERT_TIMELY (10s, check_block_is_listed (block1->hash ()));
	std::vector<nano::block_hash> dependencies;
	unchecked.for_each ([&dependencies] (nano::unchecked_key const & key, nano::unchecked_info const & info) {
		dependencies.push_back (key.key ());
	});
	auto hash1 = dependencies[0];
	ASSERT_EQ (block1->hash (), hash1);
	auto blocks = unchecked.get (hash1);
	ASSERT_EQ (1, blocks.size ());
	auto block2 = blocks[0].get_block ();
	ASSERT_EQ (*block1, *block2);
}

// This test checks for basic operations in the unchecked table such as putting a new block, retrieving it, and
// deleting it from the database
TEST (unchecked, simple)
{
	nano::test::system system{};
	nano::unchecked_map unchecked{ max_unchecked_blocks, system.stats, false };
	nano::block_builder builder;
	nano::keypair key;
	auto block = builder
				 .send ()
				 .previous (0)
				 .destination (1)
				 .balance (2)
				 .sign (key.prv, key.pub)
				 .work (5)
				 .build_shared ();
	// Asserts the block wasn't added yet to the unchecked table
	auto block_listing1 = unchecked.get (block->previous ());
	ASSERT_TRUE (block_listing1.empty ());
	// Enqueues a block to be saved on the unchecked table
	unchecked.put (block->previous (), nano::unchecked_info (block));
	// Waits for the block to get written in the database
	auto check_block_is_listed = [&] (nano::block_hash const & block_hash_a) {
		return unchecked.get (block_hash_a).size () > 0;
	};
	ASSERT_TIMELY (5s, check_block_is_listed (block->previous ()));
	// Retrieves the block from the database
	auto block_listing2 = unchecked.get (block->previous ());
	ASSERT_FALSE (block_listing2.empty ());
	// Asserts the added block is equal to the retrieved one
	ASSERT_EQ (*block, *(block_listing2[0].get_block ()));
	// Deletes the block from the database
	unchecked.del (nano::unchecked_key (block->previous (), block->hash ()));
	// Asserts the block is deleted
	auto block_listing3 = unchecked.get (block->previous ());
	ASSERT_TRUE (block_listing3.empty ());
}

// This test ensures the unchecked table is able to receive more than one block
TEST (unchecked, multiple)
{
	nano::test::system system{};
<<<<<<< HEAD
	nano::unchecked_map unchecked{ system.stats, false };
=======
	if (nano::rocksdb_config::using_rocksdb_in_tests ())
	{
		// Don't test this in rocksdb mode
		GTEST_SKIP ();
	}
	nano::unchecked_map unchecked{ max_unchecked_blocks, system.stats, false };
>>>>>>> 244e49c6
	nano::block_builder builder;
	nano::keypair key;
	auto block = builder
				 .send ()
				 .previous (4)
				 .destination (1)
				 .balance (2)
				 .sign (key.prv, key.pub)
				 .work (5)
				 .build_shared ();
	// Asserts the block wasn't added yet to the unchecked table
	auto block_listing1 = unchecked.get (block->previous ());
	ASSERT_TRUE (block_listing1.empty ());
	// Enqueues the first block
	unchecked.put (block->previous (), nano::unchecked_info (block));
	// Enqueues a second block
	unchecked.put (block->source (), nano::unchecked_info (block));
	auto check_block_is_listed = [&] (nano::block_hash const & block_hash_a) {
		return unchecked.get (block_hash_a).size () > 0;
	};
	// Waits for and asserts the first block gets saved in the database
	ASSERT_TIMELY (5s, check_block_is_listed (block->previous ()));
	// Waits for and asserts the second block gets saved in the database
	ASSERT_TIMELY (5s, check_block_is_listed (block->source ()));
}

// This test ensures that a block can't occur twice in the unchecked table.
TEST (unchecked, double_put)
{
	nano::test::system system{};
	nano::unchecked_map unchecked{ max_unchecked_blocks, system.stats, false };
	nano::block_builder builder;
	nano::keypair key;
	auto block = builder
				 .send ()
				 .previous (4)
				 .destination (1)
				 .balance (2)
				 .sign (key.prv, key.pub)
				 .work (5)
				 .build_shared ();
	// Asserts the block wasn't added yet to the unchecked table
	auto block_listing1 = unchecked.get (block->previous ());
	ASSERT_TRUE (block_listing1.empty ());
	// Enqueues the block to be saved in the unchecked table
	unchecked.put (block->previous (), nano::unchecked_info (block));
	// Enqueues the block again in an attempt to have it there twice
	unchecked.put (block->previous (), nano::unchecked_info (block));
	auto check_block_is_listed = [&] (nano::block_hash const & block_hash_a) {
		return unchecked.get (block_hash_a).size () > 0;
	};
	// Waits for and asserts the block was added at least once
	ASSERT_TIMELY (5s, check_block_is_listed (block->previous ()));
	// Asserts the block was added at most once -- this is objective of this test.
	auto block_listing2 = unchecked.get (block->previous ());
	ASSERT_EQ (block_listing2.size (), 1);
}

// Tests that recurrent get calls return the correct values
TEST (unchecked, multiple_get)
{
	nano::test::system system{};
	nano::unchecked_map unchecked{ max_unchecked_blocks, system.stats, false };
	// Instantiates three blocks
	nano::block_builder builder;
	nano::keypair key1;
	auto block1 = builder
				  .send ()
				  .previous (4)
				  .destination (1)
				  .balance (2)
				  .sign (key1.prv, key1.pub)
				  .work (5)
				  .build_shared ();
	nano::keypair key2;
	auto block2 = builder
				  .send ()
				  .previous (3)
				  .destination (1)
				  .balance (2)
				  .sign (key2.prv, key2.pub)
				  .work (5)
				  .build_shared ();
	nano::keypair key3;
	auto block3 = builder
				  .send ()
				  .previous (5)
				  .destination (1)
				  .balance (2)
				  .sign (key3.prv, key3.pub)
				  .work (5)
				  .build_shared ();
	// Add the blocks' info to the unchecked table
	unchecked.put (block1->previous (), nano::unchecked_info (block1)); // unchecked1
	unchecked.put (block1->hash (), nano::unchecked_info (block1)); // unchecked2
	unchecked.put (block2->previous (), nano::unchecked_info (block2)); // unchecked3
	unchecked.put (block1->previous (), nano::unchecked_info (block2)); // unchecked1
	unchecked.put (block1->hash (), nano::unchecked_info (block2)); // unchecked2
	unchecked.put (block3->previous (), nano::unchecked_info (block3));
	unchecked.put (block3->hash (), nano::unchecked_info (block3)); // unchecked4
	unchecked.put (block1->previous (), nano::unchecked_info (block3)); // unchecked1

	// count the number of blocks in the unchecked table by counting them one by one
	// we cannot trust the count() method if the backend is rocksdb
	auto count_unchecked_blocks_one_by_one = [&unchecked] () {
		size_t count = 0;
		unchecked.for_each ([&count] (nano::unchecked_key const & key, nano::unchecked_info const & info) {
			++count;
		});
		return count;
	};

	// Waits for the blocks to get saved in the database
	ASSERT_TIMELY_EQ (5s, 8, count_unchecked_blocks_one_by_one ());

	std::vector<nano::block_hash> unchecked1;
	// Asserts the entries will be found for the provided key
	auto unchecked1_blocks = unchecked.get (block1->previous ());
	ASSERT_EQ (unchecked1_blocks.size (), 3);
	for (auto & i : unchecked1_blocks)
	{
		unchecked1.push_back (i.get_block ()->hash ());
	}
	// Asserts the payloads where correclty saved
	ASSERT_TRUE (std::find (unchecked1.begin (), unchecked1.end (), block1->hash ()) != unchecked1.end ());
	ASSERT_TRUE (std::find (unchecked1.begin (), unchecked1.end (), block2->hash ()) != unchecked1.end ());
	ASSERT_TRUE (std::find (unchecked1.begin (), unchecked1.end (), block3->hash ()) != unchecked1.end ());
	std::vector<nano::block_hash> unchecked2;
	// Asserts the entries will be found for the provided key
	auto unchecked2_blocks = unchecked.get (block1->hash ());
	ASSERT_EQ (unchecked2_blocks.size (), 2);
	for (auto & i : unchecked2_blocks)
	{
		unchecked2.push_back (i.get_block ()->hash ());
	}
	// Asserts the payloads where correctly saved
	ASSERT_TRUE (std::find (unchecked2.begin (), unchecked2.end (), block1->hash ()) != unchecked2.end ());
	ASSERT_TRUE (std::find (unchecked2.begin (), unchecked2.end (), block2->hash ()) != unchecked2.end ());
	// Asserts the entry is found by the key and the payload is saved
	auto unchecked3 = unchecked.get (block2->previous ());
	ASSERT_EQ (unchecked3.size (), 1);
	ASSERT_EQ (unchecked3[0].get_block ()->hash (), block2->hash ());
	// Asserts the entry is found by the key and the payload is saved
	auto unchecked4 = unchecked.get (block3->hash ());
	ASSERT_EQ (unchecked4.size (), 1);
	ASSERT_EQ (unchecked4[0].get_block ()->hash (), block3->hash ());
	// Asserts no entry is found for a block that wasn't added
	auto unchecked5 = unchecked.get (block2->hash ());
	ASSERT_EQ (unchecked5.size (), 0);
}<|MERGE_RESOLUTION|>--- conflicted
+++ resolved
@@ -56,12 +56,8 @@
 TEST (block_store, one_bootstrap)
 {
 	nano::test::system system{};
-<<<<<<< HEAD
-	nano::unchecked_map unchecked{ system.stats, false };
-	nano::keypair key;
-=======
-	nano::unchecked_map unchecked{ max_unchecked_blocks, system.stats, false };
->>>>>>> 244e49c6
+	nano::unchecked_map unchecked{ max_unchecked_blocks, system.stats, false };
+	nano::keypair key;
 	nano::block_builder builder;
 	auto block1 = builder
 				  .send ()
@@ -131,16 +127,7 @@
 TEST (unchecked, multiple)
 {
 	nano::test::system system{};
-<<<<<<< HEAD
-	nano::unchecked_map unchecked{ system.stats, false };
-=======
-	if (nano::rocksdb_config::using_rocksdb_in_tests ())
-	{
-		// Don't test this in rocksdb mode
-		GTEST_SKIP ();
-	}
-	nano::unchecked_map unchecked{ max_unchecked_blocks, system.stats, false };
->>>>>>> 244e49c6
+	nano::unchecked_map unchecked{ max_unchecked_blocks, system.stats, false };
 	nano::block_builder builder;
 	nano::keypair key;
 	auto block = builder
