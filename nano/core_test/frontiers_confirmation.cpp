--- conflicted
+++ resolved
@@ -29,11 +29,7 @@
 					.build ();
 		{
 			auto transaction = node->store.tx_begin_write ();
-<<<<<<< HEAD
-			ASSERT_EQ (nano::block_status::progress, node->ledger.process (*transaction, *send));
-=======
-			ASSERT_EQ (nano::block_status::progress, node->ledger.process (transaction, send));
->>>>>>> 2903a997
+			ASSERT_EQ (nano::block_status::progress, node->ledger.process (*transaction, send));
 		}
 		ASSERT_TIMELY_EQ (5s, node->active.size (), 1);
 	}
@@ -55,11 +51,7 @@
 					.build ();
 		{
 			auto transaction = node->store.tx_begin_write ();
-<<<<<<< HEAD
-			ASSERT_EQ (nano::block_status::progress, node->ledger.process (*transaction, *send));
-=======
-			ASSERT_EQ (nano::block_status::progress, node->ledger.process (transaction, send));
->>>>>>> 2903a997
+			ASSERT_EQ (nano::block_status::progress, node->ledger.process (*transaction, send));
 		}
 		ASSERT_TIMELY_EQ (5s, node->active.size (), 1);
 	}
@@ -81,11 +73,7 @@
 					.build ();
 		{
 			auto transaction = node->store.tx_begin_write ();
-<<<<<<< HEAD
-			ASSERT_EQ (nano::block_status::progress, node->ledger.process (*transaction, *send));
-=======
-			ASSERT_EQ (nano::block_status::progress, node->ledger.process (transaction, send));
->>>>>>> 2903a997
+			ASSERT_EQ (nano::block_status::progress, node->ledger.process (*transaction, send));
 		}
 		auto wallet_id = node->wallets.first_wallet_id ();
 		(void)node->wallets.insert_adhoc (wallet_id, nano::dev::genesis_key.prv);
