--- conflicted
+++ resolved
@@ -24,19 +24,11 @@
 	nano::block_hash latest1 (node->latest (nano::dev::genesis_key.pub));
 
 	// Send different numbers of blocks all accounts
-<<<<<<< HEAD
-	nano::send_block send1 (latest1, key1.pub, node->config->online_weight_minimum.number () + 10000, nano::dev::genesis_key.prv, nano::dev::genesis_key.pub, *system.work.generate (latest1));
-	nano::send_block send2 (send1.hash (), key1.pub, node->config->online_weight_minimum.number () + 8500, nano::dev::genesis_key.prv, nano::dev::genesis_key.pub, *system.work.generate (send1.hash ()));
-	nano::send_block send3 (send2.hash (), key1.pub, node->config->online_weight_minimum.number () + 8000, nano::dev::genesis_key.prv, nano::dev::genesis_key.pub, *system.work.generate (send2.hash ()));
-	nano::send_block send4 (send3.hash (), key2.pub, node->config->online_weight_minimum.number () + 7500, nano::dev::genesis_key.prv, nano::dev::genesis_key.pub, *system.work.generate (send3.hash ()));
-	nano::send_block send5 (send4.hash (), key3.pub, node->config->online_weight_minimum.number () + 6500, nano::dev::genesis_key.prv, nano::dev::genesis_key.pub, *system.work.generate (send4.hash ()));
-	nano::send_block send6 (send5.hash (), key4.pub, node->config->online_weight_minimum.number () + 6000, nano::dev::genesis_key.prv, nano::dev::genesis_key.pub, *system.work.generate (send5.hash ()));
-=======
 	auto send1 = builder
 				 .send ()
 				 .previous (latest1)
 				 .destination (key1.pub)
-				 .balance (node->config.online_weight_minimum.number () + 10000)
+				 .balance (node->config->online_weight_minimum.number () + 10000)
 				 .sign (nano::dev::genesis_key.prv, nano::dev::genesis_key.pub)
 				 .work (*system.work.generate (latest1))
 				 .build ();
@@ -44,7 +36,7 @@
 				 .send ()
 				 .previous (send1->hash ())
 				 .destination (key1.pub)
-				 .balance (node->config.online_weight_minimum.number () + 8500)
+				 .balance (node->config->online_weight_minimum.number () + 8500)
 				 .sign (nano::dev::genesis_key.prv, nano::dev::genesis_key.pub)
 				 .work (*system.work.generate (send1->hash ()))
 				 .build ();
@@ -52,7 +44,7 @@
 				 .send ()
 				 .previous (send2->hash ())
 				 .destination (key1.pub)
-				 .balance (node->config.online_weight_minimum.number () + 8000)
+				 .balance (node->config->online_weight_minimum.number () + 8000)
 				 .sign (nano::dev::genesis_key.prv, nano::dev::genesis_key.pub)
 				 .work (*system.work.generate (send2->hash ()))
 				 .build ();
@@ -60,7 +52,7 @@
 				 .send ()
 				 .previous (send3->hash ())
 				 .destination (key2.pub)
-				 .balance (node->config.online_weight_minimum.number () + 7500)
+				 .balance (node->config->online_weight_minimum.number () + 7500)
 				 .sign (nano::dev::genesis_key.prv, nano::dev::genesis_key.pub)
 				 .work (*system.work.generate (send3->hash ()))
 				 .build ();
@@ -68,7 +60,7 @@
 				 .send ()
 				 .previous (send4->hash ())
 				 .destination (key3.pub)
-				 .balance (node->config.online_weight_minimum.number () + 6500)
+				 .balance (node->config->online_weight_minimum.number () + 6500)
 				 .sign (nano::dev::genesis_key.prv, nano::dev::genesis_key.pub)
 				 .work (*system.work.generate (send4->hash ()))
 				 .build ();
@@ -76,11 +68,10 @@
 				 .send ()
 				 .previous (send5->hash ())
 				 .destination (key4.pub)
-				 .balance (node->config.online_weight_minimum.number () + 6000)
+				 .balance (node->config->online_weight_minimum.number () + 6000)
 				 .sign (nano::dev::genesis_key.prv, nano::dev::genesis_key.pub)
 				 .work (*system.work.generate (send5->hash ()))
 				 .build ();
->>>>>>> 86f1178e
 
 	// Open all accounts and add other sends to get different uncemented counts (as well as some which are the same)
 	auto open1 = builder
@@ -318,18 +309,12 @@
 		auto transaction = node->store.tx_begin_write ();
 		auto latest = node->latest (nano::dev::genesis->account ());
 		nano::keypair key;
-<<<<<<< HEAD
-		nano::send_block send (latest, key.pub, node->config->online_weight_minimum.number () + 10000, nano::dev::genesis_key.prv, nano::dev::genesis_key.pub, *system.work.generate (latest));
-		ASSERT_EQ (nano::process_result::progress, node->ledger.process (transaction, send).code);
-		nano::open_block open (send.hash (), nano::dev::genesis->account (), key.pub, key.prv, key.pub, *system.work.generate (key.pub));
-		ASSERT_EQ (nano::process_result::progress, node->ledger.process (transaction, open).code);
-=======
 		nano::block_builder builder;
 		auto send = builder
 					.send ()
 					.previous (latest)
 					.destination (key.pub)
-					.balance (node->config.online_weight_minimum.number () + 10000)
+					.balance (node->config->online_weight_minimum.number () + 10000)
 					.sign (nano::dev::genesis_key.prv, nano::dev::genesis_key.pub)
 					.work (*system.work.generate (latest))
 					.build ();
@@ -343,7 +328,6 @@
 					.work (*system.work.generate (key.pub))
 					.build ();
 		ASSERT_EQ (nano::process_result::progress, node->ledger.process (transaction, *open).code);
->>>>>>> 86f1178e
 	}
 
 	{
