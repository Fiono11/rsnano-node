--- conflicted
+++ resolved
@@ -257,10 +257,6 @@
 
 	ASSERT_FALSE (election->confirmed ());
 	{
-<<<<<<< HEAD
-		//nano::lock_guard<nano::mutex> guard (node1.online_reps.mutex);
-=======
->>>>>>> c3ac9979
 		// Modify online_m for online_reps to more than is available, this checks that voting below updates it to current online reps.
 		node1.online_reps.set_online (node_config.online_weight_minimum.number () + 20);
 	}
