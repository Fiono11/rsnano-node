--- conflicted
+++ resolved
@@ -151,13 +151,7 @@
 				 .build ();
 	node1.work_generate_blocking (*send1);
 	node1.process_active (send1);
-<<<<<<< HEAD
-	node1.scheduler.priority.activate (*node1.store.tx_begin_read (), nano::dev::genesis_key.pub);
-	ASSERT_TIMELY (5s, node1.active.election (send1->qualified_root ()));
-	auto election = node1.active.election (send1->qualified_root ());
-=======
 	auto election = nano::test::start_election (system, node1, send1->hash ());
->>>>>>> 143c7b06
 	ASSERT_NE (nullptr, election);
 	ASSERT_EQ (1, election->blocks ().size ());
 	auto vote = nano::test::make_final_vote (nano::dev::genesis_key, { send1->hash () });
