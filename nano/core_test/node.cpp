--- conflicted
+++ resolved
@@ -3463,19 +3463,11 @@
 		});
 	};
 
-<<<<<<< HEAD
-	ASSERT_TIMELY (!sanitizer_or_valgrind ? 25s : 25s, all_have_block (block->hash ()));
-
-	// Do the same for a wallet block
-	auto wallet_block = wallet1.send_sync (nano::dev::genesis_key.pub, nano::dev::genesis_key.pub, 10);
-	ASSERT_TIMELY (!sanitizer_or_valgrind ? 25s : 25s, all_have_block (wallet_block));
-=======
 	ASSERT_TIMELY (!nano::slow_instrumentation () ? 5s : 25s, all_have_block (block->hash ()));
 
 	// Do the same for a wallet block
 	auto wallet_block = wallet1.send_sync (nano::dev::genesis_key.pub, nano::dev::genesis_key.pub, 10);
 	ASSERT_TIMELY (!nano::slow_instrumentation () ? 5s : 25s, all_have_block (wallet_block));
->>>>>>> 7a981fa0
 
 	// All blocks: genesis + (send+open) for each representative + 2 local blocks
 	// The main node only sees all blocks if other nodes are flooding their PR's open block to all other PRs
