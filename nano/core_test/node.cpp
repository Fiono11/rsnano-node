--- conflicted
+++ resolved
@@ -2635,54 +2635,6 @@
 	ASSERT_TIMELY (5s, node.block_or_pruned_exists (send2->hash ()));
 }
 
-<<<<<<< HEAD
-TEST (node, block_processor_full)
-{
-	nano::test::system system;
-	nano::node_flags node_flags;
-	node_flags.set_force_use_write_queue (true);
-	node_flags.set_block_processor_full_size (3);
-	auto & node = *system.add_node (nano::node_config (system.get_available_port ()), node_flags);
-	nano::state_block_builder builder;
-	auto send1 = builder.make_block ()
-				 .account (nano::dev::genesis_key.pub)
-				 .previous (nano::dev::genesis->hash ())
-				 .representative (nano::dev::genesis_key.pub)
-				 .balance (nano::dev::constants.genesis_amount - nano::Gxrb_ratio)
-				 .link (nano::dev::genesis_key.pub)
-				 .sign (nano::dev::genesis_key.prv, nano::dev::genesis_key.pub)
-				 .work (*node.work_generate_blocking (nano::dev::genesis->hash ()))
-				 .build ();
-	auto send2 = builder.make_block ()
-				 .account (nano::dev::genesis_key.pub)
-				 .previous (nano::dev::genesis->hash ())
-				 .representative (nano::dev::genesis_key.pub)
-				 .balance (nano::dev::constants.genesis_amount - 2 * nano::Gxrb_ratio)
-				 .link (nano::dev::genesis_key.pub)
-				 .sign (nano::dev::genesis_key.prv, nano::dev::genesis_key.pub)
-				 .work (*node.work_generate_blocking (nano::dev::genesis->hash ()))
-				 .build ();
-	auto send3 = builder.make_block ()
-				 .account (nano::dev::genesis_key.pub)
-				 .previous (nano::dev::genesis->hash ())
-				 .representative (nano::dev::genesis_key.pub)
-				 .balance (nano::dev::constants.genesis_amount - 3 * nano::Gxrb_ratio)
-				 .link (nano::dev::genesis_key.pub)
-				 .sign (nano::dev::genesis_key.prv, nano::dev::genesis_key.pub)
-				 .work (*node.work_generate_blocking (nano::dev::genesis->hash ()))
-				 .build ();
-	node.block_processor.stop (); // Stop processing the block queue
-	node.block_processor.add (send1);
-	ASSERT_FALSE (node.block_processor.full ());
-	node.block_processor.add (send2);
-	ASSERT_FALSE (node.block_processor.full ());
-	node.block_processor.add (send3);
-	// Block processor may be not full during state blocks signatures verification
-	ASSERT_TIMELY (5s, node.block_processor.full ());
-}
-
-=======
->>>>>>> ee9169ab
 TEST (node, confirm_back)
 {
 	nano::test::system system (1);
