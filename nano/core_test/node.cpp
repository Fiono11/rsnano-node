--- conflicted
+++ resolved
@@ -3311,20 +3311,6 @@
 	sig.bytes[32] ^= 0x1;
 	send4->signature_set (sig);
 	// Invalid signature bit (force)
-<<<<<<< HEAD
-	auto send5 = builder.make_block ()
-				 .account (nano::dev::genesis_key.pub)
-				 .previous (send3->hash ())
-				 .representative (nano::dev::genesis_key.pub)
-				 .balance (nano::dev::constants.genesis_amount - 5 * nano::Gxrb_ratio)
-				 .link (key3.pub)
-				 .sign (nano::dev::genesis_key.prv, nano::dev::genesis_key.pub)
-				 .work (*node1.work_generate_blocking (send3->hash ()))
-				 .build_shared ();
-	sig = send5->block_signature ();
-	sig.bytes[31] ^= 0x1;
-	send5->signature_set (sig);
-=======
 	std::shared_ptr<nano::block> send5 = builder.make_block ()
 										 .account (nano::dev::genesis_key.pub)
 										 .previous (send3->hash ())
@@ -3337,7 +3323,6 @@
 	auto signature = send5->block_signature ();
 	signature.bytes[31] ^= 0x1;
 	send5->signature_set (signature);
->>>>>>> cff96417
 	// Invalid signature to unchecked
 	{
 		auto transaction (node1.store.tx_begin_write ());
