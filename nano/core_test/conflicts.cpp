
#include <nano/node/election.hpp>
#include <nano/node/scheduler/component.hpp>
#include <nano/node/scheduler/priority.hpp>
#include <nano/test_common/chains.hpp>
#include <nano/test_common/system.hpp>
#include <nano/test_common/testutil.hpp>

#include <gtest/gtest.h>

#include <boost/variant/get.hpp>

using namespace std::chrono_literals;

TEST (conflicts, start_stop)
{
	nano::test::system system (1);
	auto & node1 (*system.nodes[0]);
	nano::keypair key1;
	nano::block_builder builder;
	auto send1 = builder
				 .send ()
				 .previous (nano::dev::genesis->hash ())
				 .destination (key1.pub)
				 .balance (0)
				 .sign (nano::dev::genesis_key.prv, nano::dev::genesis_key.pub)
				 .work (0)
				 .build_shared ();
	node1.work_generate_blocking (*send1);
	ASSERT_EQ (nano::process_result::progress, node1.process (*send1).code);
	ASSERT_EQ (0, node1.active.size ());
	node1.scheduler.priority.activate (nano::dev::genesis_key.pub, *node1.store.tx_begin_read ());
	ASSERT_TIMELY (5s, node1.active.election (send1->qualified_root ()));
	auto election1 = node1.active.election (send1->qualified_root ());
	ASSERT_EQ (1, node1.active.size ());
	ASSERT_NE (nullptr, election1);
	ASSERT_EQ (1, election1->votes ().size ());
}

TEST (conflicts, add_existing)
{
	nano::test::system system{ 1 };
	auto & node1 = *system.nodes[0];
	nano::keypair key1;

	// create a send block to send all of the nano supply to key1
	nano::block_builder builder;
	auto send1 = builder
				 .send ()
				 .previous (nano::dev::genesis->hash ())
				 .destination (key1.pub)
				 .balance (0)
				 .sign (nano::dev::genesis_key.prv, nano::dev::genesis_key.pub)
				 .work (0)
				 .build_shared ();
	node1.work_generate_blocking (*send1);

	// add the block to ledger as an unconfirmed block
	ASSERT_EQ (nano::process_result::progress, node1.process (*send1).code);

	// wait for send1 to be inserted in the ledger
	ASSERT_TIMELY (5s, node1.block (send1->hash ()));

	// instruct the election scheduler to trigger an election for send1
	node1.scheduler.priority.activate (nano::dev::genesis_key.pub, *node1.store.tx_begin_read ());

	// wait for election to be started before processing send2
	ASSERT_TIMELY (5s, node1.active.active (*send1));

	nano::keypair key2;
	auto send2 = builder
				 .send ()
				 .previous (nano::dev::genesis->hash ())
				 .destination (key2.pub)
				 .balance (0)
				 .sign (nano::dev::genesis_key.prv, nano::dev::genesis_key.pub)
				 .work (0)
				 .build_shared ();
	node1.work_generate_blocking (*send2);
	send2->sideband_set ({});

	// the block processor will notice that the block is a fork and it will try to publish it
	// which will update the election object
	node1.block_processor.add (send2);

	ASSERT_TRUE (node1.active.active (*send1));
	ASSERT_TIMELY (5s, node1.active.active (*send2));
}

TEST (conflicts, add_two)
{
	nano::test::system system{};
	auto const & node = system.add_node ();
<<<<<<< HEAD
	auto wallet_id = node->wallets.first_wallet_id ();

	(void)node->wallets.insert_adhoc (wallet_id, nano::dev::genesis_key.prv);

	// define a functor that sends from given account to given destination,
	// optionally force-confirming the send blocks *and* receiving on the destination account;
	// the functor returns a pair of the send and receive blocks created or nullptrs if something failed
	//
	auto const do_send = [&node, &system] (auto const & previous, auto const & from, auto const & to, bool forceConfirm = true)
	-> std::pair<std::optional<std::shared_ptr<nano::block>>, std::optional<std::shared_ptr<nano::block>>> {
		auto const send = nano::send_block_builder{}.make_block ().previous (previous).destination (to.pub).balance (0).sign (from.prv, from.pub).work (*system.work.generate (previous)).build_shared ();

		if (nano::process_result::progress != node->process (*send).code)
		{
			return std::make_pair (std::nullopt, std::nullopt);
		}

		if (!forceConfirm)
		{
			return std::make_pair (std::move (send), std::nullopt);
		}

		auto const is_confirmed = [&node] (auto const & hash) {
			return node->block_confirmed (hash);
		};

		node->process_confirmed (nano::election_status{ send });
		auto const is_send_not_confirmed = system.poll_until_true (5s, std::bind (is_confirmed, send->hash ()));
		if (is_send_not_confirmed)
		{
			return std::make_pair (std::nullopt, std::nullopt);
		}

		auto const receive = nano::open_block_builder{}.make_block ().account (to.pub).source (send->hash ()).representative (to.pub).sign (to.prv, to.pub).work (*system.work.generate (to.pub)).build_shared ();

		if (nano::process_result::progress != node->process (*receive).code)
		{
			return std::make_pair (std::nullopt, std::nullopt);
		}

		node->process_confirmed (nano::election_status{ receive });
		auto const is_receive_not_confirmed = system.poll_until_true (5s, std::bind (is_confirmed, receive->hash ()));
		if (is_receive_not_confirmed)
		{
			return std::make_pair (std::move (send), std::nullopt);
		}

		return std::make_pair (std::move (send), std::move (receive));
	};

	// send from genesis to account1 and receive it on account1
	//
	nano::keypair account1{};
	auto const [send1, receive1] = do_send (nano::dev::genesis->hash (), nano::dev::genesis_key, account1);
	ASSERT_TRUE (send1.has_value () && receive1.has_value ());
	// both blocks having been fully confirmed, we expect 1 (genesis) + 2 (send/receive) = 3 cemented blocks
	//
	ASSERT_EQ (3, node->ledger.cache.cemented_count ());

	nano::keypair account2{};
	auto const [send2, receive2] = do_send ((*send1)->hash (), nano::dev::genesis_key, account2);
	ASSERT_TRUE (send2.has_value () && receive2.has_value ());
	ASSERT_EQ (5, node->ledger.cache.cemented_count ());

	// send from account1 to account3 but do not receive it on account3 and do not force-confirm the send block
	//
	nano::keypair account3{};
	auto const [send3, dummy1] = do_send ((*receive1)->hash (), account1, account3, false);
	ASSERT_TRUE (send3.has_value ());
	// expect the number of cemented blocks not to have changed since the last operation
	//
	ASSERT_EQ (5, node->ledger.cache.cemented_count ());

	auto const [send4, dummy2] = do_send ((*receive2)->hash (), account2, account3, false);
	ASSERT_TRUE (send4.has_value ());
	ASSERT_EQ (5, node->ledger.cache.cemented_count ());

	// activate elections for the previous two send blocks (to account3) that we did not forcefully confirm
	//
	node->scheduler.priority.activate (account3.pub, *node->store.tx_begin_read ());
	ASSERT_TIMELY (5s, node->active.election ((*send3)->qualified_root ()) != nullptr);
	ASSERT_TIMELY (5s, node->active.election ((*send4)->qualified_root ()) != nullptr);

	// wait 3s before asserting just to make sure there would be enough time
	// for the Active Elections Container to evict both elections in case they would wrongfully get confirmed
	//
=======
	nano::keypair key1, key2, key3;
	auto gk = nano::dev::genesis_key;

	// create 2 new accounts, that receive 1 raw each, all blocks are force confirmed
	auto [send1, open1] = nano::test::setup_new_account (system, *node, 1, gk, key1, gk.pub, true);
	auto [send2, open2] = nano::test::setup_new_account (system, *node, 1, gk, key2, gk.pub, true);
	ASSERT_EQ (5, node->ledger.cache.cemented_count);

	// send 1 raw to account key3 from key1
	auto send_a = nano::state_block_builder ()
				  .account (key1.pub)
				  .previous (open1->hash ())
				  .representative (nano::dev::genesis_key.pub)
				  .balance (0)
				  .link (key3.pub)
				  .sign (key1.prv, key1.pub)
				  .work (*system.work.generate (open1->hash ()))
				  .build_shared ();

	// send 1 raw to account key3 from key2
	auto send_b = nano::state_block_builder ()
				  .account (key2.pub)
				  .previous (open2->hash ())
				  .representative (nano::dev::genesis_key.pub)
				  .balance (0)
				  .link (key3.pub)
				  .sign (key2.prv, key2.pub)
				  .work (*system.work.generate (open2->hash ()))
				  .build_shared ();

	// activate elections for the previous two send blocks (to account3) that we did not forcefully confirm
	ASSERT_TRUE (nano::test::process (*node, { send_a, send_b }));
	ASSERT_TRUE (nano::test::start_elections (system, *node, { send_a, send_b }));
	ASSERT_TRUE (node->active.election (send_a->qualified_root ()));
	ASSERT_TRUE (node->active.election (send_b->qualified_root ()));
>>>>>>> 4889d3cf
	ASSERT_TIMELY_EQ (5s, node->active.size (), 2);
}<|MERGE_RESOLUTION|>--- conflicted
+++ resolved
@@ -91,101 +91,13 @@
 {
 	nano::test::system system{};
 	auto const & node = system.add_node ();
-<<<<<<< HEAD
-	auto wallet_id = node->wallets.first_wallet_id ();
-
-	(void)node->wallets.insert_adhoc (wallet_id, nano::dev::genesis_key.prv);
-
-	// define a functor that sends from given account to given destination,
-	// optionally force-confirming the send blocks *and* receiving on the destination account;
-	// the functor returns a pair of the send and receive blocks created or nullptrs if something failed
-	//
-	auto const do_send = [&node, &system] (auto const & previous, auto const & from, auto const & to, bool forceConfirm = true)
-	-> std::pair<std::optional<std::shared_ptr<nano::block>>, std::optional<std::shared_ptr<nano::block>>> {
-		auto const send = nano::send_block_builder{}.make_block ().previous (previous).destination (to.pub).balance (0).sign (from.prv, from.pub).work (*system.work.generate (previous)).build_shared ();
-
-		if (nano::process_result::progress != node->process (*send).code)
-		{
-			return std::make_pair (std::nullopt, std::nullopt);
-		}
-
-		if (!forceConfirm)
-		{
-			return std::make_pair (std::move (send), std::nullopt);
-		}
-
-		auto const is_confirmed = [&node] (auto const & hash) {
-			return node->block_confirmed (hash);
-		};
-
-		node->process_confirmed (nano::election_status{ send });
-		auto const is_send_not_confirmed = system.poll_until_true (5s, std::bind (is_confirmed, send->hash ()));
-		if (is_send_not_confirmed)
-		{
-			return std::make_pair (std::nullopt, std::nullopt);
-		}
-
-		auto const receive = nano::open_block_builder{}.make_block ().account (to.pub).source (send->hash ()).representative (to.pub).sign (to.prv, to.pub).work (*system.work.generate (to.pub)).build_shared ();
-
-		if (nano::process_result::progress != node->process (*receive).code)
-		{
-			return std::make_pair (std::nullopt, std::nullopt);
-		}
-
-		node->process_confirmed (nano::election_status{ receive });
-		auto const is_receive_not_confirmed = system.poll_until_true (5s, std::bind (is_confirmed, receive->hash ()));
-		if (is_receive_not_confirmed)
-		{
-			return std::make_pair (std::move (send), std::nullopt);
-		}
-
-		return std::make_pair (std::move (send), std::move (receive));
-	};
-
-	// send from genesis to account1 and receive it on account1
-	//
-	nano::keypair account1{};
-	auto const [send1, receive1] = do_send (nano::dev::genesis->hash (), nano::dev::genesis_key, account1);
-	ASSERT_TRUE (send1.has_value () && receive1.has_value ());
-	// both blocks having been fully confirmed, we expect 1 (genesis) + 2 (send/receive) = 3 cemented blocks
-	//
-	ASSERT_EQ (3, node->ledger.cache.cemented_count ());
-
-	nano::keypair account2{};
-	auto const [send2, receive2] = do_send ((*send1)->hash (), nano::dev::genesis_key, account2);
-	ASSERT_TRUE (send2.has_value () && receive2.has_value ());
-	ASSERT_EQ (5, node->ledger.cache.cemented_count ());
-
-	// send from account1 to account3 but do not receive it on account3 and do not force-confirm the send block
-	//
-	nano::keypair account3{};
-	auto const [send3, dummy1] = do_send ((*receive1)->hash (), account1, account3, false);
-	ASSERT_TRUE (send3.has_value ());
-	// expect the number of cemented blocks not to have changed since the last operation
-	//
-	ASSERT_EQ (5, node->ledger.cache.cemented_count ());
-
-	auto const [send4, dummy2] = do_send ((*receive2)->hash (), account2, account3, false);
-	ASSERT_TRUE (send4.has_value ());
-	ASSERT_EQ (5, node->ledger.cache.cemented_count ());
-
-	// activate elections for the previous two send blocks (to account3) that we did not forcefully confirm
-	//
-	node->scheduler.priority.activate (account3.pub, *node->store.tx_begin_read ());
-	ASSERT_TIMELY (5s, node->active.election ((*send3)->qualified_root ()) != nullptr);
-	ASSERT_TIMELY (5s, node->active.election ((*send4)->qualified_root ()) != nullptr);
-
-	// wait 3s before asserting just to make sure there would be enough time
-	// for the Active Elections Container to evict both elections in case they would wrongfully get confirmed
-	//
-=======
 	nano::keypair key1, key2, key3;
 	auto gk = nano::dev::genesis_key;
 
 	// create 2 new accounts, that receive 1 raw each, all blocks are force confirmed
 	auto [send1, open1] = nano::test::setup_new_account (system, *node, 1, gk, key1, gk.pub, true);
 	auto [send2, open2] = nano::test::setup_new_account (system, *node, 1, gk, key2, gk.pub, true);
-	ASSERT_EQ (5, node->ledger.cache.cemented_count);
+	ASSERT_EQ (5, node->ledger.cache.cemented_count ());
 
 	// send 1 raw to account key3 from key1
 	auto send_a = nano::state_block_builder ()
@@ -214,6 +126,5 @@
 	ASSERT_TRUE (nano::test::start_elections (system, *node, { send_a, send_b }));
 	ASSERT_TRUE (node->active.election (send_a->qualified_root ()));
 	ASSERT_TRUE (node->active.election (send_b->qualified_root ()));
->>>>>>> 4889d3cf
 	ASSERT_TIMELY_EQ (5s, node->active.size (), 2);
 }