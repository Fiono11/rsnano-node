--- conflicted
+++ resolved
@@ -53,20 +53,16 @@
 
 	// add the block to ledger as an unconfirmed block
 	ASSERT_EQ (nano::process_result::progress, node1.process (*send1).code);
-<<<<<<< HEAD
-	node1.scheduler.activate (nano::dev::genesis_key.pub, *node1.store.tx_begin_read ());
-=======
 
 	// wait for send1 to be inserted in the ledger
 	ASSERT_TIMELY (5s, node1.block (send1->hash ()));
 
 	// instruct the election scheduler to trigger an election for send1
-	node1.scheduler.activate (nano::dev::genesis_key.pub, node1.store.tx_begin_read ());
+	node1.scheduler.activate (nano::dev::genesis_key.pub, *node1.store.tx_begin_read ());
 
 	// wait for election to be started before processing send2
 	ASSERT_TIMELY (5s, node1.active.active (*send1));
 
->>>>>>> ed6bd017
 	nano::keypair key2;
 	auto send2 = builder
 				 .send ()
