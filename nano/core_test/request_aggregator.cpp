--- conflicted
+++ resolved
@@ -95,11 +95,7 @@
 				 .build ();
 	ASSERT_EQ (nano::block_status::progress, node.ledger.process (*node.store.tx_begin_write (), send1));
 	node.confirming_set.add (send1->hash ());
-<<<<<<< HEAD
-	ASSERT_TIMELY (5s, node.ledger.block_confirmed (*node.store.tx_begin_read (), send1->hash ()));
-=======
-	ASSERT_TIMELY (5s, node.ledger.confirmed.block_exists_or_pruned (node.ledger.tx_begin_read (), send1->hash ()));
->>>>>>> c3f09c10
+	ASSERT_TIMELY (5s, node.ledger.confirmed ().block_exists (*node.store.tx_begin_read (), send1->hash ()));
 	auto send2 = nano::state_block_builder ()
 				 .account (nano::dev::genesis_key.pub)
 				 .previous (send1->hash ())
@@ -165,11 +161,7 @@
 				 .build ();
 	ASSERT_EQ (nano::block_status::progress, node.ledger.process (*node.store.tx_begin_write (), send1));
 	node.confirming_set.add (send1->hash ());
-<<<<<<< HEAD
-	ASSERT_TIMELY (5s, node.ledger.block_confirmed (*node.store.tx_begin_read (), send1->hash ()));
-=======
-	ASSERT_TIMELY (5s, node.ledger.confirmed.block_exists_or_pruned (node.ledger.tx_begin_read (), send1->hash ()));
->>>>>>> c3f09c10
+	ASSERT_TIMELY (5s, node.ledger.confirmed ().block_exists (*node.store.tx_begin_read (), send1->hash ()));
 	auto send2 = builder.make_block ()
 				 .account (nano::dev::genesis_key.pub)
 				 .previous (send1->hash ())
