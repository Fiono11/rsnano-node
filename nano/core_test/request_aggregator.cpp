--- conflicted
+++ resolved
@@ -465,11 +465,6 @@
 	nano::node_flags flags;
 	flags.set_disable_request_loop (true);
 	auto & node (*system.add_node (flags));
-<<<<<<< HEAD
-	// This prevents activation of blocks which are cemented
-	node.confirmation_height_processor.clear_cemented_observer ();
-=======
->>>>>>> 2fa92c40
 	nano::state_block_builder builder;
 	auto send1 = builder.make_block ()
 				 .account (nano::dev::genesis_key.pub)
