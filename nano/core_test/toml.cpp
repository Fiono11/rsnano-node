#include <nano/lib/jsonconfig.hpp>
#include <nano/lib/rpcconfig.hpp>
#include <nano/lib/tlsconfig.hpp>
#include <nano/lib/tomlconfig.hpp>
#include <nano/node/daemonconfig.hpp>
#include <nano/secure/utility.hpp>
#include <nano/test_common/testutil.hpp>

#include <gtest/gtest.h>

#include <boost/filesystem.hpp>

#include <numeric>
#include <sstream>
#include <string>

using namespace std::chrono_literals;

/** Ensure only different values survive a toml diff */
TEST (toml, diff)
{
	nano::tomlconfig defaults, other;

	// Defaults
	std::stringstream ss;
	ss << R"toml(
	a = false
	b = false
	)toml";

	defaults.read (ss);

	// User file. The rpc section is the same and doesn't need to be emitted
	std::stringstream ss_override;
	ss_override << R"toml(
	a = true
	b = false
	)toml";

	other.read (ss_override);
	other.erase_default_values (defaults);

	ASSERT_TRUE (other.has_key ("a"));
	ASSERT_FALSE (other.has_key ("b"));
}

/** Diff on equal toml files leads to an empty result */
TEST (toml, diff_equal)
{
	nano::tomlconfig defaults, other;

	std::stringstream ss;
	ss << R"toml(
	[node]
	allow_local_peers = false
	)toml";

	defaults.read (ss);

	std::stringstream ss_override;
	ss_override << R"toml(
	[node]
	allow_local_peers = false
	)toml";

	other.read (ss_override);
	other.erase_default_values (defaults);
	ASSERT_TRUE (other.empty ());
}

TEST (toml, daemon_config_update_array)
{
	nano::tomlconfig t;
	boost::filesystem::path data_path (".");
	nano::daemon_config c{ data_path, nano::dev::network_params };
	c.node.preconfigured_peers.push_back ("dev-peer.org");
	c.serialize_toml (t);
	c.deserialize_toml (t);
	ASSERT_EQ (c.node.preconfigured_peers[0], "dev-peer.org");
}

/** Empty rpc config file should match a default config object */
TEST (toml, rpc_config_deserialize_defaults)
{
	std::stringstream ss;

	// A config file with values that differs from devnet defaults
	ss << R"toml(
	[process]
	)toml";

	nano::tomlconfig t;
	t.read (ss);
	nano::rpc_config conf{ nano::dev::network_params.network };
	nano::rpc_config defaults{ nano::dev::network_params.network };
	conf.deserialize_toml (t);

	ASSERT_FALSE (t.get_error ()) << t.get_error ().get_message ();

	ASSERT_EQ (conf.address, defaults.address);
	ASSERT_EQ (conf.enable_control, defaults.enable_control);
	ASSERT_EQ (conf.max_json_depth, defaults.max_json_depth);
	ASSERT_EQ (conf.max_request_size, defaults.max_request_size);
	ASSERT_EQ (conf.port, defaults.port);

	ASSERT_EQ (conf.rpc_process.io_threads, defaults.rpc_process.io_threads);
	ASSERT_EQ (conf.rpc_process.ipc_address, defaults.rpc_process.ipc_address);
	ASSERT_EQ (conf.rpc_process.ipc_port, defaults.rpc_process.ipc_port);
	ASSERT_EQ (conf.rpc_process.num_ipc_connections, defaults.rpc_process.num_ipc_connections);

	ASSERT_EQ (conf.rpc_logging.log_rpc, defaults.rpc_logging.log_rpc);
}

/** Empty config file should match a default config object */
TEST (toml, daemon_config_deserialize_defaults)
{
	std::stringstream ss;
	ss << R"toml(
	[node]
	[node.diagnostics.txn_tracking]
	[node.httpcallback]
	[node.ipc.local]
	[node.ipc.tcp]
	[node.logging]
	[node.statistics.log]
	[node.statistics.sampling]
	[node.websocket]
	[node.lmdb]
	[opencl]
	[rpc]
	[rpc.child_process]
	)toml";

	nano::tomlconfig t;
	t.read (ss);
	nano::daemon_config conf;
	nano::daemon_config defaults;
	conf.deserialize_toml (t);

	ASSERT_FALSE (t.get_error ()) << t.get_error ().get_message ();

	ASSERT_EQ (conf.opencl_enable, defaults.opencl_enable);
	ASSERT_EQ (conf.opencl.device, defaults.opencl.device);
	ASSERT_EQ (conf.opencl.platform, defaults.opencl.platform);
	ASSERT_EQ (conf.opencl.threads, defaults.opencl.threads);
	ASSERT_EQ (conf.rpc_enable, defaults.rpc_enable);
	ASSERT_EQ (conf.rpc.enable_sign_hash, defaults.rpc.enable_sign_hash);
	ASSERT_EQ (conf.rpc.child_process.enable, defaults.rpc.child_process.enable);
	ASSERT_EQ (conf.rpc.child_process.rpc_path, defaults.rpc.child_process.rpc_path);

	ASSERT_EQ (conf.node.active_elections_size, defaults.node.active_elections_size);
	ASSERT_EQ (conf.node.allow_local_peers, defaults.node.allow_local_peers);
	ASSERT_EQ (conf.node.backup_before_upgrade, defaults.node.backup_before_upgrade);
	ASSERT_EQ (conf.node.bandwidth_limit, defaults.node.bandwidth_limit);
	ASSERT_EQ (conf.node.bandwidth_limit_burst_ratio, defaults.node.bandwidth_limit_burst_ratio);
	ASSERT_EQ (conf.node.bootstrap_bandwidth_limit, defaults.node.bootstrap_bandwidth_limit);
	ASSERT_EQ (conf.node.bootstrap_bandwidth_burst_ratio, defaults.node.bootstrap_bandwidth_burst_ratio);
	ASSERT_EQ (conf.node.block_processor_batch_max_time, defaults.node.block_processor_batch_max_time);
	ASSERT_EQ (conf.node.block_process_timeout, defaults.node.block_process_timeout);
	ASSERT_EQ (conf.node.bootstrap_connections, defaults.node.bootstrap_connections);
	ASSERT_EQ (conf.node.bootstrap_connections_max, defaults.node.bootstrap_connections_max);
	ASSERT_EQ (conf.node.bootstrap_initiator_threads, defaults.node.bootstrap_initiator_threads);
	ASSERT_EQ (conf.node.bootstrap_serving_threads, defaults.node.bootstrap_serving_threads);
	ASSERT_EQ (conf.node.bootstrap_frontier_request_count, defaults.node.bootstrap_frontier_request_count);
	ASSERT_EQ (conf.node.bootstrap_fraction_numerator, defaults.node.bootstrap_fraction_numerator);
	ASSERT_EQ (conf.node.conf_height_processor_batch_min_time, defaults.node.conf_height_processor_batch_min_time);
	ASSERT_EQ (conf.node.confirmation_history_size, defaults.node.confirmation_history_size);
	ASSERT_EQ (conf.node.enable_voting, defaults.node.enable_voting);
	ASSERT_EQ (conf.node.external_address, defaults.node.external_address);
	ASSERT_EQ (conf.node.external_port, defaults.node.external_port);
	ASSERT_EQ (conf.node.io_threads, defaults.node.io_threads);
	ASSERT_EQ (conf.node.max_work_generate_multiplier, defaults.node.max_work_generate_multiplier);
	ASSERT_EQ (conf.node.network_threads, defaults.node.network_threads);
	ASSERT_EQ (conf.node.background_threads, defaults.node.background_threads);
	ASSERT_EQ (conf.node.secondary_work_peers, defaults.node.secondary_work_peers);
	ASSERT_EQ (conf.node.online_weight_minimum, defaults.node.online_weight_minimum);
	ASSERT_EQ (conf.node.rep_crawler_weight_minimum, defaults.node.rep_crawler_weight_minimum);
	ASSERT_EQ (conf.node.password_fanout, defaults.node.password_fanout);
	ASSERT_EQ (conf.node.peering_port, defaults.node.peering_port);
	ASSERT_EQ (conf.node.pow_sleep_interval, defaults.node.pow_sleep_interval);
	ASSERT_EQ (conf.node.preconfigured_peers, defaults.node.preconfigured_peers);
	ASSERT_EQ (conf.node.preconfigured_representatives, defaults.node.preconfigured_representatives);
	ASSERT_EQ (conf.node.receive_minimum, defaults.node.receive_minimum);
	ASSERT_EQ (conf.node.signature_checker_threads, defaults.node.signature_checker_threads);
	ASSERT_EQ (conf.node.tcp_incoming_connections_max, defaults.node.tcp_incoming_connections_max);
	ASSERT_EQ (conf.node.tcp_io_timeout, defaults.node.tcp_io_timeout);
	ASSERT_EQ (conf.node.unchecked_cutoff_time, defaults.node.unchecked_cutoff_time);
	ASSERT_EQ (conf.node.use_memory_pools, defaults.node.use_memory_pools);
	ASSERT_EQ (conf.node.vote_generator_delay, defaults.node.vote_generator_delay);
	ASSERT_EQ (conf.node.vote_generator_threshold, defaults.node.vote_generator_threshold);
	ASSERT_EQ (conf.node.vote_minimum, defaults.node.vote_minimum);
	ASSERT_EQ (conf.node.work_peers, defaults.node.work_peers);
	ASSERT_EQ (conf.node.work_threads, defaults.node.work_threads);
	ASSERT_EQ (conf.node.max_queued_requests, defaults.node.max_queued_requests);
	ASSERT_EQ (conf.node.backlog_scan_batch_size, defaults.node.backlog_scan_batch_size);
	ASSERT_EQ (conf.node.backlog_scan_frequency, defaults.node.backlog_scan_frequency);

	ASSERT_EQ (conf.node.logging.bulk_pull_logging_value, defaults.node.logging.bulk_pull_logging_value);
	ASSERT_EQ (conf.node.logging.flush, defaults.node.logging.flush);
	ASSERT_EQ (conf.node.logging.insufficient_work_logging_value, defaults.node.logging.insufficient_work_logging_value);
	ASSERT_EQ (conf.node.logging.ledger_logging_value, defaults.node.logging.ledger_logging_value);
	ASSERT_EQ (conf.node.logging.ledger_duplicate_logging_value, defaults.node.logging.ledger_duplicate_logging_value);
	ASSERT_EQ (conf.node.logging.log_ipc_value, defaults.node.logging.log_ipc_value);
	ASSERT_EQ (conf.node.logging.log_to_cerr_value, defaults.node.logging.log_to_cerr_value);
	ASSERT_EQ (conf.node.logging.max_size, defaults.node.logging.max_size);
	ASSERT_EQ (conf.node.logging.min_time_between_log_output.count (), defaults.node.logging.min_time_between_log_output.count ());
	ASSERT_EQ (conf.node.logging.network_logging_value, defaults.node.logging.network_logging_value);
	ASSERT_EQ (conf.node.logging.network_keepalive_logging_value, defaults.node.logging.network_keepalive_logging_value);
	ASSERT_EQ (conf.node.logging.network_message_logging_value, defaults.node.logging.network_message_logging_value);
	ASSERT_EQ (conf.node.logging.network_node_id_handshake_logging_value, defaults.node.logging.network_node_id_handshake_logging_value);
	ASSERT_EQ (conf.node.logging.network_packet_logging_value, defaults.node.logging.network_packet_logging_value);
	ASSERT_EQ (conf.node.logging.network_publish_logging_value, defaults.node.logging.network_publish_logging_value);
	ASSERT_EQ (conf.node.logging.network_timeout_logging_value, defaults.node.logging.network_timeout_logging_value);
	ASSERT_EQ (conf.node.logging.node_lifetime_tracing_value, defaults.node.logging.node_lifetime_tracing_value);
	ASSERT_EQ (conf.node.logging.network_telemetry_logging_value, defaults.node.logging.network_telemetry_logging_value);
	ASSERT_EQ (conf.node.logging.network_rejected_logging_value, defaults.node.logging.network_rejected_logging_value);
	ASSERT_EQ (conf.node.logging.rotation_size, defaults.node.logging.rotation_size);
	ASSERT_EQ (conf.node.logging.single_line_record_value, defaults.node.logging.single_line_record_value);
	ASSERT_EQ (conf.node.logging.stable_log_filename, defaults.node.logging.stable_log_filename);
	ASSERT_EQ (conf.node.logging.timing_logging_value, defaults.node.logging.timing_logging_value);
	ASSERT_EQ (conf.node.logging.active_update_value, defaults.node.logging.active_update_value);
	ASSERT_EQ (conf.node.logging.upnp_details_logging_value, defaults.node.logging.upnp_details_logging_value);
	ASSERT_EQ (conf.node.logging.vote_logging_value, defaults.node.logging.vote_logging_value);
	ASSERT_EQ (conf.node.logging.rep_crawler_logging_value, defaults.node.logging.rep_crawler_logging_value);
	ASSERT_EQ (conf.node.logging.work_generation_time_value, defaults.node.logging.work_generation_time_value);

	ASSERT_EQ (conf.node.websocket_config.enabled, defaults.node.websocket_config.enabled);
	ASSERT_EQ (conf.node.websocket_config.address, defaults.node.websocket_config.address);
	ASSERT_EQ (conf.node.websocket_config.port, defaults.node.websocket_config.port);

	ASSERT_EQ (conf.node.callback_address, defaults.node.callback_address);
	ASSERT_EQ (conf.node.callback_port, defaults.node.callback_port);
	ASSERT_EQ (conf.node.callback_target, defaults.node.callback_target);

	ASSERT_EQ (conf.node.ipc_config.transport_domain.allow_unsafe, defaults.node.ipc_config.transport_domain.allow_unsafe);
	ASSERT_EQ (conf.node.ipc_config.transport_domain.enabled, defaults.node.ipc_config.transport_domain.enabled);
	ASSERT_EQ (conf.node.ipc_config.transport_domain.io_timeout, defaults.node.ipc_config.transport_domain.io_timeout);
	ASSERT_EQ (conf.node.ipc_config.transport_domain.io_threads, defaults.node.ipc_config.transport_domain.io_threads);
	ASSERT_EQ (conf.node.ipc_config.transport_domain.path, defaults.node.ipc_config.transport_domain.path);
	ASSERT_EQ (conf.node.ipc_config.transport_tcp.enabled, defaults.node.ipc_config.transport_tcp.enabled);
	ASSERT_EQ (conf.node.ipc_config.transport_tcp.io_timeout, defaults.node.ipc_config.transport_tcp.io_timeout);
	ASSERT_EQ (conf.node.ipc_config.transport_tcp.io_threads, defaults.node.ipc_config.transport_tcp.io_threads);
	ASSERT_EQ (conf.node.ipc_config.transport_tcp.port, defaults.node.ipc_config.transport_tcp.port);
	ASSERT_EQ (conf.node.ipc_config.flatbuffers.skip_unexpected_fields_in_json, defaults.node.ipc_config.flatbuffers.skip_unexpected_fields_in_json);
	ASSERT_EQ (conf.node.ipc_config.flatbuffers.verify_buffers, defaults.node.ipc_config.flatbuffers.verify_buffers);

	ASSERT_EQ (conf.node.diagnostics_config.txn_tracking.enable, defaults.node.diagnostics_config.txn_tracking.enable);
	ASSERT_EQ (conf.node.diagnostics_config.txn_tracking.ignore_writes_below_block_processor_max_time, defaults.node.diagnostics_config.txn_tracking.ignore_writes_below_block_processor_max_time);
	ASSERT_EQ (conf.node.diagnostics_config.txn_tracking.min_read_txn_time, defaults.node.diagnostics_config.txn_tracking.min_read_txn_time);
	ASSERT_EQ (conf.node.diagnostics_config.txn_tracking.min_write_txn_time, defaults.node.diagnostics_config.txn_tracking.min_write_txn_time);

	ASSERT_EQ (conf.node.stats_config.sampling_enabled, defaults.node.stats_config.sampling_enabled);
	ASSERT_EQ (conf.node.stats_config.interval, defaults.node.stats_config.interval);
	ASSERT_EQ (conf.node.stats_config.capacity, defaults.node.stats_config.capacity);
	ASSERT_EQ (conf.node.stats_config.log_rotation_count, defaults.node.stats_config.log_rotation_count);
	ASSERT_EQ (conf.node.stats_config.log_interval_samples, defaults.node.stats_config.log_interval_samples);
	ASSERT_EQ (conf.node.stats_config.log_interval_counters, defaults.node.stats_config.log_interval_counters);
	ASSERT_EQ (conf.node.stats_config.log_headers, defaults.node.stats_config.log_headers);
	ASSERT_EQ (conf.node.stats_config.log_counters_filename, defaults.node.stats_config.log_counters_filename);
	ASSERT_EQ (conf.node.stats_config.log_samples_filename, defaults.node.stats_config.log_samples_filename);

	ASSERT_EQ (conf.node.lmdb_config.sync, defaults.node.lmdb_config.sync);
	ASSERT_EQ (conf.node.lmdb_config.max_databases, defaults.node.lmdb_config.max_databases);
	ASSERT_EQ (conf.node.lmdb_config.map_size, defaults.node.lmdb_config.map_size);

	ASSERT_EQ (conf.node.optimistic_scheduler.enabled, defaults.node.optimistic_scheduler.enabled);
	ASSERT_EQ (conf.node.optimistic_scheduler.gap_threshold, defaults.node.optimistic_scheduler.gap_threshold);
	ASSERT_EQ (conf.node.optimistic_scheduler.max_size, defaults.node.optimistic_scheduler.max_size);

	ASSERT_EQ (conf.node.hinted_scheduler.hinting_threshold_percent, defaults.node.hinted_scheduler.hinting_threshold_percent);
	ASSERT_EQ (conf.node.hinted_scheduler.check_interval.count (), defaults.node.hinted_scheduler.check_interval.count ());
	ASSERT_EQ (conf.node.hinted_scheduler.block_cooldown.count (), defaults.node.hinted_scheduler.block_cooldown.count ());
}

TEST (toml, optional_child)
{
	std::stringstream ss;
	ss << R"toml(
		[child]
		val=1
	)toml";

	nano::tomlconfig t;
	t.read (ss);
	auto c1 = t.get_required_child ("child");
	int val = 0;
	c1.get_required ("val", val);
	ASSERT_EQ (val, 1);
	auto c2 = t.get_optional_child ("child2");
	ASSERT_FALSE (c2);
}

/** Config settings passed via CLI overrides the config file settings. This is solved
using an override stream. */
TEST (toml, dot_child_syntax)
{
	std::stringstream ss_override;
	ss_override << R"toml(
		node.a = 1
		node.b = 2
	)toml";

	std::stringstream ss;
	ss << R"toml(
		[node]
		b=5
		c=3
	)toml";

	nano::tomlconfig t;
	t.read (ss_override, ss);

	auto node = t.get_required_child ("node");
	uint16_t a, b, c;
	node.get<uint16_t> ("a", a);
	ASSERT_EQ (a, 1);
	node.get<uint16_t> ("b", b);
	ASSERT_EQ (b, 2);
	node.get<uint16_t> ("c", c);
	ASSERT_EQ (c, 3);
}

TEST (toml, base_override)
{
	std::stringstream ss_base;
	ss_base << R"toml(
	        node.peering_port=7075
	)toml";

	std::stringstream ss_override;
	ss_override << R"toml(
	        node.peering_port=8075
			node.too_big=70000
	)toml";

	nano::tomlconfig t;
	t.read (ss_override, ss_base);

	// Query optional existent value
	uint16_t port = 0;
	t.get_optional<uint16_t> ("node.peering_port", port);
	ASSERT_EQ (port, 8075);
	ASSERT_FALSE (t.get_error ());

	// Query optional non-existent value, make sure we get default and no errors
	port = 65535;
	t.get_optional<uint16_t> ("node.peering_port_non_existent", port);
	ASSERT_EQ (port, 65535);
	ASSERT_FALSE (t.get_error ());
	t.get_error ().clear ();

	// Query required non-existent value, make sure it errors
	t.get_required<uint16_t> ("node.peering_port_not_existent", port);
	ASSERT_EQ (port, 65535);
	ASSERT_TRUE (t.get_error ());
	ASSERT_TRUE (t.get_error () == nano::error_config::missing_value);
	t.get_error ().clear ();

	// Query uint16 that's too big, make sure we have an error
	t.get_required<uint16_t> ("node.too_big", port);
	ASSERT_TRUE (t.get_error ());
	ASSERT_TRUE (t.get_error () == nano::error_config::invalid_value);
}

TEST (toml, put)
{
	nano::tomlconfig config;
	nano::tomlconfig config_node;
	// Overwrite value and add to child node
	config_node.put ("port", "7074");
	config_node.put ("port", "7075");
	config.put_child ("node", config_node);
	uint16_t port;
	config.get_required<uint16_t> ("node.port", port);
	ASSERT_EQ (port, 7075);
	ASSERT_FALSE (config.get_error ());
}

TEST (toml, array)
{
	nano::tomlconfig config;
	nano::tomlconfig config_node;
	config.put_child ("node", config_node);
	config_node.push<std::string> ("items", "item 1");
	config_node.push<std::string> ("items", "item 2");
	int i = 1;
	config_node.array_entries_required<std::string> ("items", [&i] (std::string item) {
		ASSERT_TRUE (item == std::string ("item ") + std::to_string (i));
		i++;
	});
}

/** Deserialize a node config with non-default values */
TEST (toml, daemon_config_deserialize_no_defaults)
{
	std::stringstream ss;

	ss << R"toml(
	[node]
	active_elections_size = 999
	allow_local_peers = false
	backup_before_upgrade = true
	bandwidth_limit = 999
	bandwidth_limit_burst_ratio = 999.9
	bootstrap_bandwidth_limit = 999
	bootstrap_bandwidth_burst_ratio = 999.9
	block_processor_batch_max_time = 999
	block_process_timeout = 999
	bootstrap_connections = 999
	bootstrap_connections_max = 999
	bootstrap_initiator_threads = 999
	bootstrap_serving_threads = 999
	bootstrap_frontier_request_count = 9999
	bootstrap_fraction_numerator = 999
	conf_height_processor_batch_min_time = 999
	confirmation_history_size = 999
	enable_voting = false
	external_address = "0:0:0:0:0:ffff:7f01:101"
	external_port = 999
	io_threads = 999
	lmdb_max_dbs = 999
	network_threads = 999
	background_threads = 999
	online_weight_minimum = "999"
	rep_crawler_weight_minimum = "999"
	password_fanout = 999
	peering_port = 999
	pow_sleep_interval= 999
	preconfigured_peers = ["dev.org"]
	preconfigured_representatives = ["nano_3arg3asgtigae3xckabaaewkx3bzsh7nwz7jkmjos79ihyaxwphhm6qgjps4"]
	receive_minimum = "999"
	signature_checker_threads = 999
	tcp_incoming_connections_max = 999
	tcp_io_timeout = 999
	unchecked_cutoff_time = 999
	use_memory_pools = false
	vote_generator_delay = 999
	vote_generator_threshold = 9
	vote_minimum = "999"
	work_peers = ["dev.org:999"]
	work_threads = 999
	max_work_generate_multiplier = 1.0
	max_queued_requests = 999
	frontiers_confirmation = "always"
	backlog_scan_batch_size = 999
	backlog_scan_frequency = 999

	[node.diagnostics.txn_tracking]
	enable = true
	ignore_writes_below_block_processor_max_time = false
	min_read_txn_time = 999
	min_write_txn_time = 999

	[node.httpcallback]
	address = "dev.org"
	port = 999
	target = "/dev"

	[node.ipc.local]
	allow_unsafe = true
	enable = true
	io_timeout = 999
	io_threads = 999
	path = "/tmp/dev"

	[node.ipc.tcp]
	enable = true
	io_timeout = 999
	io_threads = 999
	port = 999

	[node.ipc.flatbuffers]
	skip_unexpected_fields_in_json = false
	verify_buffers = false

	[node.logging]
	bulk_pull = true
	flush = false
	insufficient_work = false
	ledger = true
	ledger_duplicate = true
	log_ipc = false
	log_to_cerr = true
	max_size = 999
	min_time_between_output = 999
	network = false
	network_keepalive = true
	network_message = true
	network_node_id_handshake = true
	network_telemetry_logging = true
	network_rejected_logging = true
	network_packet = true
	network_publish = true
	network_timeout = true
	node_lifetime_tracing = true
	rotation_size = 999
	single_line_record = true
	stable_log_filename = true
	timing = true
	active_update = true
	upnp_details = true
	vote = true
	rep_crawler = true
	work_generation_time = false

	[node.statistics.log]
	filename_counters = "devcounters.stat"
	filename_samples = "devsamples.stat"
	headers = false
	interval_counters = 999
	interval_samples = 999
	rotation_count = 999

	[node.statistics.sampling]
	capacity = 999
	enable = true
	interval = 999

	[node.websocket]
	address = "0:0:0:0:0:ffff:7f01:101"
	enable = true
	port = 999

	[node.lmdb]
	sync = "nosync_safe"
	max_databases = 999
	map_size = 999

	[node.optimistic_scheduler]
	enabled = false
	gap_threshold = 999
	max_size = 999

<<<<<<< HEAD
=======
	[node.hinted_scheduler]
	hinting_threshold = 99
	check_interval = 999
	block_cooldown = 999

	[node.rocksdb]
	enable = true
	memory_multiplier = 3
	io_threads = 99

>>>>>>> 77c30b79
	[node.experimental]
	secondary_work_peers = ["dev.org:998"]
	max_pruning_age = 999
	max_pruning_depth = 999

	[opencl]
	device = 999
	enable = true
	platform = 999
	threads = 999

	[rpc]
	enable = true
	enable_sign_hash = true

	[rpc.child_process]
	enable = true
	rpc_path = "/dev/nano_rpc"
	)toml";

	nano::tomlconfig toml;
	toml.read (ss);
	nano::daemon_config conf;
	nano::daemon_config defaults;
	conf.deserialize_toml (toml);

	ASSERT_FALSE (toml.get_error ()) << toml.get_error ().get_message ();

	ASSERT_NE (conf.opencl_enable, defaults.opencl_enable);
	ASSERT_NE (conf.opencl.device, defaults.opencl.device);
	ASSERT_NE (conf.opencl.platform, defaults.opencl.platform);
	ASSERT_NE (conf.opencl.threads, defaults.opencl.threads);
	ASSERT_NE (conf.rpc_enable, defaults.rpc_enable);
	ASSERT_NE (conf.rpc.enable_sign_hash, defaults.rpc.enable_sign_hash);
	ASSERT_NE (conf.rpc.child_process.enable, defaults.rpc.child_process.enable);
	ASSERT_NE (conf.rpc.child_process.rpc_path, defaults.rpc.child_process.rpc_path);

	ASSERT_NE (conf.node.active_elections_size, defaults.node.active_elections_size);
	ASSERT_NE (conf.node.allow_local_peers, defaults.node.allow_local_peers);
	ASSERT_NE (conf.node.backup_before_upgrade, defaults.node.backup_before_upgrade);
	ASSERT_NE (conf.node.bandwidth_limit, defaults.node.bandwidth_limit);
	ASSERT_NE (conf.node.bandwidth_limit_burst_ratio, defaults.node.bandwidth_limit_burst_ratio);
	ASSERT_NE (conf.node.bootstrap_bandwidth_limit, defaults.node.bootstrap_bandwidth_limit);
	ASSERT_NE (conf.node.bootstrap_bandwidth_burst_ratio, defaults.node.bootstrap_bandwidth_burst_ratio);
	ASSERT_NE (conf.node.block_processor_batch_max_time, defaults.node.block_processor_batch_max_time);
	ASSERT_NE (conf.node.block_process_timeout, defaults.node.block_process_timeout);
	ASSERT_NE (conf.node.bootstrap_connections, defaults.node.bootstrap_connections);
	ASSERT_NE (conf.node.bootstrap_connections_max, defaults.node.bootstrap_connections_max);
	ASSERT_NE (conf.node.bootstrap_initiator_threads, defaults.node.bootstrap_initiator_threads);
	ASSERT_NE (conf.node.bootstrap_serving_threads, defaults.node.bootstrap_serving_threads);
	ASSERT_NE (conf.node.bootstrap_frontier_request_count, defaults.node.bootstrap_frontier_request_count);
	ASSERT_NE (conf.node.bootstrap_fraction_numerator, defaults.node.bootstrap_fraction_numerator);
	ASSERT_NE (conf.node.conf_height_processor_batch_min_time, defaults.node.conf_height_processor_batch_min_time);
	ASSERT_NE (conf.node.confirmation_history_size, defaults.node.confirmation_history_size);
	ASSERT_NE (conf.node.enable_voting, defaults.node.enable_voting);
	ASSERT_NE (conf.node.external_address, defaults.node.external_address);
	ASSERT_NE (conf.node.external_port, defaults.node.external_port);
	ASSERT_NE (conf.node.io_threads, defaults.node.io_threads);
	ASSERT_NE (conf.node.max_work_generate_multiplier, defaults.node.max_work_generate_multiplier);
	ASSERT_NE (conf.node.frontiers_confirmation, defaults.node.frontiers_confirmation);
	ASSERT_NE (conf.node.network_threads, defaults.node.network_threads);
	ASSERT_NE (conf.node.background_threads, defaults.node.background_threads);
	ASSERT_NE (conf.node.secondary_work_peers, defaults.node.secondary_work_peers);
	ASSERT_NE (conf.node.max_pruning_age, defaults.node.max_pruning_age);
	ASSERT_NE (conf.node.max_pruning_depth, defaults.node.max_pruning_depth);
	ASSERT_NE (conf.node.online_weight_minimum, defaults.node.online_weight_minimum);
	ASSERT_NE (conf.node.rep_crawler_weight_minimum, defaults.node.rep_crawler_weight_minimum);
	ASSERT_NE (conf.node.password_fanout, defaults.node.password_fanout);
	ASSERT_NE (conf.node.peering_port, defaults.node.peering_port);
	ASSERT_NE (conf.node.pow_sleep_interval, defaults.node.pow_sleep_interval);
	ASSERT_NE (conf.node.preconfigured_peers, defaults.node.preconfigured_peers);
	ASSERT_NE (conf.node.preconfigured_representatives, defaults.node.preconfigured_representatives);
	ASSERT_NE (conf.node.receive_minimum, defaults.node.receive_minimum);
	ASSERT_NE (conf.node.signature_checker_threads, defaults.node.signature_checker_threads);
	ASSERT_NE (conf.node.tcp_incoming_connections_max, defaults.node.tcp_incoming_connections_max);
	ASSERT_NE (conf.node.tcp_io_timeout, defaults.node.tcp_io_timeout);
	ASSERT_NE (conf.node.unchecked_cutoff_time, defaults.node.unchecked_cutoff_time);
	ASSERT_NE (conf.node.use_memory_pools, defaults.node.use_memory_pools);
	ASSERT_NE (conf.node.vote_generator_delay, defaults.node.vote_generator_delay);
	ASSERT_NE (conf.node.vote_generator_threshold, defaults.node.vote_generator_threshold);
	ASSERT_NE (conf.node.vote_minimum, defaults.node.vote_minimum);
	ASSERT_NE (conf.node.work_peers, defaults.node.work_peers);
	ASSERT_NE (conf.node.work_threads, defaults.node.work_threads);
	ASSERT_NE (conf.node.max_queued_requests, defaults.node.max_queued_requests);
	ASSERT_NE (conf.node.backlog_scan_batch_size, defaults.node.backlog_scan_batch_size);
	ASSERT_NE (conf.node.backlog_scan_frequency, defaults.node.backlog_scan_frequency);

	ASSERT_NE (conf.node.logging.bulk_pull_logging_value, defaults.node.logging.bulk_pull_logging_value);
	ASSERT_NE (conf.node.logging.flush, defaults.node.logging.flush);
	ASSERT_NE (conf.node.logging.insufficient_work_logging_value, defaults.node.logging.insufficient_work_logging_value);
	ASSERT_NE (conf.node.logging.ledger_logging_value, defaults.node.logging.ledger_logging_value);
	ASSERT_NE (conf.node.logging.ledger_duplicate_logging_value, defaults.node.logging.ledger_duplicate_logging_value);
	ASSERT_NE (conf.node.logging.log_ipc_value, defaults.node.logging.log_ipc_value);
	ASSERT_NE (conf.node.logging.log_to_cerr_value, defaults.node.logging.log_to_cerr_value);
	ASSERT_NE (conf.node.logging.max_size, defaults.node.logging.max_size);
	ASSERT_NE (conf.node.logging.min_time_between_log_output.count (), defaults.node.logging.min_time_between_log_output.count ());
	ASSERT_NE (conf.node.logging.network_logging_value, defaults.node.logging.network_logging_value);
	ASSERT_NE (conf.node.logging.network_keepalive_logging_value, defaults.node.logging.network_keepalive_logging_value);
	ASSERT_NE (conf.node.logging.network_message_logging_value, defaults.node.logging.network_message_logging_value);
	ASSERT_NE (conf.node.logging.network_node_id_handshake_logging_value, defaults.node.logging.network_node_id_handshake_logging_value);
	ASSERT_NE (conf.node.logging.network_telemetry_logging_value, defaults.node.logging.network_telemetry_logging_value);
	ASSERT_NE (conf.node.logging.network_rejected_logging_value, defaults.node.logging.network_rejected_logging_value);
	ASSERT_NE (conf.node.logging.network_packet_logging_value, defaults.node.logging.network_packet_logging_value);
	ASSERT_NE (conf.node.logging.network_publish_logging_value, defaults.node.logging.network_publish_logging_value);
	ASSERT_NE (conf.node.logging.network_timeout_logging_value, defaults.node.logging.network_timeout_logging_value);
	ASSERT_NE (conf.node.logging.node_lifetime_tracing_value, defaults.node.logging.node_lifetime_tracing_value);
	ASSERT_NE (conf.node.logging.rotation_size, defaults.node.logging.rotation_size);
	ASSERT_NE (conf.node.logging.single_line_record_value, defaults.node.logging.single_line_record_value);
	ASSERT_NE (conf.node.logging.stable_log_filename, defaults.node.logging.stable_log_filename);
	ASSERT_NE (conf.node.logging.timing_logging_value, defaults.node.logging.timing_logging_value);
	ASSERT_NE (conf.node.logging.active_update_value, defaults.node.logging.active_update_value);
	ASSERT_NE (conf.node.logging.upnp_details_logging_value, defaults.node.logging.upnp_details_logging_value);
	ASSERT_NE (conf.node.logging.vote_logging_value, defaults.node.logging.vote_logging_value);
	ASSERT_NE (conf.node.logging.rep_crawler_logging_value, defaults.node.logging.rep_crawler_logging_value);
	ASSERT_NE (conf.node.logging.work_generation_time_value, defaults.node.logging.work_generation_time_value);

	ASSERT_NE (conf.node.websocket_config.enabled, defaults.node.websocket_config.enabled);
	ASSERT_NE (conf.node.websocket_config.address, defaults.node.websocket_config.address);
	ASSERT_NE (conf.node.websocket_config.port, defaults.node.websocket_config.port);

	ASSERT_NE (conf.node.callback_address, defaults.node.callback_address);
	ASSERT_NE (conf.node.callback_port, defaults.node.callback_port);
	ASSERT_NE (conf.node.callback_target, defaults.node.callback_target);

	ASSERT_NE (conf.node.ipc_config.transport_domain.allow_unsafe, defaults.node.ipc_config.transport_domain.allow_unsafe);
	ASSERT_NE (conf.node.ipc_config.transport_domain.enabled, defaults.node.ipc_config.transport_domain.enabled);
	ASSERT_NE (conf.node.ipc_config.transport_domain.io_timeout, defaults.node.ipc_config.transport_domain.io_timeout);
	ASSERT_NE (conf.node.ipc_config.transport_domain.io_threads, defaults.node.ipc_config.transport_domain.io_threads);
	ASSERT_NE (conf.node.ipc_config.transport_domain.path, defaults.node.ipc_config.transport_domain.path);
	ASSERT_NE (conf.node.ipc_config.transport_tcp.enabled, defaults.node.ipc_config.transport_tcp.enabled);
	ASSERT_NE (conf.node.ipc_config.transport_tcp.io_timeout, defaults.node.ipc_config.transport_tcp.io_timeout);
	ASSERT_NE (conf.node.ipc_config.transport_tcp.io_threads, defaults.node.ipc_config.transport_tcp.io_threads);
	ASSERT_NE (conf.node.ipc_config.transport_tcp.port, defaults.node.ipc_config.transport_tcp.port);
	ASSERT_NE (conf.node.ipc_config.flatbuffers.skip_unexpected_fields_in_json, defaults.node.ipc_config.flatbuffers.skip_unexpected_fields_in_json);
	ASSERT_NE (conf.node.ipc_config.flatbuffers.verify_buffers, defaults.node.ipc_config.flatbuffers.verify_buffers);

	ASSERT_NE (conf.node.diagnostics_config.txn_tracking.enable, defaults.node.diagnostics_config.txn_tracking.enable);
	ASSERT_NE (conf.node.diagnostics_config.txn_tracking.ignore_writes_below_block_processor_max_time, defaults.node.diagnostics_config.txn_tracking.ignore_writes_below_block_processor_max_time);
	ASSERT_NE (conf.node.diagnostics_config.txn_tracking.min_read_txn_time, defaults.node.diagnostics_config.txn_tracking.min_read_txn_time);
	ASSERT_NE (conf.node.diagnostics_config.txn_tracking.min_write_txn_time, defaults.node.diagnostics_config.txn_tracking.min_write_txn_time);

	ASSERT_NE (conf.node.stats_config.sampling_enabled, defaults.node.stats_config.sampling_enabled);
	ASSERT_NE (conf.node.stats_config.interval, defaults.node.stats_config.interval);
	ASSERT_NE (conf.node.stats_config.capacity, defaults.node.stats_config.capacity);
	ASSERT_NE (conf.node.stats_config.log_rotation_count, defaults.node.stats_config.log_rotation_count);
	ASSERT_NE (conf.node.stats_config.log_interval_samples, defaults.node.stats_config.log_interval_samples);
	ASSERT_NE (conf.node.stats_config.log_interval_counters, defaults.node.stats_config.log_interval_counters);
	ASSERT_NE (conf.node.stats_config.log_headers, defaults.node.stats_config.log_headers);
	ASSERT_NE (conf.node.stats_config.log_counters_filename, defaults.node.stats_config.log_counters_filename);
	ASSERT_NE (conf.node.stats_config.log_samples_filename, defaults.node.stats_config.log_samples_filename);

	ASSERT_NE (conf.node.lmdb_config.sync, defaults.node.lmdb_config.sync);
	ASSERT_NE (conf.node.lmdb_config.max_databases, defaults.node.lmdb_config.max_databases);
	ASSERT_NE (conf.node.lmdb_config.map_size, defaults.node.lmdb_config.map_size);

	ASSERT_NE (conf.node.optimistic_scheduler.enabled, defaults.node.optimistic_scheduler.enabled);
	ASSERT_NE (conf.node.optimistic_scheduler.gap_threshold, defaults.node.optimistic_scheduler.gap_threshold);
	ASSERT_NE (conf.node.optimistic_scheduler.max_size, defaults.node.optimistic_scheduler.max_size);

	ASSERT_NE (conf.node.hinted_scheduler.hinting_threshold_percent, defaults.node.hinted_scheduler.hinting_threshold_percent);
	ASSERT_NE (conf.node.hinted_scheduler.check_interval.count (), defaults.node.hinted_scheduler.check_interval.count ());
	ASSERT_NE (conf.node.hinted_scheduler.block_cooldown.count (), defaults.node.hinted_scheduler.block_cooldown.count ());
}

/** There should be no required values **/
TEST (toml, daemon_config_no_required)
{
	std::stringstream ss;

	// A config with no values, only categories
	ss << R"toml(
	[node]
	[node.diagnostics.txn_tracking]
	[node.httpcallback]
	[node.ipc.local]
	[node.ipc.tcp]
	[node.logging]
	[node.statistics.log]
	[node.statistics.sampling]
	[node.websocket]
	[opencl]
	[rpc]
	[rpc.child_process]
	)toml";

	nano::tomlconfig toml;
	toml.read (ss);
	nano::daemon_config conf;
	nano::daemon_config defaults;
	conf.deserialize_toml (toml);

	ASSERT_FALSE (toml.get_error ()) << toml.get_error ().get_message ();
}

/** Deserialize an rpc config with non-default values */
TEST (toml, rpc_config_deserialize_no_defaults)
{
	std::stringstream ss;

	// A config file with values that differs from devnet defaults
	ss << R"toml(
	address = "0:0:0:0:0:ffff:7f01:101"
	enable_control = true
	max_json_depth = 9
	max_request_size = 999
	port = 999
	[process]
	io_threads = 999
	ipc_address = "0:0:0:0:0:ffff:7f01:101"
	ipc_port = 999
	num_ipc_connections = 999
	[logging]
	log_rpc = false
	)toml";

	nano::tomlconfig toml;
	toml.read (ss);
	nano::rpc_config conf{ nano::dev::network_params.network };
	nano::rpc_config defaults{ nano::dev::network_params.network };
	conf.deserialize_toml (toml);

	ASSERT_FALSE (toml.get_error ()) << toml.get_error ().get_message ();

	ASSERT_NE (conf.address, defaults.address);
	ASSERT_NE (conf.enable_control, defaults.enable_control);
	ASSERT_NE (conf.max_json_depth, defaults.max_json_depth);
	ASSERT_NE (conf.max_request_size, defaults.max_request_size);
	ASSERT_NE (conf.port, defaults.port);

	ASSERT_NE (conf.rpc_process.io_threads, defaults.rpc_process.io_threads);
	ASSERT_NE (conf.rpc_process.ipc_address, defaults.rpc_process.ipc_address);
	ASSERT_NE (conf.rpc_process.ipc_port, defaults.rpc_process.ipc_port);
	ASSERT_NE (conf.rpc_process.num_ipc_connections, defaults.rpc_process.num_ipc_connections);

	ASSERT_NE (conf.rpc_logging.log_rpc, defaults.rpc_logging.log_rpc);
}

/** There should be no required values **/
TEST (toml, rpc_config_no_required)
{
	std::stringstream ss;

	// A config with no values, only categories
	ss << R"toml(
	[version]
	[process]
	[logging]
	[secure]
	)toml";

	nano::tomlconfig toml;
	toml.read (ss);
	nano::rpc_config conf{ nano::dev::network_params.network };
	nano::rpc_config defaults{ nano::dev::network_params.network };
	conf.deserialize_toml (toml);

	ASSERT_FALSE (toml.get_error ()) << toml.get_error ().get_message ();
}

/** Deserialize a node config with incorrect values */
TEST (toml, daemon_config_deserialize_errors)
{
	{
		std::stringstream ss;
		ss << R"toml(
		[node]
		max_work_generate_multiplier = 0.9
		)toml";

		nano::tomlconfig toml;
		toml.read (ss);
		nano::daemon_config conf;
		conf.deserialize_toml (toml);

		ASSERT_EQ (toml.get_error ().get_message (), "max_work_generate_multiplier must be greater than or equal to 1");
	}

	{
		std::stringstream ss;
		ss << R"toml(
		[node]
		frontiers_confirmation = "randomstring"
		)toml";

		nano::tomlconfig toml;
		toml.read (ss);
		nano::daemon_config conf;
		conf.deserialize_toml (toml);

		ASSERT_EQ (toml.get_error ().get_message (), "frontiers_confirmation value is invalid (available: always, auto, disabled)");
		ASSERT_EQ (conf.node.frontiers_confirmation, nano::frontiers_confirmation_mode::invalid);
	}

	{
		std::stringstream ss;
		ss << R"toml(
		[node]
		bootstrap_frontier_request_count = 1000
		)toml";

		nano::tomlconfig toml;
		toml.read (ss);
		nano::daemon_config conf;
		conf.deserialize_toml (toml);

		ASSERT_EQ (toml.get_error ().get_message (), "bootstrap_frontier_request_count must be greater than or equal to 1024");
	}
}

TEST (toml, daemon_read_config)
{
	auto path (nano::unique_path ());
	boost::filesystem::create_directories (path);
	nano::daemon_config config;
	std::vector<std::string> invalid_overrides1{ "node.max_work_generate_multiplier=0" };
	std::string expected_message1{ "max_work_generate_multiplier must be greater than or equal to 1" };

	std::vector<std::string> invalid_overrides2{ "node.websocket.enable=true", "node.foo" };
	std::string expected_message2{ "Value must follow after a '=' at line 2" };

	// Reading when there is no config file
	ASSERT_FALSE (boost::filesystem::exists (nano::get_node_toml_config_path (path)));
	ASSERT_FALSE (nano::read_node_config_toml (path, config));
	{
		auto error = nano::read_node_config_toml (path, config, invalid_overrides1);
		ASSERT_TRUE (error);
		ASSERT_EQ (error.get_message (), expected_message1);
	}
	{
		auto error = nano::read_node_config_toml (path, config, invalid_overrides2);
		ASSERT_TRUE (error);
		ASSERT_EQ (error.get_message (), expected_message2);
	}

	// Create an empty config
	nano::tomlconfig toml;
	toml.write (nano::get_node_toml_config_path (path));

	// Reading when there is a config file
	ASSERT_TRUE (boost::filesystem::exists (nano::get_node_toml_config_path (path)));
	ASSERT_FALSE (nano::read_node_config_toml (path, config));
	{
		auto error = nano::read_node_config_toml (path, config, invalid_overrides1);
		ASSERT_TRUE (error);
		ASSERT_EQ (error.get_message (), expected_message1);
	}
	{
		auto error = nano::read_node_config_toml (path, config, invalid_overrides2);
		ASSERT_TRUE (error);
		ASSERT_EQ (error.get_message (), expected_message2);
	}
}

/** Deserialize an tls config with non-default values */
TEST (toml, tls_config_deserialize_no_defaults)
{
	std::stringstream ss;

	// A config file with values that differs from devnet defaults
	ss << R"toml(
	enable_https=true
	enable_wss=true
	verbose_logging=true
	server_cert_path="xyz.cert.pem"
	server_key_path="xyz.key.pem"
	server_key_passphrase="xyz"
	server_dh_path="xyz.pem"
	)toml";

	nano::tomlconfig toml;
	toml.read (ss);
	nano::tls_config conf;
	nano::tls_config defaults;
	conf.deserialize_toml (toml);

	ASSERT_FALSE (toml.get_error ()) << toml.get_error ().get_message ();

	ASSERT_NE (conf.enable_https, defaults.enable_https);
	ASSERT_NE (conf.enable_wss, defaults.enable_wss);
	ASSERT_NE (conf.verbose_logging, defaults.verbose_logging);
	ASSERT_NE (conf.server_cert_path, defaults.server_cert_path);
	ASSERT_NE (conf.server_key_path, defaults.server_key_path);
	ASSERT_NE (conf.server_key_passphrase, defaults.server_key_passphrase);
	ASSERT_NE (conf.server_dh_path, defaults.server_dh_path);
}

/** Empty tls config file should match a default config object, and there should be no required values. */
TEST (toml, tls_config_defaults)
{
	std::stringstream ss;

	// A config with no values
	ss << R"toml()toml";

	nano::tomlconfig toml;
	toml.read (ss);
	nano::tls_config conf;
	nano::tls_config defaults;
	conf.deserialize_toml (toml);

	ASSERT_FALSE (toml.get_error ()) << toml.get_error ().get_message ();

	ASSERT_EQ (conf.enable_https, defaults.enable_wss);
	ASSERT_EQ (conf.enable_wss, defaults.enable_wss);
	ASSERT_EQ (conf.verbose_logging, defaults.verbose_logging);
	ASSERT_EQ (conf.server_cert_path, defaults.server_cert_path);
	ASSERT_EQ (conf.server_key_path, defaults.server_key_path);
	ASSERT_EQ (conf.server_key_passphrase, defaults.server_key_passphrase);
	ASSERT_EQ (conf.server_dh_path, defaults.server_dh_path);
}<|MERGE_RESOLUTION|>--- conflicted
+++ resolved
@@ -531,19 +531,11 @@
 	gap_threshold = 999
 	max_size = 999
 
-<<<<<<< HEAD
-=======
 	[node.hinted_scheduler]
 	hinting_threshold = 99
 	check_interval = 999
 	block_cooldown = 999
 
-	[node.rocksdb]
-	enable = true
-	memory_multiplier = 3
-	io_threads = 99
-
->>>>>>> 77c30b79
 	[node.experimental]
 	secondary_work_peers = ["dev.org:998"]
 	max_pruning_age = 999
