#include <nano/lib/jsonconfig.hpp>
#include <nano/lib/rpcconfig.hpp>
#include <nano/lib/tomlconfig.hpp>
#include <nano/node/daemonconfig.hpp>
#include <nano/secure/utility.hpp>
#include <nano/test_common/testutil.hpp>

#include <gtest/gtest.h>

#include <boost/filesystem.hpp>

#include <numeric>
#include <sstream>
#include <string>

using namespace std::chrono_literals;

/** Ensure only different values survive a toml diff */
TEST (toml, diff)
{
	nano::tomlconfig defaults, other;

	// Defaults
	std::stringstream ss;
	ss << R"toml(
	a = false
	b = false
	)toml";

	defaults.read (ss);

	// User file. The rpc section is the same and doesn't need to be emitted
	std::stringstream ss_override;
	ss_override << R"toml(
	a = true
	b = false
	)toml";

	other.read (ss_override);
	other.erase_default_values (defaults);

	ASSERT_TRUE (other.has_key ("a"));
	ASSERT_FALSE (other.has_key ("b"));
}

/** Diff on equal toml files leads to an empty result */
TEST (toml, diff_equal)
{
	nano::tomlconfig defaults, other;

	std::stringstream ss;
	ss << R"toml(
	[node]
	allow_local_peers = false
	)toml";

	defaults.read (ss);

	std::stringstream ss_override;
	ss_override << R"toml(
	[node]
	allow_local_peers = false
	)toml";

	other.read (ss_override);
	other.erase_default_values (defaults);
	ASSERT_TRUE (other.empty ());
}

<<<<<<< HEAD
TEST (toml, daemon_config_update_array)
{
	nano::tomlconfig t;
	std::filesystem::path data_path (".");
	nano::daemon_config c{ data_path, nano::dev::network_params };
	c.node.preconfigured_peers.push_back ("dev-peer.org");
	c.serialize_toml ();
	c.deserialize_toml (t);
	ASSERT_EQ (c.node.preconfigured_peers[0], "dev-peer.org");
}

=======
>>>>>>> c2347ac9
/** Empty rpc config file should match a default config object */
TEST (toml, rpc_config_deserialize_defaults)
{
	std::stringstream ss;

	// A config file with values that differs from devnet defaults
	ss << R"toml(
	[process]
	)toml";

	nano::tomlconfig t;
	t.read (ss);
	nano::rpc_config conf{ nano::dev::network_params.network };
	nano::rpc_config defaults{ nano::dev::network_params.network };
	conf.deserialize_toml (t);

	ASSERT_FALSE (t.get_error ()) << t.get_error ().get_message ();

	ASSERT_EQ (conf.address, defaults.address);
	ASSERT_EQ (conf.enable_control, defaults.enable_control);
	ASSERT_EQ (conf.max_json_depth, defaults.max_json_depth);
	ASSERT_EQ (conf.max_request_size, defaults.max_request_size);
	ASSERT_EQ (conf.port, defaults.port);

	ASSERT_EQ (conf.rpc_process.io_threads, defaults.rpc_process.io_threads);
	ASSERT_EQ (conf.rpc_process.ipc_address, defaults.rpc_process.ipc_address);
	ASSERT_EQ (conf.rpc_process.ipc_port, defaults.rpc_process.ipc_port);
	ASSERT_EQ (conf.rpc_process.num_ipc_connections, defaults.rpc_process.num_ipc_connections);
}

/** Empty config file should match a default config object */
TEST (toml, daemon_config_deserialize_defaults)
{
	std::stringstream ss;
	ss << R"toml(
	[node]
	[node.block_processor]
	[node.diagnostics.txn_tracking]
	[node.httpcallback]
	[node.ipc.local]
	[node.ipc.tcp]
	[node.statistics.log]
	[node.statistics.sampling]
	[node.vote_processsor]
	[node.websocket]
	[node.lmdb]
	[node.bootstrap_server]
	[opencl]
	[rpc]
	[rpc.child_process]
	)toml";

	nano::tomlconfig t;
	t.read (ss);
	nano::daemon_config conf;
	nano::daemon_config defaults;
	conf.deserialize_toml (t);

	ASSERT_FALSE (t.get_error ()) << t.get_error ().get_message ();

	ASSERT_EQ (conf.opencl_enable, defaults.opencl_enable);
	ASSERT_EQ (conf.opencl.device, defaults.opencl.device);
	ASSERT_EQ (conf.opencl.platform, defaults.opencl.platform);
	ASSERT_EQ (conf.opencl.threads, defaults.opencl.threads);
	ASSERT_EQ (conf.rpc_enable, defaults.rpc_enable);
	ASSERT_EQ (conf.rpc.enable_sign_hash, defaults.rpc.enable_sign_hash);
	ASSERT_EQ (conf.rpc.child_process.enable, defaults.rpc.child_process.enable);
	ASSERT_EQ (conf.rpc.child_process.rpc_path, defaults.rpc.child_process.rpc_path);

	ASSERT_EQ (conf.node.active_elections.size, defaults.node.active_elections.size);
	ASSERT_EQ (conf.node.allow_local_peers, defaults.node.allow_local_peers);
	ASSERT_EQ (conf.node.backup_before_upgrade, defaults.node.backup_before_upgrade);
	ASSERT_EQ (conf.node.bandwidth_limit, defaults.node.bandwidth_limit);
	ASSERT_EQ (conf.node.bandwidth_limit_burst_ratio, defaults.node.bandwidth_limit_burst_ratio);
	ASSERT_EQ (conf.node.bootstrap_bandwidth_limit, defaults.node.bootstrap_bandwidth_limit);
	ASSERT_EQ (conf.node.bootstrap_bandwidth_burst_ratio, defaults.node.bootstrap_bandwidth_burst_ratio);
	ASSERT_EQ (conf.node.block_processor_batch_max_time, defaults.node.block_processor_batch_max_time);
	ASSERT_EQ (conf.node.bootstrap_connections, defaults.node.bootstrap_connections);
	ASSERT_EQ (conf.node.bootstrap_connections_max, defaults.node.bootstrap_connections_max);
	ASSERT_EQ (conf.node.bootstrap_initiator_threads, defaults.node.bootstrap_initiator_threads);
	ASSERT_EQ (conf.node.bootstrap_serving_threads, defaults.node.bootstrap_serving_threads);
	ASSERT_EQ (conf.node.bootstrap_frontier_request_count, defaults.node.bootstrap_frontier_request_count);
	ASSERT_EQ (conf.node.bootstrap_fraction_numerator, defaults.node.bootstrap_fraction_numerator);
	ASSERT_EQ (conf.node.confirming_set_batch_time, defaults.node.confirming_set_batch_time);
	ASSERT_EQ (conf.node.enable_voting, defaults.node.enable_voting);
	ASSERT_EQ (conf.node.external_address, defaults.node.external_address);
	ASSERT_EQ (conf.node.external_port, defaults.node.external_port);
	ASSERT_EQ (conf.node.io_threads, defaults.node.io_threads);
	ASSERT_EQ (conf.node.max_work_generate_multiplier, defaults.node.max_work_generate_multiplier);
	ASSERT_EQ (conf.node.network_threads, defaults.node.network_threads);
	ASSERT_EQ (conf.node.background_threads, defaults.node.background_threads);
	ASSERT_EQ (conf.node.secondary_work_peers, defaults.node.secondary_work_peers);
	ASSERT_EQ (conf.node.online_weight_minimum, defaults.node.online_weight_minimum);
	ASSERT_EQ (conf.node.representative_vote_weight_minimum, defaults.node.representative_vote_weight_minimum);
	ASSERT_EQ (conf.node.rep_crawler_weight_minimum, defaults.node.rep_crawler_weight_minimum);
	ASSERT_EQ (conf.node.password_fanout, defaults.node.password_fanout);
	ASSERT_EQ (conf.node.peering_port, defaults.node.peering_port);
	ASSERT_EQ (conf.node.pow_sleep_interval, defaults.node.pow_sleep_interval);
	ASSERT_EQ (conf.node.preconfigured_peers, defaults.node.preconfigured_peers);
	ASSERT_EQ (conf.node.preconfigured_representatives, defaults.node.preconfigured_representatives);
	ASSERT_EQ (conf.node.receive_minimum, defaults.node.receive_minimum);
	ASSERT_EQ (conf.node.signature_checker_threads, defaults.node.signature_checker_threads);
	ASSERT_EQ (conf.node.tcp_incoming_connections_max, defaults.node.tcp_incoming_connections_max);
	ASSERT_EQ (conf.node.tcp_io_timeout, defaults.node.tcp_io_timeout);
	ASSERT_EQ (conf.node.unchecked_cutoff_time, defaults.node.unchecked_cutoff_time);
	ASSERT_EQ (conf.node.use_memory_pools, defaults.node.use_memory_pools);
	ASSERT_EQ (conf.node.vote_generator_delay, defaults.node.vote_generator_delay);
	ASSERT_EQ (conf.node.vote_generator_threshold, defaults.node.vote_generator_threshold);
	ASSERT_EQ (conf.node.vote_minimum, defaults.node.vote_minimum);
	ASSERT_EQ (conf.node.work_peers, defaults.node.work_peers);
	ASSERT_EQ (conf.node.work_threads, defaults.node.work_threads);
	ASSERT_EQ (conf.node.max_queued_requests, defaults.node.max_queued_requests);
	ASSERT_EQ (conf.node.request_aggregator_threads, defaults.node.request_aggregator_threads);
	ASSERT_EQ (conf.node.max_unchecked_blocks, defaults.node.max_unchecked_blocks);
	ASSERT_EQ (conf.node.backlog_scan_batch_size, defaults.node.backlog_scan_batch_size);
	ASSERT_EQ (conf.node.backlog_scan_frequency, defaults.node.backlog_scan_frequency);

	ASSERT_EQ (conf.node.websocket_config.enabled, defaults.node.websocket_config.enabled);
	ASSERT_EQ (conf.node.websocket_config.address, defaults.node.websocket_config.address);
	ASSERT_EQ (conf.node.websocket_config.port, defaults.node.websocket_config.port);

	ASSERT_EQ (conf.node.callback_address, defaults.node.callback_address);
	ASSERT_EQ (conf.node.callback_port, defaults.node.callback_port);
	ASSERT_EQ (conf.node.callback_target, defaults.node.callback_target);

	ASSERT_EQ (conf.node.ipc_config.transport_domain.allow_unsafe, defaults.node.ipc_config.transport_domain.allow_unsafe);
	ASSERT_EQ (conf.node.ipc_config.transport_domain.enabled, defaults.node.ipc_config.transport_domain.enabled);
	ASSERT_EQ (conf.node.ipc_config.transport_domain.io_timeout, defaults.node.ipc_config.transport_domain.io_timeout);
	ASSERT_EQ (conf.node.ipc_config.transport_domain.io_threads, defaults.node.ipc_config.transport_domain.io_threads);
	ASSERT_EQ (conf.node.ipc_config.transport_domain.path, defaults.node.ipc_config.transport_domain.path);
	ASSERT_EQ (conf.node.ipc_config.transport_tcp.enabled, defaults.node.ipc_config.transport_tcp.enabled);
	ASSERT_EQ (conf.node.ipc_config.transport_tcp.io_timeout, defaults.node.ipc_config.transport_tcp.io_timeout);
	ASSERT_EQ (conf.node.ipc_config.transport_tcp.io_threads, defaults.node.ipc_config.transport_tcp.io_threads);
	ASSERT_EQ (conf.node.ipc_config.transport_tcp.port, defaults.node.ipc_config.transport_tcp.port);
	ASSERT_EQ (conf.node.ipc_config.flatbuffers.skip_unexpected_fields_in_json, defaults.node.ipc_config.flatbuffers.skip_unexpected_fields_in_json);
	ASSERT_EQ (conf.node.ipc_config.flatbuffers.verify_buffers, defaults.node.ipc_config.flatbuffers.verify_buffers);

	ASSERT_EQ (conf.node.diagnostics_config.txn_tracking.enable, defaults.node.diagnostics_config.txn_tracking.enable);
	ASSERT_EQ (conf.node.diagnostics_config.txn_tracking.ignore_writes_below_block_processor_max_time, defaults.node.diagnostics_config.txn_tracking.ignore_writes_below_block_processor_max_time);
	ASSERT_EQ (conf.node.diagnostics_config.txn_tracking.min_read_txn_time, defaults.node.diagnostics_config.txn_tracking.min_read_txn_time);
	ASSERT_EQ (conf.node.diagnostics_config.txn_tracking.min_write_txn_time, defaults.node.diagnostics_config.txn_tracking.min_write_txn_time);

	ASSERT_EQ (conf.node.stats_config.max_samples, defaults.node.stats_config.max_samples);
	ASSERT_EQ (conf.node.stats_config.log_rotation_count, defaults.node.stats_config.log_rotation_count);
	ASSERT_EQ (conf.node.stats_config.log_samples_interval, defaults.node.stats_config.log_samples_interval);
	ASSERT_EQ (conf.node.stats_config.log_counters_interval, defaults.node.stats_config.log_counters_interval);
	ASSERT_EQ (conf.node.stats_config.log_headers, defaults.node.stats_config.log_headers);
	ASSERT_EQ (conf.node.stats_config.log_counters_filename, defaults.node.stats_config.log_counters_filename);
	ASSERT_EQ (conf.node.stats_config.log_samples_filename, defaults.node.stats_config.log_samples_filename);

	ASSERT_EQ (conf.node.lmdb_config.sync, defaults.node.lmdb_config.sync);
	ASSERT_EQ (conf.node.lmdb_config.max_databases, defaults.node.lmdb_config.max_databases);
	ASSERT_EQ (conf.node.lmdb_config.map_size, defaults.node.lmdb_config.map_size);

	ASSERT_EQ (conf.node.optimistic_scheduler.enabled, defaults.node.optimistic_scheduler.enabled);
	ASSERT_EQ (conf.node.optimistic_scheduler.gap_threshold, defaults.node.optimistic_scheduler.gap_threshold);
	ASSERT_EQ (conf.node.optimistic_scheduler.max_size, defaults.node.optimistic_scheduler.max_size);

	ASSERT_EQ (conf.node.hinted_scheduler.enabled, defaults.node.hinted_scheduler.enabled);
	ASSERT_EQ (conf.node.hinted_scheduler.hinting_threshold_percent, defaults.node.hinted_scheduler.hinting_threshold_percent);
	ASSERT_EQ (conf.node.hinted_scheduler.check_interval.count (), defaults.node.hinted_scheduler.check_interval.count ());
	ASSERT_EQ (conf.node.hinted_scheduler.block_cooldown.count (), defaults.node.hinted_scheduler.block_cooldown.count ());
	ASSERT_EQ (conf.node.hinted_scheduler.vacancy_threshold_percent, defaults.node.hinted_scheduler.vacancy_threshold_percent);

	ASSERT_EQ (conf.node.vote_cache.max_size, defaults.node.vote_cache.max_size);
	ASSERT_EQ (conf.node.vote_cache.max_voters, defaults.node.vote_cache.max_voters);

	ASSERT_EQ (conf.node.block_processor.max_peer_queue, defaults.node.block_processor.max_peer_queue);
	ASSERT_EQ (conf.node.block_processor.max_system_queue, defaults.node.block_processor.max_system_queue);
	ASSERT_EQ (conf.node.block_processor.priority_live, defaults.node.block_processor.priority_live);
	ASSERT_EQ (conf.node.block_processor.priority_bootstrap, defaults.node.block_processor.priority_bootstrap);
	ASSERT_EQ (conf.node.block_processor.priority_local, defaults.node.block_processor.priority_local);

	ASSERT_EQ (conf.node.vote_processor.max_pr_queue, defaults.node.vote_processor.max_pr_queue);
	ASSERT_EQ (conf.node.vote_processor.max_non_pr_queue, defaults.node.vote_processor.max_non_pr_queue);
	ASSERT_EQ (conf.node.vote_processor.pr_priority, defaults.node.vote_processor.pr_priority);
	ASSERT_EQ (conf.node.vote_processor.threads, defaults.node.vote_processor.threads);
	ASSERT_EQ (conf.node.vote_processor.batch_size, defaults.node.vote_processor.batch_size);

	ASSERT_EQ (conf.node.bootstrap_server.max_queue, defaults.node.bootstrap_server.max_queue);
	ASSERT_EQ (conf.node.bootstrap_server.threads, defaults.node.bootstrap_server.threads);
	ASSERT_EQ (conf.node.bootstrap_server.batch_size, defaults.node.bootstrap_server.batch_size);

	ASSERT_EQ (conf.node.request_aggregator.max_queue, defaults.node.request_aggregator.max_queue);
	ASSERT_EQ (conf.node.request_aggregator.threads, defaults.node.request_aggregator.threads);
	ASSERT_EQ (conf.node.request_aggregator.batch_size, defaults.node.request_aggregator.batch_size);

	ASSERT_EQ (conf.node.message_processor.threads, defaults.node.message_processor.threads);
	ASSERT_EQ (conf.node.message_processor.max_queue, defaults.node.message_processor.max_queue);
}

TEST (toml, optional_child)
{
	std::stringstream ss;
	ss << R"toml(
		[child]
		val=1
	)toml";

	nano::tomlconfig t;
	t.read (ss);
	auto c1 = t.get_required_child ("child");
	int val = 0;
	c1.get_required ("val", val);
	ASSERT_EQ (val, 1);
	auto c2 = t.get_optional_child ("child2");
	ASSERT_FALSE (c2);
}

/** Config settings passed via CLI overrides the config file settings. This is solved
using an override stream. */
TEST (toml, dot_child_syntax)
{
	std::stringstream ss_override;
	ss_override << R"toml(
		node.a = 1
		node.b = 2
	)toml";

	std::stringstream ss;
	ss << R"toml(
		[node]
		b=5
		c=3
	)toml";

	nano::tomlconfig t;
	t.read (ss_override, ss);

	auto node = t.get_required_child ("node");
	uint16_t a, b, c;
	node.get<uint16_t> ("a", a);
	ASSERT_EQ (a, 1);
	node.get<uint16_t> ("b", b);
	ASSERT_EQ (b, 2);
	node.get<uint16_t> ("c", c);
	ASSERT_EQ (c, 3);
}

TEST (toml, base_override)
{
	std::stringstream ss_base;
	ss_base << R"toml(
	        node.peering_port=7075
	)toml";

	std::stringstream ss_override;
	ss_override << R"toml(
	        node.peering_port=8075
			node.too_big=70000
	)toml";

	nano::tomlconfig t;
	t.read (ss_override, ss_base);

	// Query optional existent value
	uint16_t port = 0;
	t.get_optional<uint16_t> ("node.peering_port", port);
	ASSERT_EQ (port, 8075);
	ASSERT_FALSE (t.get_error ());

	// Query optional non-existent value, make sure we get default and no errors
	port = 65535;
	t.get_optional<uint16_t> ("node.peering_port_non_existent", port);
	ASSERT_EQ (port, 65535);
	ASSERT_FALSE (t.get_error ());
	t.get_error ().clear ();

	// Query required non-existent value, make sure it errors
	t.get_required<uint16_t> ("node.peering_port_not_existent", port);
	ASSERT_EQ (port, 65535);
	ASSERT_TRUE (t.get_error ());
	ASSERT_EQ (t.get_error (), nano::error_config::missing_value);
	t.get_error ().clear ();

	// Query uint16 that's too big, make sure we have an error
	t.get_required<uint16_t> ("node.too_big", port);
	ASSERT_TRUE (t.get_error ());
	ASSERT_EQ (t.get_error (), nano::error_config::invalid_value);
}

TEST (toml, put)
{
	nano::tomlconfig config;
	nano::tomlconfig config_node;
	// Overwrite value and add to child node
	config_node.put ("port", "7074");
	config_node.put ("port", "7075");
	config.put_child ("node", config_node);
	uint16_t port;
	config.get_required<uint16_t> ("node.port", port);
	ASSERT_EQ (port, 7075);
	ASSERT_FALSE (config.get_error ());
}

TEST (toml, array)
{
	nano::tomlconfig config;
	nano::tomlconfig config_node;
	config.put_child ("node", config_node);
	config_node.push<std::string> ("items", "item 1");
	config_node.push<std::string> ("items", "item 2");
	int i = 1;
	config_node.array_entries_required<std::string> ("items", [&i] (std::string item) {
		ASSERT_EQ (item, std::string ("item ") + std::to_string (i));
		i++;
	});
}

/** Deserialize a node config with non-default values */
TEST (toml, daemon_config_deserialize_no_defaults)
{
	std::stringstream ss;

	ss << R"toml(
	[node]
	allow_local_peers = false
	backup_before_upgrade = true
	bandwidth_limit = 999
	bandwidth_limit_burst_ratio = 999.9
	bootstrap_bandwidth_limit = 999
	bootstrap_bandwidth_burst_ratio = 999.9
	block_processor_batch_max_time = 999
	bootstrap_connections = 999
	bootstrap_connections_max = 999
	bootstrap_initiator_threads = 999
	bootstrap_serving_threads = 999
	bootstrap_frontier_request_count = 9999
	bootstrap_fraction_numerator = 999
	confirming_set_batch_time = 999
	enable_voting = false
	external_address = "0:0:0:0:0:ffff:7f01:101"
	external_port = 999
	io_threads = 999
	lmdb_max_dbs = 999
	network_threads = 999
	background_threads = 999
	online_weight_minimum = "999"
	representative_vote_weight_minimum = "999"
	rep_crawler_weight_minimum = "999"
	password_fanout = 999
	peering_port = 999
	pow_sleep_interval= 999
	preconfigured_peers = ["dev.org"]
	preconfigured_representatives = ["nano_3arg3asgtigae3xckabaaewkx3bzsh7nwz7jkmjos79ihyaxwphhm6qgjps4"]
	receive_minimum = "999"
	signature_checker_threads = 999
	tcp_incoming_connections_max = 999
	tcp_io_timeout = 999
	unchecked_cutoff_time = 999
	use_memory_pools = false
	vote_generator_delay = 999
	vote_generator_threshold = 9
	vote_minimum = "999"
	work_peers = ["dev.org:999"]
	work_threads = 999
	max_work_generate_multiplier = 1.0
	max_queued_requests = 999
	request_aggregator_threads = 999
	max_unchecked_blocks = 999
	frontiers_confirmation = "always"
	backlog_scan_batch_size = 999
	backlog_scan_frequency = 999

	[node.block_processor]
	max_peer_queue = 999
	max_system_queue = 999
	priority_live = 999
	priority_bootstrap = 999
	priority_local = 999

	[node.active_elections]
	size = 999
	hinted_limit_percentage = 90
	optimistic_limit_percentage = 90
	confirmation_history_size = 999
	confirmation_cache = 999

	[node.diagnostics.txn_tracking]
	enable = true
	ignore_writes_below_block_processor_max_time = false
	min_read_txn_time = 999
	min_write_txn_time = 999

	[node.httpcallback]
	address = "dev.org"
	port = 999
	target = "/dev"

	[node.ipc.local]
	allow_unsafe = true
	enable = true
	io_timeout = 999
	io_threads = 999
	path = "/tmp/dev"

	[node.ipc.tcp]
	enable = true
	io_timeout = 999
	io_threads = 999
	port = 999

	[node.ipc.flatbuffers]
	skip_unexpected_fields_in_json = false
	verify_buffers = false

	[node.statistics]
	max_samples = 999

	[node.statistics.log]
	filename_counters = "devcounters.stat"
	filename_samples = "devsamples.stat"
	headers = false
	interval_counters = 999
	interval_samples = 999
	rotation_count = 999

	[node.websocket]
	address = "0:0:0:0:0:ffff:7f01:101"
	enable = true
	port = 999

	[node.lmdb]
	sync = "nosync_safe"
	max_databases = 999
	map_size = 999

	[node.optimistic_scheduler]
	enable = false
	gap_threshold = 999
	max_size = 999

	[node.hinted_scheduler]
	enable = false
	hinting_threshold = 99
	check_interval = 999
	block_cooldown = 999
	vacancy_threshold = 99

	[node.experimental]
	secondary_work_peers = ["dev.org:998"]
	max_pruning_age = 999
	max_pruning_depth = 999

	[node.vote_cache]
	max_size = 999
	max_voters = 999

	[node.vote_processor]
	max_pr_queue = 999
	max_non_pr_queue = 999
	pr_priority = 999
	threads = 999
	batch_size = 999

	[node.bootstrap_server]
	max_queue = 999
	threads = 999
	batch_size = 999

	[node.request_aggregator]
	max_queue = 999
	threads = 999
	batch_size = 999

	[node.message_processor]
	threads = 999
	max_queue = 999

	[opencl]
	device = 999
	enable = true
	platform = 999
	threads = 999

	[rpc]
	enable = true
	enable_sign_hash = true

	[rpc.child_process]
	enable = true
	rpc_path = "/dev/nano_rpc"
	)toml";

	nano::tomlconfig toml;
	toml.read (ss);
	nano::daemon_config conf;
	nano::daemon_config defaults;
	conf.deserialize_toml (toml);

	ASSERT_FALSE (toml.get_error ()) << toml.get_error ().get_message ();

	ASSERT_NE (conf.opencl_enable, defaults.opencl_enable);
	ASSERT_NE (conf.opencl.device, defaults.opencl.device);
	ASSERT_NE (conf.opencl.platform, defaults.opencl.platform);
	ASSERT_NE (conf.opencl.threads, defaults.opencl.threads);
	ASSERT_NE (conf.rpc_enable, defaults.rpc_enable);
	ASSERT_NE (conf.rpc.enable_sign_hash, defaults.rpc.enable_sign_hash);
	ASSERT_NE (conf.rpc.child_process.enable, defaults.rpc.child_process.enable);
	ASSERT_NE (conf.rpc.child_process.rpc_path, defaults.rpc.child_process.rpc_path);

	ASSERT_NE (conf.node.active_elections.size, defaults.node.active_elections.size);
	ASSERT_NE (conf.node.allow_local_peers, defaults.node.allow_local_peers);
	ASSERT_NE (conf.node.backup_before_upgrade, defaults.node.backup_before_upgrade);
	ASSERT_NE (conf.node.bandwidth_limit, defaults.node.bandwidth_limit);
	ASSERT_NE (conf.node.bandwidth_limit_burst_ratio, defaults.node.bandwidth_limit_burst_ratio);
	ASSERT_NE (conf.node.bootstrap_bandwidth_limit, defaults.node.bootstrap_bandwidth_limit);
	ASSERT_NE (conf.node.bootstrap_bandwidth_burst_ratio, defaults.node.bootstrap_bandwidth_burst_ratio);
	ASSERT_NE (conf.node.block_processor_batch_max_time, defaults.node.block_processor_batch_max_time);
	ASSERT_NE (conf.node.bootstrap_connections, defaults.node.bootstrap_connections);
	ASSERT_NE (conf.node.bootstrap_connections_max, defaults.node.bootstrap_connections_max);
	ASSERT_NE (conf.node.bootstrap_initiator_threads, defaults.node.bootstrap_initiator_threads);
	ASSERT_NE (conf.node.bootstrap_serving_threads, defaults.node.bootstrap_serving_threads);
	ASSERT_NE (conf.node.bootstrap_frontier_request_count, defaults.node.bootstrap_frontier_request_count);
	ASSERT_NE (conf.node.bootstrap_fraction_numerator, defaults.node.bootstrap_fraction_numerator);
	ASSERT_NE (conf.node.confirming_set_batch_time, defaults.node.confirming_set_batch_time);
	ASSERT_NE (conf.node.enable_voting, defaults.node.enable_voting);
	ASSERT_NE (conf.node.external_address, defaults.node.external_address);
	ASSERT_NE (conf.node.external_port, defaults.node.external_port);
	ASSERT_NE (conf.node.io_threads, defaults.node.io_threads);
	ASSERT_NE (conf.node.max_work_generate_multiplier, defaults.node.max_work_generate_multiplier);
	ASSERT_NE (conf.node.frontiers_confirmation, defaults.node.frontiers_confirmation);
	ASSERT_NE (conf.node.network_threads, defaults.node.network_threads);
	ASSERT_NE (conf.node.background_threads, defaults.node.background_threads);
	ASSERT_NE (conf.node.secondary_work_peers, defaults.node.secondary_work_peers);
	ASSERT_NE (conf.node.max_pruning_age, defaults.node.max_pruning_age);
	ASSERT_NE (conf.node.max_pruning_depth, defaults.node.max_pruning_depth);
	ASSERT_NE (conf.node.online_weight_minimum, defaults.node.online_weight_minimum);
	ASSERT_NE (conf.node.representative_vote_weight_minimum, defaults.node.representative_vote_weight_minimum);
	ASSERT_NE (conf.node.rep_crawler_weight_minimum, defaults.node.rep_crawler_weight_minimum);
	ASSERT_NE (conf.node.password_fanout, defaults.node.password_fanout);
	ASSERT_NE (conf.node.peering_port, defaults.node.peering_port);
	ASSERT_NE (conf.node.pow_sleep_interval, defaults.node.pow_sleep_interval);
	ASSERT_NE (conf.node.preconfigured_peers, defaults.node.preconfigured_peers);
	ASSERT_NE (conf.node.preconfigured_representatives, defaults.node.preconfigured_representatives);
	ASSERT_NE (conf.node.receive_minimum, defaults.node.receive_minimum);
	ASSERT_NE (conf.node.signature_checker_threads, defaults.node.signature_checker_threads);
	ASSERT_NE (conf.node.tcp_incoming_connections_max, defaults.node.tcp_incoming_connections_max);
	ASSERT_NE (conf.node.tcp_io_timeout, defaults.node.tcp_io_timeout);
	ASSERT_NE (conf.node.unchecked_cutoff_time, defaults.node.unchecked_cutoff_time);
	ASSERT_NE (conf.node.use_memory_pools, defaults.node.use_memory_pools);
	ASSERT_NE (conf.node.vote_generator_delay, defaults.node.vote_generator_delay);
	ASSERT_NE (conf.node.vote_generator_threshold, defaults.node.vote_generator_threshold);
	ASSERT_NE (conf.node.vote_minimum, defaults.node.vote_minimum);
	ASSERT_NE (conf.node.work_peers, defaults.node.work_peers);
	ASSERT_NE (conf.node.work_threads, defaults.node.work_threads);
	ASSERT_NE (conf.node.max_queued_requests, defaults.node.max_queued_requests);
	ASSERT_NE (conf.node.request_aggregator_threads, defaults.node.request_aggregator_threads);
	ASSERT_NE (conf.node.max_unchecked_blocks, defaults.node.max_unchecked_blocks);
	ASSERT_NE (conf.node.backlog_scan_batch_size, defaults.node.backlog_scan_batch_size);
	ASSERT_NE (conf.node.backlog_scan_frequency, defaults.node.backlog_scan_frequency);

	ASSERT_NE (conf.node.websocket_config.enabled, defaults.node.websocket_config.enabled);
	ASSERT_NE (conf.node.websocket_config.address, defaults.node.websocket_config.address);
	ASSERT_NE (conf.node.websocket_config.port, defaults.node.websocket_config.port);

	ASSERT_NE (conf.node.callback_address, defaults.node.callback_address);
	ASSERT_NE (conf.node.callback_port, defaults.node.callback_port);
	ASSERT_NE (conf.node.callback_target, defaults.node.callback_target);

	ASSERT_NE (conf.node.ipc_config.transport_domain.allow_unsafe, defaults.node.ipc_config.transport_domain.allow_unsafe);
	ASSERT_NE (conf.node.ipc_config.transport_domain.enabled, defaults.node.ipc_config.transport_domain.enabled);
	ASSERT_NE (conf.node.ipc_config.transport_domain.io_timeout, defaults.node.ipc_config.transport_domain.io_timeout);
	ASSERT_NE (conf.node.ipc_config.transport_domain.io_threads, defaults.node.ipc_config.transport_domain.io_threads);
	ASSERT_NE (conf.node.ipc_config.transport_domain.path, defaults.node.ipc_config.transport_domain.path);
	ASSERT_NE (conf.node.ipc_config.transport_tcp.enabled, defaults.node.ipc_config.transport_tcp.enabled);
	ASSERT_NE (conf.node.ipc_config.transport_tcp.io_timeout, defaults.node.ipc_config.transport_tcp.io_timeout);
	ASSERT_NE (conf.node.ipc_config.transport_tcp.io_threads, defaults.node.ipc_config.transport_tcp.io_threads);
	ASSERT_NE (conf.node.ipc_config.transport_tcp.port, defaults.node.ipc_config.transport_tcp.port);
	ASSERT_NE (conf.node.ipc_config.flatbuffers.skip_unexpected_fields_in_json, defaults.node.ipc_config.flatbuffers.skip_unexpected_fields_in_json);
	ASSERT_NE (conf.node.ipc_config.flatbuffers.verify_buffers, defaults.node.ipc_config.flatbuffers.verify_buffers);

	ASSERT_NE (conf.node.diagnostics_config.txn_tracking.enable, defaults.node.diagnostics_config.txn_tracking.enable);
	ASSERT_NE (conf.node.diagnostics_config.txn_tracking.ignore_writes_below_block_processor_max_time, defaults.node.diagnostics_config.txn_tracking.ignore_writes_below_block_processor_max_time);
	ASSERT_NE (conf.node.diagnostics_config.txn_tracking.min_read_txn_time, defaults.node.diagnostics_config.txn_tracking.min_read_txn_time);
	ASSERT_NE (conf.node.diagnostics_config.txn_tracking.min_write_txn_time, defaults.node.diagnostics_config.txn_tracking.min_write_txn_time);

	ASSERT_NE (conf.node.stats_config.max_samples, defaults.node.stats_config.max_samples);
	ASSERT_NE (conf.node.stats_config.log_rotation_count, defaults.node.stats_config.log_rotation_count);
	ASSERT_NE (conf.node.stats_config.log_samples_interval, defaults.node.stats_config.log_samples_interval);
	ASSERT_NE (conf.node.stats_config.log_counters_interval, defaults.node.stats_config.log_counters_interval);
	ASSERT_NE (conf.node.stats_config.log_headers, defaults.node.stats_config.log_headers);
	ASSERT_NE (conf.node.stats_config.log_counters_filename, defaults.node.stats_config.log_counters_filename);
	ASSERT_NE (conf.node.stats_config.log_samples_filename, defaults.node.stats_config.log_samples_filename);

	ASSERT_NE (conf.node.lmdb_config.sync, defaults.node.lmdb_config.sync);
	ASSERT_NE (conf.node.lmdb_config.max_databases, defaults.node.lmdb_config.max_databases);
	ASSERT_NE (conf.node.lmdb_config.map_size, defaults.node.lmdb_config.map_size);

	ASSERT_NE (conf.node.optimistic_scheduler.enabled, defaults.node.optimistic_scheduler.enabled);
	ASSERT_NE (conf.node.optimistic_scheduler.gap_threshold, defaults.node.optimistic_scheduler.gap_threshold);
	ASSERT_NE (conf.node.optimistic_scheduler.max_size, defaults.node.optimistic_scheduler.max_size);

	ASSERT_NE (conf.node.hinted_scheduler.enabled, defaults.node.hinted_scheduler.enabled);
	ASSERT_NE (conf.node.hinted_scheduler.hinting_threshold_percent, defaults.node.hinted_scheduler.hinting_threshold_percent);
	ASSERT_NE (conf.node.hinted_scheduler.check_interval.count (), defaults.node.hinted_scheduler.check_interval.count ());
	ASSERT_NE (conf.node.hinted_scheduler.block_cooldown.count (), defaults.node.hinted_scheduler.block_cooldown.count ());
	ASSERT_NE (conf.node.hinted_scheduler.vacancy_threshold_percent, defaults.node.hinted_scheduler.vacancy_threshold_percent);

	ASSERT_NE (conf.node.vote_cache.max_size, defaults.node.vote_cache.max_size);
	ASSERT_NE (conf.node.vote_cache.max_voters, defaults.node.vote_cache.max_voters);

	ASSERT_NE (conf.node.block_processor.max_peer_queue, defaults.node.block_processor.max_peer_queue);
	ASSERT_NE (conf.node.block_processor.max_system_queue, defaults.node.block_processor.max_system_queue);
	ASSERT_NE (conf.node.block_processor.priority_live, defaults.node.block_processor.priority_live);
	ASSERT_NE (conf.node.block_processor.priority_bootstrap, defaults.node.block_processor.priority_bootstrap);
	ASSERT_NE (conf.node.block_processor.priority_local, defaults.node.block_processor.priority_local);

	ASSERT_NE (conf.node.vote_processor.max_pr_queue, defaults.node.vote_processor.max_pr_queue);
	ASSERT_NE (conf.node.vote_processor.max_non_pr_queue, defaults.node.vote_processor.max_non_pr_queue);
	ASSERT_NE (conf.node.vote_processor.pr_priority, defaults.node.vote_processor.pr_priority);
	ASSERT_NE (conf.node.vote_processor.threads, defaults.node.vote_processor.threads);
	ASSERT_NE (conf.node.vote_processor.batch_size, defaults.node.vote_processor.batch_size);

	ASSERT_NE (conf.node.bootstrap_server.max_queue, defaults.node.bootstrap_server.max_queue);
	ASSERT_NE (conf.node.bootstrap_server.threads, defaults.node.bootstrap_server.threads);
	ASSERT_NE (conf.node.bootstrap_server.batch_size, defaults.node.bootstrap_server.batch_size);

	ASSERT_NE (conf.node.request_aggregator.max_queue, defaults.node.request_aggregator.max_queue);
	ASSERT_NE (conf.node.request_aggregator.threads, defaults.node.request_aggregator.threads);
	ASSERT_NE (conf.node.request_aggregator.batch_size, defaults.node.request_aggregator.batch_size);

	ASSERT_NE (conf.node.message_processor.threads, defaults.node.message_processor.threads);
	ASSERT_NE (conf.node.message_processor.max_queue, defaults.node.message_processor.max_queue);
}

/** There should be no required values **/
TEST (toml, daemon_config_no_required)
{
	std::stringstream ss;

	// A config with no values, only categories
	ss << R"toml(
	[node]
	[node.diagnostics.txn_tracking]
	[node.httpcallback]
	[node.ipc.local]
	[node.ipc.tcp]
	[node.statistics.log]
	[node.statistics.sampling]
	[node.websocket]
	[opencl]
	[rpc]
	[rpc.child_process]
	)toml";

	nano::tomlconfig toml;
	toml.read (ss);
	nano::daemon_config conf;
	nano::daemon_config defaults;
	conf.deserialize_toml (toml);

	ASSERT_FALSE (toml.get_error ()) << toml.get_error ().get_message ();
}

/** Deserialize an rpc config with non-default values */
TEST (toml, rpc_config_deserialize_no_defaults)
{
	std::stringstream ss;

	// A config file with values that differs from devnet defaults
	ss << R"toml(
	address = "0:0:0:0:0:ffff:7f01:101"
	enable_control = true
	max_json_depth = 9
	max_request_size = 999
	port = 999
	[process]
	io_threads = 999
	ipc_address = "0:0:0:0:0:ffff:7f01:101"
	ipc_port = 999
	num_ipc_connections = 999
	)toml";

	nano::tomlconfig toml;
	toml.read (ss);
	nano::rpc_config conf{ nano::dev::network_params.network };
	nano::rpc_config defaults{ nano::dev::network_params.network };
	conf.deserialize_toml (toml);

	ASSERT_FALSE (toml.get_error ()) << toml.get_error ().get_message ();

	ASSERT_NE (conf.address, defaults.address);
	ASSERT_NE (conf.enable_control, defaults.enable_control);
	ASSERT_NE (conf.max_json_depth, defaults.max_json_depth);
	ASSERT_NE (conf.max_request_size, defaults.max_request_size);
	ASSERT_NE (conf.port, defaults.port);

	ASSERT_NE (conf.rpc_process.io_threads, defaults.rpc_process.io_threads);
	ASSERT_NE (conf.rpc_process.ipc_address, defaults.rpc_process.ipc_address);
	ASSERT_NE (conf.rpc_process.ipc_port, defaults.rpc_process.ipc_port);
	ASSERT_NE (conf.rpc_process.num_ipc_connections, defaults.rpc_process.num_ipc_connections);
}

/** There should be no required values **/
TEST (toml, rpc_config_no_required)
{
	std::stringstream ss;

	// A config with no values, only categories
	ss << R"toml(
	[version]
	[process]
	[secure]
	)toml";

	nano::tomlconfig toml;
	toml.read (ss);
	nano::rpc_config conf{ nano::dev::network_params.network };
	nano::rpc_config defaults{ nano::dev::network_params.network };
	conf.deserialize_toml (toml);

	ASSERT_FALSE (toml.get_error ()) << toml.get_error ().get_message ();
}

/** Deserialize a node config with incorrect values */
TEST (toml, daemon_config_deserialize_errors)
{
	{
		std::stringstream ss;
		ss << R"toml(
		[node]
		max_work_generate_multiplier = 0.9
		)toml";

		nano::tomlconfig toml;
		toml.read (ss);
		nano::daemon_config conf;
		conf.deserialize_toml (toml);

		ASSERT_EQ (toml.get_error ().get_message (), "max_work_generate_multiplier must be greater than or equal to 1");
	}

	{
		std::stringstream ss;
		ss << R"toml(
		[node]
		frontiers_confirmation = "randomstring"
		)toml";

		nano::tomlconfig toml;
		toml.read (ss);
		nano::daemon_config conf;
		conf.deserialize_toml (toml);

		ASSERT_EQ (toml.get_error ().get_message (), "frontiers_confirmation value is invalid (available: always, auto, disabled)");
		ASSERT_EQ (conf.node.frontiers_confirmation, nano::frontiers_confirmation_mode::invalid);
	}

	{
		std::stringstream ss;
		ss << R"toml(
		[node]
		bootstrap_frontier_request_count = 1000
		)toml";

		nano::tomlconfig toml;
		toml.read (ss);
		nano::daemon_config conf;
		conf.deserialize_toml (toml);

		ASSERT_EQ (toml.get_error ().get_message (), "bootstrap_frontier_request_count must be greater than or equal to 1024");
	}
}

TEST (toml, daemon_read_config)
{
	auto path (nano::unique_path ());
	std::filesystem::create_directories (path);
	nano::daemon_config config;
	std::vector<std::string> invalid_overrides1{ "node.max_work_generate_multiplier=0" };
	std::string expected_message1{ "max_work_generate_multiplier must be greater than or equal to 1" };

	std::vector<std::string> invalid_overrides2{ "node.websocket.enable=true", "node.foo" };
	std::string expected_message2{ "Value must follow after a '=' at line 2" };

	// Reading when there is no config file
	ASSERT_FALSE (std::filesystem::exists (nano::get_node_toml_config_path (path)));
	ASSERT_FALSE (nano::read_node_config_toml (path, config));
	{
		auto error = nano::read_node_config_toml (path, config, invalid_overrides1);
		ASSERT_TRUE (error);
		ASSERT_EQ (error.get_message (), expected_message1);
	}
	{
		auto error = nano::read_node_config_toml (path, config, invalid_overrides2);
		ASSERT_TRUE (error);
		ASSERT_EQ (error.get_message (), expected_message2);
	}

	// Create an empty config
	nano::tomlconfig toml;
	toml.write (nano::get_node_toml_config_path (path));

	// Reading when there is a config file
	ASSERT_TRUE (std::filesystem::exists (nano::get_node_toml_config_path (path)));
	ASSERT_FALSE (nano::read_node_config_toml (path, config));
	{
		auto error = nano::read_node_config_toml (path, config, invalid_overrides1);
		ASSERT_TRUE (error);
		ASSERT_EQ (error.get_message (), expected_message1);
	}
	{
		auto error = nano::read_node_config_toml (path, config, invalid_overrides2);
		ASSERT_TRUE (error);
		ASSERT_EQ (error.get_message (), expected_message2);
	}
}<|MERGE_RESOLUTION|>--- conflicted
+++ resolved
@@ -67,20 +67,6 @@
 	ASSERT_TRUE (other.empty ());
 }
 
-<<<<<<< HEAD
-TEST (toml, daemon_config_update_array)
-{
-	nano::tomlconfig t;
-	std::filesystem::path data_path (".");
-	nano::daemon_config c{ data_path, nano::dev::network_params };
-	c.node.preconfigured_peers.push_back ("dev-peer.org");
-	c.serialize_toml ();
-	c.deserialize_toml (t);
-	ASSERT_EQ (c.node.preconfigured_peers[0], "dev-peer.org");
-}
-
-=======
->>>>>>> c2347ac9
 /** Empty rpc config file should match a default config object */
 TEST (toml, rpc_config_deserialize_defaults)
 {
