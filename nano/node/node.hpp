#pragma once

#include <nano/lib/config.hpp>
#include <nano/lib/stats.hpp>
#include <nano/lib/work.hpp>
#include <nano/node/active_transactions.hpp>
#include <nano/node/backlog_population.hpp>
#include <nano/node/block_arrival.hpp>
#include <nano/node/blockprocessor.hpp>
#include <nano/node/bootstrap/bootstrap.hpp>
#include <nano/node/bootstrap/bootstrap_attempt.hpp>
#include <nano/node/bootstrap/bootstrap_server.hpp>
#include <nano/node/confirmation_height_processor.hpp>
#include <nano/node/distributed_work_factory.hpp>
#include <nano/node/election.hpp>
#include <nano/node/election_scheduler.hpp>
#include <nano/node/gap_cache.hpp>
#include <nano/node/hinted_scheduler.hpp>
#include <nano/node/network.hpp>
#include <nano/node/node_observers.hpp>
#include <nano/node/nodeconfig.hpp>
#include <nano/node/online_reps.hpp>
#include <nano/node/portmapping.hpp>
#include <nano/node/repcrawler.hpp>
#include <nano/node/request_aggregator.hpp>
#include <nano/node/signatures.hpp>
#include <nano/node/telemetry.hpp>
#include <nano/node/unchecked_map.hpp>
#include <nano/node/vote_cache.hpp>
#include <nano/node/vote_processor.hpp>
#include <nano/node/wallet.hpp>
#include <nano/node/write_database_queue.hpp>
#include <nano/secure/ledger.hpp>
#include <nano/secure/utility.hpp>

#include <boost/program_options.hpp>
#include <boost/thread/latch.hpp>

#include <atomic>
#include <memory>
#include <vector>

namespace nano
{
namespace websocket
{
	class listener;
}
class node;
class telemetry;
class work_pool;

std::unique_ptr<container_info_component> collect_container_info (rep_crawler & rep_crawler, std::string const & name);

// Configs
backlog_population::config nodeconfig_to_backlog_population_config (node_config const &);
vote_cache::config nodeconfig_to_vote_cache_config (node_config const &, node_flags const &);
hinted_scheduler::config nodeconfig_to_hinted_scheduler_config (node_config const &);

class node final : public std::enable_shared_from_this<nano::node>
{
public:
	node (boost::asio::io_context &, uint16_t, boost::filesystem::path const &, nano::logging const &, nano::work_pool &, nano::node_flags = nano::node_flags (), unsigned seq = 0);
	node (boost::asio::io_context &, boost::filesystem::path const &, nano::node_config const &, nano::work_pool &, nano::node_flags = nano::node_flags (), unsigned seq = 0);
	~node ();
	template <typename T>
	void background (T action_a)
	{
		io_ctx.post (action_a);
	}
	bool copy_with_compaction (boost::filesystem::path const &);
	void keepalive (std::string const &, uint16_t);
	void start ();
	void stop ();
	std::shared_ptr<nano::node> shared ();
	int store_version ();
	void receive_confirmed (nano::transaction const & block_transaction_a, nano::block_hash const & hash_a, nano::account const & destination_a);
	void process_confirmed_data (nano::transaction const &, std::shared_ptr<nano::block> const &, nano::block_hash const &, nano::account &, nano::uint128_t &, bool &, bool &, nano::account &);
	void process_confirmed (nano::election_status const &, uint64_t = 0);
	void process_active (std::shared_ptr<nano::block> const &);
	nano::process_return process_local (std::shared_ptr<nano::block> const &);
	void process_local_async (std::shared_ptr<nano::block> const &);
	void keepalive_preconfigured (std::vector<std::string> const &);
	std::shared_ptr<nano::block> block (nano::block_hash const &);
	std::pair<nano::uint128_t, nano::uint128_t> balance_pending (nano::account const &, bool only_confirmed);
	nano::uint128_t weight (nano::account const &);
	nano::block_hash rep_block (nano::account const &);
	nano::uint128_t minimum_principal_weight ();
	void ongoing_rep_calculation ();
	void ongoing_bootstrap ();
	void ongoing_peer_store ();
	void ongoing_unchecked_cleanup ();
	void backup_wallet ();
	void search_receivable_all ();
	void bootstrap_wallet ();
	void unchecked_cleanup ();
	bool collect_ledger_pruning_targets (std::deque<nano::block_hash> &, nano::account &, uint64_t const, uint64_t const, uint64_t const);
	void ledger_pruning (uint64_t const, bool, bool);
	void ongoing_ledger_pruning ();
	int price (nano::uint128_t const &, int);
	// The default difficulty updates to base only when the first epoch_2 block is processed
	uint64_t default_difficulty (nano::work_version const) const;
	uint64_t default_receive_difficulty (nano::work_version const) const;
	uint64_t max_work_generate_difficulty (nano::work_version const) const;
	bool local_work_generation_enabled () const;
	bool work_generation_enabled () const;
	bool work_generation_enabled (std::vector<std::pair<std::string, uint16_t>> const &) const;
	boost::optional<uint64_t> work_generate_blocking (nano::block &, uint64_t);
	boost::optional<uint64_t> work_generate_blocking (nano::work_version const, nano::root const &, uint64_t, boost::optional<nano::account> const & = boost::none);
	void work_generate (nano::work_version const, nano::root const &, uint64_t, std::function<void (boost::optional<uint64_t>)>, boost::optional<nano::account> const & = boost::none, bool const = false);
	void add_initial_peers ();
	/*
	 * Starts an election for the block, DOES NOT confirm it
	 * TODO: Rename to `start_election`
	 */
	std::shared_ptr<nano::election> block_confirm (std::shared_ptr<nano::block> const &);
	bool block_confirmed (nano::block_hash const &);
	bool block_confirmed_or_being_confirmed (nano::block_hash const &);
	void do_rpc_callback (boost::asio::ip::tcp::resolver::iterator i_a, std::string const &, uint16_t, std::shared_ptr<std::string> const &, std::shared_ptr<std::string> const &, std::shared_ptr<boost::asio::ip::tcp::resolver> const &);
	void ongoing_online_weight_calculation ();
	void ongoing_online_weight_calculation_queue ();
	bool online () const;
	bool init_error () const;
	bool epoch_upgrader (nano::raw_key const &, nano::epoch, uint64_t, uint64_t);
	void set_bandwidth_params (std::size_t limit, double ratio);
	std::pair<uint64_t, decltype (nano::ledger::bootstrap_weights)> get_bootstrap_weights () const;
	uint64_t get_confirmation_height (nano::transaction const &, nano::account &);
<<<<<<< HEAD

=======
	/*
	 * Attempts to bootstrap block. This is the best effort, there is no guarantee that the block will be bootstrapped.
	 */
	void bootstrap_block (nano::block_hash const &);
>>>>>>> a4d67891
	nano::write_database_queue write_database_queue;
	boost::asio::io_context & io_ctx;
	boost::latch node_initialized_latch;
	std::shared_ptr<nano::node_config> config;
	nano::network_params & network_params;
	std::shared_ptr<nano::logger_mt> logger;
	nano::keypair node_id;
	std::shared_ptr<nano::stat> stats;
	std::shared_ptr<nano::thread_pool> workers;
	nano::thread_pool bootstrap_workers;
	std::shared_ptr<nano::websocket::listener> websocket_server;
	nano::node_flags flags;
	nano::work_pool & work;
	nano::distributed_work_factory distributed_work;
	std::unique_ptr<nano::store> store_impl;
	nano::store & store;
	nano::unchecked_map unchecked;
	std::unique_ptr<nano::wallets_store> wallets_store_impl;
	nano::wallets_store & wallets_store;
	nano::gap_cache gap_cache;
	nano::ledger ledger;
	nano::signature_checker checker;
	std::shared_ptr<nano::network> network;
	std::shared_ptr<nano::telemetry> telemetry;
	nano::bootstrap_initiator bootstrap_initiator;
	std::shared_ptr<nano::bootstrap_listener> bootstrap;
	boost::filesystem::path application_path;
	nano::node_observers observers;
	nano::port_mapping port_mapping;
	nano::online_reps online_reps;
	nano::rep_crawler rep_crawler;
	nano::vote_processor vote_processor;
	unsigned warmed_up;
	nano::local_vote_history history;
	nano::block_arrival block_arrival;
	nano::block_processor block_processor;
	nano::block_uniquer block_uniquer;
	nano::vote_uniquer vote_uniquer;
	nano::confirmation_height_processor confirmation_height_processor;
	nano::vote_cache inactive_vote_cache;
	nano::active_transactions active;
	nano::election_scheduler scheduler;
	nano::hinted_scheduler hinting;
	nano::request_aggregator aggregator;
	nano::wallets wallets;
	nano::backlog_population backlog;

	std::chrono::steady_clock::time_point const startup_time;
	std::chrono::seconds unchecked_cutoff = std::chrono::seconds (7 * 24 * 60 * 60); // Week
	std::atomic<bool> unresponsive_work_peers{ false };
	std::atomic<bool> stopped{ false };
	static double constexpr price_max = 16.0;
	static double constexpr free_cutoff = 1024.0;
	// For tests only
	unsigned node_seq;
	// For tests only
	boost::optional<uint64_t> work_generate_blocking (nano::block &);
	// For tests only
	boost::optional<uint64_t> work_generate_blocking (nano::root const &, uint64_t);
	// For tests only
	boost::optional<uint64_t> work_generate_blocking (nano::root const &);

public: // Testing convenience functions
	/**
		Creates a new write transaction and inserts `block' and returns result
		Transaction is comitted before function return
	 */
	[[nodiscard]] nano::process_return process (nano::block & block);
	nano::block_hash latest (nano::account const &);
	nano::uint128_t balance (nano::account const &);

private:
	void long_inactivity_cleanup ();
	void epoch_upgrader_impl (nano::raw_key const &, nano::epoch, uint64_t, uint64_t);
	nano::locked<std::future<void>> epoch_upgrading;
};

nano::keypair load_or_create_node_id (boost::filesystem::path const & application_path, nano::logger_mt & logger);
std::unique_ptr<container_info_component> collect_container_info (node & node, std::string const & name);

nano::node_flags const & inactive_node_flag_defaults ();

class node_wrapper final
{
public:
	node_wrapper (boost::filesystem::path const & path_a, boost::filesystem::path const & config_path_a, nano::node_flags & node_flags_a);
	~node_wrapper ();

	nano::network_params network_params;
	std::shared_ptr<boost::asio::io_context> io_context;
	nano::work_pool work;
	std::shared_ptr<nano::node> node;
};

class inactive_node final
{
public:
	inactive_node (boost::filesystem::path const & path_a, nano::node_flags & node_flags_a);
	inactive_node (boost::filesystem::path const & path_a, boost::filesystem::path const & config_path_a, nano::node_flags & node_flags_a);

	nano::node_wrapper node_wrapper;
	std::shared_ptr<nano::node> node;
};
std::unique_ptr<nano::inactive_node> default_inactive_node (boost::filesystem::path const &, boost::program_options::variables_map const &);
}<|MERGE_RESOLUTION|>--- conflicted
+++ resolved
@@ -125,14 +125,10 @@
 	void set_bandwidth_params (std::size_t limit, double ratio);
 	std::pair<uint64_t, decltype (nano::ledger::bootstrap_weights)> get_bootstrap_weights () const;
 	uint64_t get_confirmation_height (nano::transaction const &, nano::account &);
-<<<<<<< HEAD
-
-=======
 	/*
 	 * Attempts to bootstrap block. This is the best effort, there is no guarantee that the block will be bootstrapped.
 	 */
 	void bootstrap_block (nano::block_hash const &);
->>>>>>> a4d67891
 	nano::write_database_queue write_database_queue;
 	boost::asio::io_context & io_ctx;
 	boost::latch node_initialized_latch;
