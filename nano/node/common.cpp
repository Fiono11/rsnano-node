--- conflicted
+++ resolved
@@ -184,24 +184,7 @@
 	return rsnano::rsn_message_header_payload_length (handle);
 }
 
-<<<<<<< HEAD
 nano::networks nano::message_header::get_network () const
-=======
-bool nano::message_header::bulk_pull_ascending () const
-{
-	auto result (false);
-	if (type == nano::message_type::bulk_pull)
-	{
-		if (extensions.test (bulk_pull_ascending_flag))
-		{
-			result = true;
-		}
-	}
-	return result;
-}
-
-bool nano::message_header::frontier_req_is_only_confirmed_present () const
->>>>>>> a8681a4a
 {
 	return static_cast<nano::networks> (rsnano::rsn_message_header_network (handle));
 }
@@ -1146,6 +1129,16 @@
 	rsnano::rsn_message_bulk_pull_set_count_present (handle, value_a);
 }
 
+bool nano::bulk_pull::is_ascending () const
+{
+	return rsnano::rsn_message_bulk_pull_is_ascending (handle);
+}
+
+void nano::bulk_pull::set_ascending ()
+{
+	rsnano::rsn_message_bulk_pull_set_ascending (handle);
+}
+
 rsnano::MessageHandle * create_bulk_pull_account_handle (nano::network_constants const & constants)
 {
 	auto constants_dto{ constants.to_dto () };
