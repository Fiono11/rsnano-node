--- conflicted
+++ resolved
@@ -19,27 +19,12 @@
  * network
  */
 
-<<<<<<< HEAD
-nano::network::network (nano::node & node_a, uint16_t port_a) :
-	node (node_a),
-	id (nano::network_constants::active_network ()),
-	syn_cookies{ std::make_shared<nano::syn_cookies> (node_a.network_params.network.max_peers_per_ip) },
-	resolver (node_a.io_ctx),
-	port (port_a),
-	disconnect_observer ([] () {})
-=======
 nano::network::network (nano::node & node, uint16_t port) :
 	node{ node },
-	id{ nano::network_constants::active_network },
-	syn_cookies{ node.network_params.network.max_peers_per_ip, node.logger },
+	id{ nano::network_constants::active_network () },
+	syn_cookies{ std::make_shared<nano::syn_cookies> (node.network_params.network.max_peers_per_ip) },
 	resolver{ node.io_ctx },
-	tcp_message_manager{ node.config.tcp_incoming_connections_max },
-	publish_filter{ 256 * 1024 },
-	tcp_channels{ node, [this] (nano::message const & message, std::shared_ptr<nano::transport::channel> const & channel) {
-					 inbound (message, channel);
-				 } },
 	port{ port }
->>>>>>> 05fbd416
 {
 }
 
@@ -59,20 +44,10 @@
 
 void nano::network::start ()
 {
-<<<<<<< HEAD
-	if (!node.flags.disable_connection_cleanup ())
-	{
-		cleanup_thread = std::thread ([this] () {
-			nano::thread_role::set (nano::thread_role::name::network_cleanup);
-			run_cleanup ();
-		});
-	}
-=======
 	cleanup_thread = std::thread ([this] () {
 		nano::thread_role::set (nano::thread_role::name::network_cleanup);
 		run_cleanup ();
 	});
->>>>>>> 05fbd416
 
 	ongoing_keepalive ();
 
@@ -162,22 +137,15 @@
 			return;
 		}
 
-<<<<<<< HEAD
 		node.stats->inc (nano::stat::type::network, nano::stat::detail::loop_cleanup);
-		auto const cutoff = std::chrono::system_clock::now () - node.network_params.network.cleanup_cutoff ();
-		cleanup (cutoff);
-=======
-		node.stats.inc (nano::stat::type::network, nano::stat::detail::loop_cleanup);
-
-		if (!node.flags.disable_connection_cleanup)
-		{
-			auto const cutoff = std::chrono::steady_clock::now () - node.network_params.network.cleanup_cutoff ();
+
+		if (!node.flags.disable_connection_cleanup ())
+		{
+			auto const cutoff = std::chrono::system_clock::now () - node.network_params.network.cleanup_cutoff ();
 			cleanup (cutoff);
 		}
 
-		auto const syn_cookie_cutoff = std::chrono::steady_clock::now () - node.network_params.network.syn_cookie_cutoff;
-		syn_cookies.purge (syn_cookie_cutoff);
->>>>>>> 05fbd416
+		syn_cookies->purge (node.network_params.network.syn_cookie_cutoff);
 
 		lock.lock ();
 	}
@@ -512,21 +480,6 @@
 	}
 }
 
-<<<<<<< HEAD
-void nano::network::ongoing_syn_cookie_cleanup ()
-{
-	syn_cookies->purge (nano::transport::syn_cookie_cutoff);
-	std::weak_ptr<nano::node> node_w (node.shared ());
-	node.workers->add_timed_task (std::chrono::steady_clock::now () + (nano::transport::syn_cookie_cutoff * 2), [node_w] () {
-		if (auto node_l = node_w.lock ())
-		{
-			node_l->network->ongoing_syn_cookie_cleanup ();
-		}
-	});
-}
-
-=======
->>>>>>> 05fbd416
 void nano::network::ongoing_keepalive ()
 {
 	flood_keepalive (0.75f);
@@ -577,50 +530,21 @@
 {
 }
 
-<<<<<<< HEAD
 nano::syn_cookies::~syn_cookies ()
-=======
-/*
- * syn_cookies
- */
-
-nano::syn_cookies::syn_cookies (std::size_t max_cookies_per_ip_a, nano::logger & logger_a) :
-	max_cookies_per_ip (max_cookies_per_ip_a),
-	logger (logger_a)
->>>>>>> 05fbd416
 {
 	rsnano::rsn_syn_cookies_destroy (handle);
 }
 
 std::optional<nano::uint256_union> nano::syn_cookies::assign (nano::endpoint const & endpoint_a)
 {
-<<<<<<< HEAD
 	auto endpoint_dto{ rsnano::udp_endpoint_to_dto (endpoint_a) };
-	boost::optional<nano::uint256_union> result;
 	nano::uint256_union cookie;
 	if (rsnano::rsn_syn_cookies_assign (handle, &endpoint_dto, cookie.bytes.data ()))
-		result = cookie;
-
-=======
-	auto ip_addr (endpoint_a.address ());
-	debug_assert (ip_addr.is_v6 ());
-	nano::lock_guard<nano::mutex> lock{ syn_cookie_mutex };
-	unsigned & ip_cookies = cookies_per_ip[ip_addr];
-	std::optional<nano::uint256_union> result;
-	if (ip_cookies < max_cookies_per_ip)
-	{
-		if (cookies.find (endpoint_a) == cookies.end ())
-		{
-			nano::uint256_union query;
-			random_pool::generate_block (query.bytes.data (), query.bytes.size ());
-			syn_cookie_info info{ query, std::chrono::steady_clock::now () };
-			cookies[endpoint_a] = info;
-			++ip_cookies;
-			result = query;
-		}
-	}
->>>>>>> 05fbd416
-	return result;
+	{
+		return cookie;
+	}
+
+	return std::nullopt;
 }
 
 bool nano::syn_cookies::validate (nano::endpoint const & endpoint_a, nano::account const & node_id, nano::signature const & sig)
@@ -632,35 +556,7 @@
 
 void nano::syn_cookies::purge (std::chrono::seconds const & cutoff_a)
 {
-<<<<<<< HEAD
 	rsnano::rsn_syn_cookies_purge (handle, cutoff_a.count ());
-=======
-	logger.debug (nano::log::type::syn_cookies, "Purging syn cookies, cutoff: {}s", nano::log::seconds_delta (cutoff_a));
-
-	nano::lock_guard<nano::mutex> lock{ syn_cookie_mutex };
-	auto it (cookies.begin ());
-	while (it != cookies.end ())
-	{
-		auto info (it->second);
-		if (info.created_at < cutoff_a)
-		{
-			unsigned & per_ip = cookies_per_ip[it->first.address ()];
-			if (per_ip > 0)
-			{
-				--per_ip;
-			}
-			else
-			{
-				debug_assert (false && "More SYN cookies deleted than created for IP");
-			}
-			it = cookies.erase (it);
-		}
-		else
-		{
-			++it;
-		}
-	}
->>>>>>> 05fbd416
 }
 
 std::optional<nano::uint256_union> nano::syn_cookies::cookie (const nano::endpoint & endpoint_a)
