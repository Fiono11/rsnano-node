#pragma once

#include "nano/lib/rsnano.hpp"

#include <nano/lib/numbers.hpp>
#include <nano/lib/threading.hpp>
#include <nano/lib/utility.hpp>
#include <nano/secure/common.hpp>

#include <memory>

namespace nano
{
class signature_checker;
class active_transactions;
namespace store
{
	class component;
}
class node_observers;
class stats;
class node_config;
class logger;
class online_reps;
class rep_crawler;
class ledger;
class network_params;
class node_flags;
class stats;
class rep_tiers;

namespace transport
{
	class channel;
}

class vote_processor_config final
{
public:
	vote_processor_config () = default;
	vote_processor_config (rsnano::VoteProcessorConfigDto const & dto);
	nano::error deserialize (nano::tomlconfig & toml);
	rsnano::VoteProcessorConfigDto to_dto () const;

public:
	size_t max_pr_queue{ 256 };
	size_t max_non_pr_queue{ 32 };
	size_t pr_priority{ 3 };
	size_t threads{ std::min (4u, nano::hardware_concurrency () / 2) };
	size_t batch_size{ 1024 };
};

class vote_processor_queue
{
public:
	vote_processor_queue (rsnano::VoteProcessorQueueHandle * handle);
	vote_processor_queue (vote_processor_queue const &) = delete;
	~vote_processor_queue ();

	bool empty () const;
	/** Returns true if the vote was queued for processing */
	bool vote (std::shared_ptr<nano::vote> const & vote_a, std::shared_ptr<nano::transport::channel> const & channel_a);

	rsnano::VoteProcessorQueueHandle * handle;
};

class vote_processor final
{
public:
	vote_processor (rsnano::VoteProcessorHandle * handle);
	vote_processor (vote_processor const &) = delete;
	~vote_processor ();

	/** Note: node.active.mutex lock is required */
	nano::vote_code vote_blocking (std::shared_ptr<nano::vote> const &, std::shared_ptr<nano::transport::channel> const &);

<<<<<<< HEAD
	rsnano::VoteProcessorHandle * handle;
=======
private:
	bool stopped{ false };
	nano::condition_variable condition;
	mutable nano::mutex mutex{ mutex_identifier (mutexes::vote_processor) };
	std::vector<std::thread> threads;
>>>>>>> 687e5f3e
};

}<|MERGE_RESOLUTION|>--- conflicted
+++ resolved
@@ -3,7 +3,6 @@
 #include "nano/lib/rsnano.hpp"
 
 #include <nano/lib/numbers.hpp>
-#include <nano/lib/threading.hpp>
 #include <nano/lib/utility.hpp>
 #include <nano/secure/common.hpp>
 
@@ -46,7 +45,7 @@
 	size_t max_pr_queue{ 256 };
 	size_t max_non_pr_queue{ 32 };
 	size_t pr_priority{ 3 };
-	size_t threads{ std::min (4u, nano::hardware_concurrency () / 2) };
+	size_t threads{ 4 };
 	size_t batch_size{ 1024 };
 };
 
@@ -74,15 +73,7 @@
 	/** Note: node.active.mutex lock is required */
 	nano::vote_code vote_blocking (std::shared_ptr<nano::vote> const &, std::shared_ptr<nano::transport::channel> const &);
 
-<<<<<<< HEAD
 	rsnano::VoteProcessorHandle * handle;
-=======
-private:
-	bool stopped{ false };
-	nano::condition_variable condition;
-	mutable nano::mutex mutex{ mutex_identifier (mutexes::vote_processor) };
-	std::vector<std::thread> threads;
->>>>>>> 687e5f3e
 };
 
 }