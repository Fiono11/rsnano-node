--- conflicted
+++ resolved
@@ -116,14 +116,8 @@
 	// already ported to Rust:
 	nano::node_config const & config;
 	nano::local_vote_history & history;
-<<<<<<< HEAD
-	nano::stat & stats;
+	nano::stats & stats;
 	nano::vote_spacing spacing;
-=======
-	nano::vote_spacing spacing;
-	nano::network & network;
-	nano::stats & stats;
->>>>>>> 62811054
 
 	// not ported yet:
 	nano::ledger & ledger;
