#include "nano/lib/blocks.hpp"
#include "nano/lib/logging.hpp"
#include "nano/lib/rsnano.hpp"
#include "nano/lib/rsnanoutils.hpp"

#include <nano/lib/threading.hpp>
#include <nano/lib/timer.hpp>
#include <nano/node/blockprocessor.hpp>
#include <nano/node/node.hpp>
#include <nano/store/component.hpp>

#include <boost/format.hpp>

#include <cstdint>
#include <memory>

namespace nano
{

class block_processor_lock
{
public:
	block_processor_lock (nano::block_processor & block_processor_a) :
		handle{ rsnano::rsn_block_processor_lock (block_processor_a.handle) },
		block_processor{ block_processor_a }
	{
	}

	block_processor_lock (block_processor_lock const &) = delete;

	~block_processor_lock ()
	{
		rsnano::rsn_block_processor_lock_destroy (handle);
	}

	void lock (rsnano::BlockProcessorHandle * processor)
	{
		rsnano::rsn_block_processor_lock_lock (handle, processor);
	}

	void unlock ()
	{
		rsnano::rsn_block_processor_lock_unlock (handle);
	}

	void push_back_forced (std::shared_ptr<nano::block> const & block, nano::block_processor::context context)
	{
		rsnano::rsn_block_processor_push_back_forced (handle, block->get_handle (), context.handle);
	}

	std::size_t blocks_size () const
	{
		return rsnano::rsn_block_processor_blocks_size (handle);
	}

	std::size_t forced_size () const
	{
		return rsnano::rsn_block_processor_forced_size (handle);
	}

	rsnano::BlockProcessorLockHandle * handle;
	nano::block_processor & block_processor;
};
}

namespace
{
void blocks_rolled_back_wrapper (void * context, rsnano::BlockVecHandle * rolled_back, rsnano::BlockHandle * initial_block)
{
	auto callback = static_cast<std::function<void (std::vector<std::shared_ptr<nano::block>> const &, std::shared_ptr<nano::block> const &)> *> (context);
	auto initial = nano::block_handle_to_block (initial_block);
	rsnano::block_vec blocks{ rolled_back };
	auto vec{ blocks.to_vector () };
	(*callback) (vec, initial);
}

void blocks_rolled_back_delete (void * context)
{
	auto callback = static_cast<std::function<void (std::vector<std::shared_ptr<nano::block>> const &, std::shared_ptr<nano::block> const &)> *> (context);
	delete callback;
}
}

/*
 * block_processor::context
 */

nano::block_processor::context::context (nano::block_source source_a) :
	source{ source_a },
	handle{ rsnano::rsn_block_processor_context_create (static_cast<uint8_t> (source_a), new std::promise<nano::block_processor::context::result_t> ()) }
{
	debug_assert (source != nano::block_source::unknown);
}

nano::block_processor::context::context (rsnano::BlockProcessorContextHandle * handle_a) :
	source{ rsnano::rsn_block_processor_context_source (handle_a) },
	handle{ handle_a }
{
}

nano::block_processor::context::context (nano::block_processor::context && other) :
	source{ other.source },
	handle{ other.handle }
{
	other.handle = nullptr;
}

nano::block_processor::context::~context ()
{
	if (handle != nullptr)
	{
		rsnano::rsn_block_processor_context_destroy (handle);
	}
}

auto nano::block_processor::context::get_future () -> std::future<result_t>
{
	auto promise = static_cast<std::promise<result_t> *> (rsnano::rsn_block_processor_context_promise (handle));
	return promise->get_future ();
}

void nano::block_processor::context::set_result (result_t const & result)
{
	auto promise = static_cast<std::promise<result_t> *> (rsnano::rsn_block_processor_context_promise (handle));
	promise->set_value (result);
}

/*
 * block_processor
 */

nano::block_processor::block_processor (nano::node & node_a, nano::write_database_queue & write_database_queue_a) :
	config (*node_a.config),
	network_params (node_a.network_params),
	flags (node_a.flags),
	stats{ *node_a.stats }
{
	auto config_dto{ config.to_dto () };
	handle = rsnano::rsn_block_processor_create (
	this,
	&config_dto,
	node_a.flags.handle,
	node_a.ledger.handle,
	node_a.unchecked.handle,
	node_a.stats->handle,
	&node_a.config->network_params.work.dto,
	write_database_queue_a.handle);

	batch_processed.add ([this] (auto const & items) {
		// For every batch item: notify the 'processed' observer.
		for (auto const & [result, block, context] : items)
		{
			block_processed.notify (result, block, context);
		}
	});
}

nano::block_processor::~block_processor ()
{
	rsnano::rsn_block_processor_destroy (handle);
}

rsnano::BlockProcessorHandle const * nano::block_processor::get_handle () const
{
	return handle;
}

void nano::block_processor::start ()
{
	processing_thread = std::thread ([this] () {
		nano::thread_role::set (nano::thread_role::name::block_processing);
		this->process_blocks ();
	});
}

void nano::block_processor::stop ()
{
	{
		nano::block_processor_lock lock{ *this };
		stopped = true;
	}
	rsnano::rsn_block_processor_notify_all (handle);
	rsnano::rsn_block_processor_stop (handle);
	nano::join_or_pass (processing_thread);
}

std::size_t nano::block_processor::size ()
{
	nano::block_processor_lock lock{ *this };
	return (lock.blocks_size () + lock.forced_size ());
}

bool nano::block_processor::full ()
{
	return size () >= flags.block_processor_full_size ();
}

bool nano::block_processor::half_full ()
{
	return size () >= flags.block_processor_full_size () / 2;
}

void nano::block_processor::process_active (std::shared_ptr<nano::block> const & incoming)
{
	add (incoming);
}

void nano::block_processor::add (std::shared_ptr<nano::block> const & block, block_source const source)
{
	if (full ())
	{
		stats.inc (nano::stat::type::blockprocessor, nano::stat::detail::overfill);
		return;
	}
	if (network_params.work.validate_entry (*block)) // true => error
	{
		stats.inc (nano::stat::type::blockprocessor, nano::stat::detail::insufficient_work);
		return;
	}
<<<<<<< HEAD
	context ctx{ source };
	rsnano::rsn_block_processor_add_impl (handle, block->get_handle (), ctx.handle);
=======

	node.stats.inc (nano::stat::type::blockprocessor, nano::stat::detail::process);
	node.logger.debug (nano::log::type::blockprocessor, "Processing block (async): {} (source: {})", block->hash ().to_string (), to_string (source));

	add_impl (block, context{ source });
>>>>>>> 9a80f294
}

std::optional<nano::process_return> nano::block_processor::add_blocking (std::shared_ptr<nano::block> const & block, block_source const source)
{
	node.stats.inc (nano::stat::type::blockprocessor, nano::stat::detail::process_blocking);
	node.logger.debug (nano::log::type::blockprocessor, "Processing block (blocking): {} (source: {})", block->hash ().to_string (), to_string (source));

	context ctx{ source };
	auto future = ctx.get_future ();
<<<<<<< HEAD
	rsnano::rsn_block_processor_add_impl (handle, block->get_handle (), ctx.handle);
=======
	add_impl (block, std::move (ctx));
>>>>>>> 9a80f294

	try
	{
		auto status = future.wait_for (config.block_process_timeout);
		debug_assert (status != std::future_status::deferred);
		if (status == std::future_status::ready)
		{
			return future.get ();
		}
	}
	catch (std::future_error const &)
	{
		node.stats.inc (nano::stat::type::blockprocessor, nano::stat::detail::process_blocking_timeout);
		node.logger.error (nano::log::type::blockprocessor, "Timeout processing block: {}", block->hash ().to_string ());
	}

	return std::nullopt;
}

void nano::block_processor::force (std::shared_ptr<nano::block> const & block_a)
{
<<<<<<< HEAD
	{
		nano::block_processor_lock lock{ *this };
		lock.push_back_forced (block_a, context{ block_source::forced });
	}
	rsnano::rsn_block_processor_notify_all (handle);
=======
	node.stats.inc (nano::stat::type::blockprocessor, nano::stat::detail::force);
	node.logger.debug (nano::log::type::blockprocessor, "Forcing block: {}", block_a->hash ().to_string ());

	{
		nano::lock_guard<nano::mutex> lock{ mutex };
		forced.emplace_back (entry{ block_a, context{ block_source::forced } });
	}
	condition.notify_all ();
}

void nano::block_processor::rollback_competitor (store::write_transaction const & transaction, nano::block const & block)
{
	auto hash = block.hash ();
	auto successor = node.ledger.successor (transaction, block.qualified_root ());
	if (successor != nullptr && successor->hash () != hash)
	{
		// Replace our block with the winner and roll back any dependent blocks
		node.logger.debug (nano::log::type::blockprocessor, "Rolling back: {} and replacing with: {}", successor->hash ().to_string (), hash.to_string ());

		std::vector<std::shared_ptr<nano::block>> rollback_list;
		if (node.ledger.rollback (transaction, successor->hash (), rollback_list))
		{
			node.stats.inc (nano::stat::type::ledger, nano::stat::detail::rollback_failed);
			node.logger.error (nano::log::type::blockprocessor, "Failed to roll back: {} because it or a successor was confirmed", successor->hash ().to_string ());
		}
		else
		{
			node.logger.debug (nano::log::type::blockprocessor, "Blocks rolled back: {}", rollback_list.size ());
		}
		// Deleting from votes cache, stop active transaction
		for (auto & i : rollback_list)
		{
			node.history.erase (i->root ());
			// Stop all rolled back active transactions except initial
			if (i->hash () != successor->hash ())
			{
				node.active.erase (*i);
			}
		}
	}
>>>>>>> 9a80f294
}

void nano::block_processor::process_blocks ()
{
	nano::block_processor_lock lock{ *this };
	while (!stopped)
	{
		if (have_blocks_ready (lock))
		{
			active = true;
			lock.unlock ();

			auto processed = process_batch (lock);

			// Set results for futures when not holding the lock
			for (auto & [result, block, context] : processed)
			{
				context.set_result (result);
			}

			batch_processed.notify (processed);

			lock.lock (handle);
			active = false;
		}
		else
		{
			rsnano::rsn_block_processor_notify_one (handle);
			rsnano::rsn_block_processor_wait (handle, lock.handle);
		}
	}
}

bool nano::block_processor::flushing ()
{
	return rsnano::rsn_block_processor_flushing (handle);
}

void nano::block_processor::set_blocks_rolled_back_callback (std::function<void (std::vector<std::shared_ptr<nano::block>> const &, std::shared_ptr<nano::block> const &)> callback)
{
	rsnano::rsn_block_processor_set_blocks_rolled_back_callback (
	handle,
	blocks_rolled_back_wrapper,
	new std::function<void (std::vector<std::shared_ptr<nano::block>> const &, std::shared_ptr<nano::block> const &)> (callback),
	blocks_rolled_back_delete);
}

bool nano::block_processor::have_blocks_ready (nano::block_processor_lock & lock_a)
{
	return lock_a.blocks_size () > 0 || lock_a.forced_size () > 0;
}

bool nano::block_processor::have_blocks (nano::block_processor_lock & lock_a)
{
	return have_blocks_ready (lock_a);
}

auto nano::block_processor::process_batch (nano::block_processor_lock & lock_a) -> std::deque<processed_t>
{
	auto result_handle = rsnano::rsn_block_processor_process_batch (handle);
	std::deque<processed_t> result;
	auto size = rsnano::rsn_process_batch_result_size (result_handle);
	for (auto i = 0; i < size; ++i)
	{
<<<<<<< HEAD
		uint8_t result_code = 0;
		rsnano::BlockProcessorContextHandle * ctx_handle{ nullptr };
		auto block_handle = rsnano::rsn_process_batch_result_pop (result_handle, &result_code, &ctx_handle);
		auto block = nano::block_handle_to_block (block_handle);
		nano::process_return ret{ static_cast<nano::process_result> (result_code) };
		result.emplace_back (ret, block, nano::block_processor::context{ ctx_handle });
=======
		// TODO: Cleaner periodical logging
		if ((blocks.size () + forced.size () > 64) && should_log ())
		{
			node.logger.debug (nano::log::type::blockprocessor, "{} blocks (+ {} forced) in processing queue", blocks.size (), forced.size ());
		}

		entry entry = next ();
		context ctx = std::move (entry.ctx);
		auto const block = entry.block;
		auto const hash = block->hash ();
		bool const force = ctx.source == nano::block_source::forced;

		lock_a.unlock ();

		if (force)
		{
			number_of_forced_processed++;
			rollback_competitor (transaction, *block);
		}

		number_of_blocks_processed++;

		auto result = process_one (transaction, block, ctx, force);
		processed.emplace_back (result, block, std::move (ctx));

		lock_a.lock ();
	}

	lock_a.unlock ();

	if (number_of_blocks_processed != 0 && timer_l.stop () > std::chrono::milliseconds (100))
	{
		node.logger.debug (nano::log::type::blockprocessor, "Processed {} blocks ({} forced) in {} {}", number_of_blocks_processed, number_of_forced_processed, timer_l.value ().count (), timer_l.unit ());
	}

	return processed;
}

nano::process_return nano::block_processor::process_one (store::write_transaction const & transaction_a, std::shared_ptr<nano::block> block, context const & context, bool const forced_a)
{
	auto const hash = block->hash ();
	nano::process_return result = node.ledger.process (transaction_a, *block);

	node.stats.inc (nano::stat::type::blockprocessor_result, to_stat_detail (result.code));
	node.stats.inc (nano::stat::type::blockprocessor_source, to_stat_detail (context.source));
	node.logger.trace (nano::log::type::blockprocessor, nano::log::detail::block_processed,
	nano::log::arg{ "result", result.code },
	nano::log::arg{ "source", context.source },
	nano::log::arg{ "arrival", nano::log::microseconds (context.arrival) },
	nano::log::arg{ "forced", forced_a },
	nano::log::arg{ "block", block });

	switch (result.code)
	{
		case nano::process_result::progress:
		{
			queue_unchecked (transaction_a, hash);
			/* For send blocks check epoch open unchecked (gap pending).
			For state blocks check only send subtype and only if block epoch is not last epoch.
			If epoch is last, then pending entry shouldn't trigger same epoch open block for destination account. */
			if (block->type () == nano::block_type::send || (block->type () == nano::block_type::state && block->sideband ().details.is_send && std::underlying_type_t<nano::epoch> (block->sideband ().details.epoch) < std::underlying_type_t<nano::epoch> (nano::epoch::max)))
			{
				/* block->destination () for legacy send blocks
				block->link () for state blocks (send subtype) */
				queue_unchecked (transaction_a, block->destination ().is_zero () ? block->link () : block->destination ());
			}
			break;
		}
		case nano::process_result::gap_previous:
		{
			node.unchecked.put (block->previous (), block);
			node.stats.inc (nano::stat::type::ledger, nano::stat::detail::gap_previous);
			break;
		}
		case nano::process_result::gap_source:
		{
			node.unchecked.put (node.ledger.block_source (transaction_a, *block), block);
			node.stats.inc (nano::stat::type::ledger, nano::stat::detail::gap_source);
			break;
		}
		case nano::process_result::gap_epoch_open_pending:
		{
			node.unchecked.put (block->account (), block); // Specific unchecked key starting with epoch open block account public key
			node.stats.inc (nano::stat::type::ledger, nano::stat::detail::gap_source);
			break;
		}
		case nano::process_result::old:
		{
			node.stats.inc (nano::stat::type::ledger, nano::stat::detail::old);
			break;
		}
		case nano::process_result::bad_signature:
		{
			break;
		}
		case nano::process_result::negative_spend:
		{
			break;
		}
		case nano::process_result::unreceivable:
		{
			break;
		}
		case nano::process_result::fork:
		{
			node.stats.inc (nano::stat::type::ledger, nano::stat::detail::fork);
			break;
		}
		case nano::process_result::opened_burn_account:
		{
			break;
		}
		case nano::process_result::balance_mismatch:
		{
			break;
		}
		case nano::process_result::representative_mismatch:
		{
			break;
		}
		case nano::process_result::block_position:
		{
			break;
		}
		case nano::process_result::insufficient_work:
		{
			break;
		}
>>>>>>> 9a80f294
	}
	rsnano::rsn_process_batch_result_destroy (result_handle);
	return result;
}

std::unique_ptr<nano::container_info_component> nano::collect_container_info (block_processor & block_processor, std::string const & name)
{
<<<<<<< HEAD
	auto info_handle = rsnano::rsn_block_processor_collect_container_info (block_processor.handle, name.c_str ());
	return std::make_unique<nano::container_info_composite> (info_handle);
=======
	std::size_t blocks_count;
	std::size_t forced_count;

	{
		nano::lock_guard<nano::mutex> guard{ block_processor.mutex };
		blocks_count = block_processor.blocks.size ();
		forced_count = block_processor.forced.size ();
	}

	auto composite = std::make_unique<container_info_composite> (name);
	composite->add_component (std::make_unique<container_info_leaf> (container_info{ "blocks", blocks_count, sizeof (decltype (block_processor.blocks)::value_type) }));
	composite->add_component (std::make_unique<container_info_leaf> (container_info{ "forced", forced_count, sizeof (decltype (block_processor.forced)::value_type) }));
	return composite;
}

std::string_view nano::to_string (nano::block_source source)
{
	return magic_enum::enum_name (source);
}

nano::stat::detail nano::to_stat_detail (nano::block_source type)
{
	auto value = magic_enum::enum_cast<nano::stat::detail> (magic_enum::enum_name (type));
	debug_assert (value);
	return value.value_or (nano::stat::detail{});
>>>>>>> 9a80f294
}<|MERGE_RESOLUTION|>--- conflicted
+++ resolved
@@ -11,6 +11,7 @@
 
 #include <boost/format.hpp>
 
+#include <magic_enum.hpp>
 #include <cstdint>
 #include <memory>
 
@@ -133,7 +134,8 @@
 	config (*node_a.config),
 	network_params (node_a.network_params),
 	flags (node_a.flags),
-	stats{ *node_a.stats }
+	stats{ *node_a.stats },
+	logger{ *node_a.logger}
 {
 	auto config_dto{ config.to_dto () };
 	handle = rsnano::rsn_block_processor_create (
@@ -217,30 +219,22 @@
 		stats.inc (nano::stat::type::blockprocessor, nano::stat::detail::insufficient_work);
 		return;
 	}
-<<<<<<< HEAD
+
+	stats.inc (nano::stat::type::blockprocessor, nano::stat::detail::process);
+	logger.debug (nano::log::type::blockprocessor, "Processing block (async): {} (source: {})", block->hash ().to_string (), to_string (source));
+
 	context ctx{ source };
 	rsnano::rsn_block_processor_add_impl (handle, block->get_handle (), ctx.handle);
-=======
-
-	node.stats.inc (nano::stat::type::blockprocessor, nano::stat::detail::process);
-	node.logger.debug (nano::log::type::blockprocessor, "Processing block (async): {} (source: {})", block->hash ().to_string (), to_string (source));
-
-	add_impl (block, context{ source });
->>>>>>> 9a80f294
 }
 
 std::optional<nano::process_return> nano::block_processor::add_blocking (std::shared_ptr<nano::block> const & block, block_source const source)
 {
-	node.stats.inc (nano::stat::type::blockprocessor, nano::stat::detail::process_blocking);
-	node.logger.debug (nano::log::type::blockprocessor, "Processing block (blocking): {} (source: {})", block->hash ().to_string (), to_string (source));
+	stats.inc (nano::stat::type::blockprocessor, nano::stat::detail::process_blocking);
+	logger.debug (nano::log::type::blockprocessor, "Processing block (blocking): {} (source: {})", block->hash ().to_string (), to_string (source));
 
 	context ctx{ source };
 	auto future = ctx.get_future ();
-<<<<<<< HEAD
 	rsnano::rsn_block_processor_add_impl (handle, block->get_handle (), ctx.handle);
-=======
-	add_impl (block, std::move (ctx));
->>>>>>> 9a80f294
 
 	try
 	{
@@ -253,63 +247,23 @@
 	}
 	catch (std::future_error const &)
 	{
-		node.stats.inc (nano::stat::type::blockprocessor, nano::stat::detail::process_blocking_timeout);
-		node.logger.error (nano::log::type::blockprocessor, "Timeout processing block: {}", block->hash ().to_string ());
-	}
-
+		stats.inc (nano::stat::type::blockprocessor, nano::stat::detail::process_blocking_timeout);
+		logger.error (nano::log::type::blockprocessor, "Timeout processing block: {}", block->hash ().to_string ());
+
+	}
 	return std::nullopt;
 }
 
 void nano::block_processor::force (std::shared_ptr<nano::block> const & block_a)
 {
-<<<<<<< HEAD
+	stats.inc (nano::stat::type::blockprocessor, nano::stat::detail::force);
+	logger.debug (nano::log::type::blockprocessor, "Forcing block: {}", block_a->hash ().to_string ());
+
 	{
 		nano::block_processor_lock lock{ *this };
 		lock.push_back_forced (block_a, context{ block_source::forced });
 	}
 	rsnano::rsn_block_processor_notify_all (handle);
-=======
-	node.stats.inc (nano::stat::type::blockprocessor, nano::stat::detail::force);
-	node.logger.debug (nano::log::type::blockprocessor, "Forcing block: {}", block_a->hash ().to_string ());
-
-	{
-		nano::lock_guard<nano::mutex> lock{ mutex };
-		forced.emplace_back (entry{ block_a, context{ block_source::forced } });
-	}
-	condition.notify_all ();
-}
-
-void nano::block_processor::rollback_competitor (store::write_transaction const & transaction, nano::block const & block)
-{
-	auto hash = block.hash ();
-	auto successor = node.ledger.successor (transaction, block.qualified_root ());
-	if (successor != nullptr && successor->hash () != hash)
-	{
-		// Replace our block with the winner and roll back any dependent blocks
-		node.logger.debug (nano::log::type::blockprocessor, "Rolling back: {} and replacing with: {}", successor->hash ().to_string (), hash.to_string ());
-
-		std::vector<std::shared_ptr<nano::block>> rollback_list;
-		if (node.ledger.rollback (transaction, successor->hash (), rollback_list))
-		{
-			node.stats.inc (nano::stat::type::ledger, nano::stat::detail::rollback_failed);
-			node.logger.error (nano::log::type::blockprocessor, "Failed to roll back: {} because it or a successor was confirmed", successor->hash ().to_string ());
-		}
-		else
-		{
-			node.logger.debug (nano::log::type::blockprocessor, "Blocks rolled back: {}", rollback_list.size ());
-		}
-		// Deleting from votes cache, stop active transaction
-		for (auto & i : rollback_list)
-		{
-			node.history.erase (i->root ());
-			// Stop all rolled back active transactions except initial
-			if (i->hash () != successor->hash ())
-			{
-				node.active.erase (*i);
-			}
-		}
-	}
->>>>>>> 9a80f294
 }
 
 void nano::block_processor::process_blocks ()
@@ -374,143 +328,12 @@
 	auto size = rsnano::rsn_process_batch_result_size (result_handle);
 	for (auto i = 0; i < size; ++i)
 	{
-<<<<<<< HEAD
 		uint8_t result_code = 0;
 		rsnano::BlockProcessorContextHandle * ctx_handle{ nullptr };
 		auto block_handle = rsnano::rsn_process_batch_result_pop (result_handle, &result_code, &ctx_handle);
 		auto block = nano::block_handle_to_block (block_handle);
 		nano::process_return ret{ static_cast<nano::process_result> (result_code) };
 		result.emplace_back (ret, block, nano::block_processor::context{ ctx_handle });
-=======
-		// TODO: Cleaner periodical logging
-		if ((blocks.size () + forced.size () > 64) && should_log ())
-		{
-			node.logger.debug (nano::log::type::blockprocessor, "{} blocks (+ {} forced) in processing queue", blocks.size (), forced.size ());
-		}
-
-		entry entry = next ();
-		context ctx = std::move (entry.ctx);
-		auto const block = entry.block;
-		auto const hash = block->hash ();
-		bool const force = ctx.source == nano::block_source::forced;
-
-		lock_a.unlock ();
-
-		if (force)
-		{
-			number_of_forced_processed++;
-			rollback_competitor (transaction, *block);
-		}
-
-		number_of_blocks_processed++;
-
-		auto result = process_one (transaction, block, ctx, force);
-		processed.emplace_back (result, block, std::move (ctx));
-
-		lock_a.lock ();
-	}
-
-	lock_a.unlock ();
-
-	if (number_of_blocks_processed != 0 && timer_l.stop () > std::chrono::milliseconds (100))
-	{
-		node.logger.debug (nano::log::type::blockprocessor, "Processed {} blocks ({} forced) in {} {}", number_of_blocks_processed, number_of_forced_processed, timer_l.value ().count (), timer_l.unit ());
-	}
-
-	return processed;
-}
-
-nano::process_return nano::block_processor::process_one (store::write_transaction const & transaction_a, std::shared_ptr<nano::block> block, context const & context, bool const forced_a)
-{
-	auto const hash = block->hash ();
-	nano::process_return result = node.ledger.process (transaction_a, *block);
-
-	node.stats.inc (nano::stat::type::blockprocessor_result, to_stat_detail (result.code));
-	node.stats.inc (nano::stat::type::blockprocessor_source, to_stat_detail (context.source));
-	node.logger.trace (nano::log::type::blockprocessor, nano::log::detail::block_processed,
-	nano::log::arg{ "result", result.code },
-	nano::log::arg{ "source", context.source },
-	nano::log::arg{ "arrival", nano::log::microseconds (context.arrival) },
-	nano::log::arg{ "forced", forced_a },
-	nano::log::arg{ "block", block });
-
-	switch (result.code)
-	{
-		case nano::process_result::progress:
-		{
-			queue_unchecked (transaction_a, hash);
-			/* For send blocks check epoch open unchecked (gap pending).
-			For state blocks check only send subtype and only if block epoch is not last epoch.
-			If epoch is last, then pending entry shouldn't trigger same epoch open block for destination account. */
-			if (block->type () == nano::block_type::send || (block->type () == nano::block_type::state && block->sideband ().details.is_send && std::underlying_type_t<nano::epoch> (block->sideband ().details.epoch) < std::underlying_type_t<nano::epoch> (nano::epoch::max)))
-			{
-				/* block->destination () for legacy send blocks
-				block->link () for state blocks (send subtype) */
-				queue_unchecked (transaction_a, block->destination ().is_zero () ? block->link () : block->destination ());
-			}
-			break;
-		}
-		case nano::process_result::gap_previous:
-		{
-			node.unchecked.put (block->previous (), block);
-			node.stats.inc (nano::stat::type::ledger, nano::stat::detail::gap_previous);
-			break;
-		}
-		case nano::process_result::gap_source:
-		{
-			node.unchecked.put (node.ledger.block_source (transaction_a, *block), block);
-			node.stats.inc (nano::stat::type::ledger, nano::stat::detail::gap_source);
-			break;
-		}
-		case nano::process_result::gap_epoch_open_pending:
-		{
-			node.unchecked.put (block->account (), block); // Specific unchecked key starting with epoch open block account public key
-			node.stats.inc (nano::stat::type::ledger, nano::stat::detail::gap_source);
-			break;
-		}
-		case nano::process_result::old:
-		{
-			node.stats.inc (nano::stat::type::ledger, nano::stat::detail::old);
-			break;
-		}
-		case nano::process_result::bad_signature:
-		{
-			break;
-		}
-		case nano::process_result::negative_spend:
-		{
-			break;
-		}
-		case nano::process_result::unreceivable:
-		{
-			break;
-		}
-		case nano::process_result::fork:
-		{
-			node.stats.inc (nano::stat::type::ledger, nano::stat::detail::fork);
-			break;
-		}
-		case nano::process_result::opened_burn_account:
-		{
-			break;
-		}
-		case nano::process_result::balance_mismatch:
-		{
-			break;
-		}
-		case nano::process_result::representative_mismatch:
-		{
-			break;
-		}
-		case nano::process_result::block_position:
-		{
-			break;
-		}
-		case nano::process_result::insufficient_work:
-		{
-			break;
-		}
->>>>>>> 9a80f294
 	}
 	rsnano::rsn_process_batch_result_destroy (result_handle);
 	return result;
@@ -518,34 +341,11 @@
 
 std::unique_ptr<nano::container_info_component> nano::collect_container_info (block_processor & block_processor, std::string const & name)
 {
-<<<<<<< HEAD
 	auto info_handle = rsnano::rsn_block_processor_collect_container_info (block_processor.handle, name.c_str ());
 	return std::make_unique<nano::container_info_composite> (info_handle);
-=======
-	std::size_t blocks_count;
-	std::size_t forced_count;
-
-	{
-		nano::lock_guard<nano::mutex> guard{ block_processor.mutex };
-		blocks_count = block_processor.blocks.size ();
-		forced_count = block_processor.forced.size ();
-	}
-
-	auto composite = std::make_unique<container_info_composite> (name);
-	composite->add_component (std::make_unique<container_info_leaf> (container_info{ "blocks", blocks_count, sizeof (decltype (block_processor.blocks)::value_type) }));
-	composite->add_component (std::make_unique<container_info_leaf> (container_info{ "forced", forced_count, sizeof (decltype (block_processor.forced)::value_type) }));
-	return composite;
 }
 
 std::string_view nano::to_string (nano::block_source source)
 {
 	return magic_enum::enum_name (source);
-}
-
-nano::stat::detail nano::to_stat_detail (nano::block_source type)
-{
-	auto value = magic_enum::enum_cast<nano::stat::detail> (magic_enum::enum_name (type));
-	debug_assert (value);
-	return value.value_or (nano::stat::detail{});
->>>>>>> 9a80f294
 }