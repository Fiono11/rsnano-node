#include <nano/lib/threading.hpp>
#include <nano/lib/timer.hpp>
#include <nano/node/blockprocessor.hpp>
#include <nano/node/election.hpp>
#include <nano/node/node.hpp>
#include <nano/node/websocket.hpp>
#include <nano/secure/store.hpp>

#include <boost/format.hpp>

std::chrono::milliseconds constexpr nano::block_processor::confirmation_request_delay;

nano::block_post_events::block_post_events (std::function<std::unique_ptr<nano::read_transaction> ()> && get_transaction_a) :
	get_transaction (std::move (get_transaction_a))
{
}

nano::block_post_events::~block_post_events ()
{
	debug_assert (get_transaction != nullptr);
	auto transaction (get_transaction ());
	for (auto const & i : events)
	{
		i (*transaction);
	}
}

nano::block_processor::block_processor (nano::node & node_a, nano::write_database_queue & write_database_queue_a) :
	next_log (std::chrono::steady_clock::now ()),
	logger (*node_a.logger),
	checker (node_a.checker),
	config (*node_a.config),
	state_block_signature_verification (checker, config.network_params.ledger.epochs, config.logging.timing_logging (), node_a.logger, node_a.flags.block_processor_verification_size ()),
	network_params (node_a.network_params),
	history (node_a.history),
	ledger (node_a.ledger),
	flags (node_a.flags),
	network (*node_a.network),
	inactive_vote_cache (node_a.inactive_vote_cache),
	active_transactions (node_a.active),
	store (node_a.store),
	stats (*node_a.stats),
	scheduler (node_a.scheduler),
	websocket_server (node_a.websocket_server),
	block_arrival (node_a.block_arrival),
	unchecked (node_a.unchecked),
	gap_cache (node_a.gap_cache),
	bootstrap_initiator (node_a.bootstrap_initiator),
	write_database_queue (write_database_queue_a),
	handle (rsnano::rsn_block_processor_create (this))
{
	state_block_signature_verification.blocks_verified_callback = [this] (std::deque<nano::state_block_signature_verification::value_type> & items, std::vector<int> const & verifications, std::vector<nano::block_hash> const & hashes, std::vector<nano::signature> const & blocks_signatures) {
		this->process_verified_state_blocks (items, verifications, hashes, blocks_signatures);
	};
	state_block_signature_verification.transition_inactive_callback = [this] () {
		if (this->flushing)
		{
			{
				// Prevent a race with condition.wait in block_processor::flush
				nano::lock_guard<nano::mutex> guard{ this->mutex };
			}
			this->condition.notify_all ();
		}
	};
	processing_thread = std::thread ([this] () {
		nano::thread_role::set (nano::thread_role::name::block_processing);
		this->process_blocks ();
	});
}

<<<<<<< HEAD
nano::block_processor::~block_processor ()
{
	stop ();
	if (processing_thread.joinable ())
	{
		processing_thread.join ();
	}
	rsnano::rsn_block_processor_destroy (handle);
}

rsnano::BlockProcessorHandle const * nano::block_processor::get_handle () const
{
	return handle;
}

=======
>>>>>>> 154b7fd9
void nano::block_processor::stop ()
{
	{
		nano::lock_guard<nano::mutex> lock{ mutex };
		stopped = true;
	}
	condition.notify_all ();
	state_block_signature_verification.stop ();
	nano::join_or_pass (processing_thread);
}

void nano::block_processor::flush ()
{
	checker.flush ();
	flushing = true;
	nano::unique_lock<nano::mutex> lock{ mutex };
	while (!stopped && (have_blocks () || active || state_block_signature_verification.is_active ()))
	{
		condition.wait (lock);
	}
	flushing = false;
}

std::size_t nano::block_processor::size ()
{
	nano::unique_lock<nano::mutex> lock{ mutex };
	return (blocks.size () + state_block_signature_verification.size () + forced.size ());
}

bool nano::block_processor::full ()
{
	return size () >= flags.block_processor_full_size ();
}

bool nano::block_processor::half_full ()
{
	return size () >= flags.block_processor_full_size () / 2;
}

void nano::block_processor::add (std::shared_ptr<nano::block> const & block_a)
{
	nano::unchecked_info info (block_a);
	add (info);
}

void nano::block_processor::add (nano::unchecked_info const & info_a)
{
	auto block = info_a.get_block ();
	debug_assert (!network_params.work.validate_entry (*block));
	if (block->type () == nano::block_type::state || block->type () == nano::block_type::open)
	{
		state_block_signature_verification.add ({ block });
	}
	else
	{
		{
			nano::lock_guard<nano::mutex> guard{ mutex };
			blocks.emplace_back (info_a);
		}
		condition.notify_all ();
	}
}

void nano::block_processor::add_local (nano::unchecked_info const & info_a)
{
	debug_assert (!network_params.work.validate_entry (*info_a.get_block ()));
	state_block_signature_verification.add ({ info_a.get_block () });
}

void nano::block_processor::force (std::shared_ptr<nano::block> const & block_a)
{
	{
		nano::lock_guard<nano::mutex> lock{ mutex };
		forced.push_back (block_a);
	}
	condition.notify_all ();
}

void nano::block_processor::wait_write ()
{
	nano::lock_guard<nano::mutex> lock{ mutex };
	awaiting_write = true;
}

void nano::block_processor::process_blocks ()
{
	nano::unique_lock<nano::mutex> lock{ mutex };
	while (!stopped)
	{
		if (have_blocks_ready ())
		{
			active = true;
			lock.unlock ();
			process_batch (lock);
			lock.lock ();
			active = false;
		}
		else
		{
			condition.notify_one ();
			condition.wait (lock);
		}
	}
}

bool nano::block_processor::should_log ()
{
	auto result (false);
	auto now (std::chrono::steady_clock::now ());
	if (next_log < now)
	{
		next_log = now + (config.logging.timing_logging () ? std::chrono::seconds (2) : std::chrono::seconds (15));
		result = true;
	}
	return result;
}

bool nano::block_processor::have_blocks_ready ()
{
	debug_assert (!mutex.try_lock ());
	return !blocks.empty () || !forced.empty ();
}

bool nano::block_processor::have_blocks ()
{
	debug_assert (!mutex.try_lock ());
	return have_blocks_ready () || state_block_signature_verification.size () != 0;
}

void nano::block_processor::process_verified_state_blocks (std::deque<nano::state_block_signature_verification::value_type> & items, std::vector<int> const & verifications, std::vector<nano::block_hash> const & hashes, std::vector<nano::signature> const & blocks_signatures)
{
	{
		nano::unique_lock<nano::mutex> lk{ mutex };
		for (auto i (0); i < verifications.size (); ++i)
		{
			debug_assert (verifications[i] == 1 || verifications[i] == 0);
			auto & item = items.front ();
			auto & [block] = item;
			if (!block->link ().is_zero () && ledger.is_epoch_link (block->link ()))
			{
				// Epoch blocks
				if (verifications[i] == 1)
				{
					blocks.emplace_back (block);
				}
				else
				{
					// Possible regular state blocks with epoch link (send subtype)
					blocks.emplace_back (block);
				}
			}
			else if (verifications[i] == 1)
			{
				// Non epoch blocks
				blocks.emplace_back (block);
			}
			else
			{
				requeue_invalid (hashes[i], { block });
			}
			items.pop_front ();
		}
	}
	condition.notify_all ();
}

void nano::block_processor::process_batch (nano::unique_lock<nano::mutex> & lock_a)
{
	auto scoped_write_guard = write_database_queue.wait (nano::writer::process_batch);
	block_post_events post_events ([&store = store] { return store.tx_begin_read (); });
	auto transaction (store.tx_begin_write ({ tables::accounts, tables::blocks, tables::frontiers, tables::pending, tables::unchecked }));
	nano::timer<std::chrono::milliseconds> timer_l;
	lock_a.lock ();
	timer_l.start ();
	// Processing blocks
	unsigned number_of_blocks_processed (0), number_of_forced_processed (0);
	auto deadline_reached = [&timer_l, deadline = config.block_processor_batch_max_time] { return timer_l.after_deadline (deadline); };
	auto processor_batch_reached = [&number_of_blocks_processed, max = flags.block_processor_batch_size ()] { return number_of_blocks_processed >= max; };
	auto store_batch_reached = [&number_of_blocks_processed, max = store.max_block_write_batch_num ()] { return number_of_blocks_processed >= max; };
	while (have_blocks_ready () && (!deadline_reached () || !processor_batch_reached ()) && !awaiting_write && !store_batch_reached ())
	{
		if ((blocks.size () + state_block_signature_verification.size () + forced.size () > 64) && should_log ())
		{
			logger.always_log (boost::str (boost::format ("%1% blocks (+ %2% state blocks) (+ %3% forced) in processing queue") % blocks.size () % state_block_signature_verification.size () % forced.size ()));
		}
		nano::unchecked_info info;
		nano::block_hash hash (0);
		bool force (false);
		if (forced.empty ())
		{
			info = blocks.front ();
			blocks.pop_front ();
			hash = info.get_block ()->hash ();
		}
		else
		{
			info = nano::unchecked_info (forced.front ());
			forced.pop_front ();
			hash = info.get_block ()->hash ();
			force = true;
			number_of_forced_processed++;
		}
		lock_a.unlock ();
		if (force)
		{
			auto successor (ledger.successor (*transaction, info.get_block ()->qualified_root ()));
			if (successor != nullptr && successor->hash () != hash)
			{
				// Replace our block with the winner and roll back any dependent blocks
				if (config.logging.ledger_rollback_logging ())
				{
					logger.always_log (boost::str (boost::format ("Rolling back %1% and replacing with %2%") % successor->hash ().to_string () % hash.to_string ()));
				}
				std::vector<std::shared_ptr<nano::block>> rollback_list;
				if (ledger.rollback (*transaction, successor->hash (), rollback_list))
				{
					stats.inc (nano::stat::type::ledger, nano::stat::detail::rollback_failed);
					logger.always_log (nano::severity_level::error, boost::str (boost::format ("Failed to roll back %1% because it or a successor was confirmed") % successor->hash ().to_string ()));
				}
				else if (config.logging.ledger_rollback_logging ())
				{
					logger.always_log (boost::str (boost::format ("%1% blocks rolled back") % rollback_list.size ()));
				}
				// Deleting from votes cache, stop active transaction
				for (auto & i : rollback_list)
				{
					history.erase (i->root ());
					// Stop all rolled back active transactions except initial
					if (i->hash () != successor->hash ())
					{
						active_transactions.erase (*i);
					}
				}
			}
		}
		number_of_blocks_processed++;
		process_one (*transaction, post_events, info, force);
		lock_a.lock ();
	}
	awaiting_write = false;
	lock_a.unlock ();

	if (config.logging.timing_logging () && number_of_blocks_processed != 0 && timer_l.stop () > std::chrono::milliseconds (100))
	{
		logger.always_log (boost::str (boost::format ("Processed %1% blocks (%2% blocks were forced) in %3% %4%") % number_of_blocks_processed % number_of_forced_processed % timer_l.value ().count () % timer_l.unit ()));
	}
}

void nano::block_processor::process_live (nano::transaction const & transaction_a, nano::block_hash const & hash_a, std::shared_ptr<nano::block> const & block_a, nano::process_return const & process_return_a, nano::block_origin const origin_a)
{
	// Start collecting quorum on block
	if (ledger.dependents_confirmed (transaction_a, *block_a))
	{
		auto account = block_a->account ().is_zero () ? block_a->sideband ().account () : block_a->account ();
		scheduler.activate (account, transaction_a);
	}

	// Notify inactive vote cache about a new live block
	inactive_vote_cache.trigger (block_a->hash ());

	// Announce block contents to the network
	if (origin_a == nano::block_origin::local)
	{
		network.flood_block_initial (block_a);
	}
	else if (!flags.disable_block_processor_republishing () && block_arrival.recent (hash_a))
	{
		network.flood_block (block_a, nano::buffer_drop_policy::limiter);
	}

	if (websocket_server && websocket_server->any_subscriber (nano::websocket::topic::new_unconfirmed_block))
	{
		websocket_server->broadcast (nano::websocket::message_builder ().new_block_arrived (*block_a));
	}
}

nano::process_return nano::block_processor::process_one (nano::write_transaction const & transaction_a, block_post_events & events_a, nano::unchecked_info info_a, bool const forced_a, nano::block_origin const origin_a)
{
	nano::process_return result;
	auto block (info_a.get_block ());
	auto hash (block->hash ());
	result = ledger.process (transaction_a, *block);
	events_a.events.emplace_back ([this, result, block = info_a.get_block ()] (nano::transaction const & tx) {
		processed.notify (tx, result, *block);
	});
	switch (result.code)
	{
		case nano::process_result::progress:
		{
			if (config.logging.ledger_logging ())
			{
				std::string block_string;
				block->serialize_json (block_string, config.logging.single_line_record ());
				logger.try_log (boost::str (boost::format ("Processing block %1%: %2%") % hash.to_string () % block_string));
			}
			events_a.events.emplace_back ([this, hash, block = info_a.get_block (), result, origin_a] (nano::transaction const & post_event_transaction_a) {
				process_live (post_event_transaction_a, hash, block, result, origin_a);
			});
			queue_unchecked (transaction_a, hash);
			/* For send blocks check epoch open unchecked (gap pending).
			For state blocks check only send subtype and only if block epoch is not last epoch.
			If epoch is last, then pending entry shouldn't trigger same epoch open block for destination account. */
			if (block->type () == nano::block_type::send || (block->type () == nano::block_type::state && block->sideband ().details ().is_send () && std::underlying_type_t<nano::epoch> (block->sideband ().details ().epoch ()) < std::underlying_type_t<nano::epoch> (nano::epoch::max)))
			{
				/* block->destination () for legacy send blocks
				block->link () for state blocks (send subtype) */
				queue_unchecked (transaction_a, block->destination ().is_zero () ? block->link () : block->destination ());
			}
			break;
		}
		case nano::process_result::gap_previous:
		{
			if (config.logging.ledger_logging ())
			{
				logger.try_log (boost::str (boost::format ("Gap previous for: %1%") % hash.to_string ()));
			}

			debug_assert (info_a.modified () != 0);
			unchecked.put (block->previous (), info_a);

			events_a.events.emplace_back ([this, hash] (nano::transaction const & /* unused */) { this->gap_cache.add (hash); });
			stats.inc (nano::stat::type::ledger, nano::stat::detail::gap_previous);
			break;
		}
		case nano::process_result::gap_source:
		{
			if (config.logging.ledger_logging ())
			{
				logger.try_log (boost::str (boost::format ("Gap source for: %1%") % hash.to_string ()));
			}

			debug_assert (info_a.modified () != 0);
			unchecked.put (ledger.block_source (transaction_a, *(block)), info_a);

			events_a.events.emplace_back ([this, hash] (nano::transaction const & /* unused */) { this->gap_cache.add (hash); });
			stats.inc (nano::stat::type::ledger, nano::stat::detail::gap_source);
			break;
		}
		case nano::process_result::gap_epoch_open_pending:
		{
			if (config.logging.ledger_logging ())
			{
				logger.try_log (boost::str (boost::format ("Gap pending entries for epoch open: %1%") % hash.to_string ()));
			}

			debug_assert (info_a.modified () != 0);
			unchecked.put (block->account (), info_a); // Specific unchecked key starting with epoch open block account public key

			stats.inc (nano::stat::type::ledger, nano::stat::detail::gap_source);
			break;
		}
		case nano::process_result::old:
		{
			if (config.logging.ledger_duplicate_logging ())
			{
				logger.try_log (boost::str (boost::format ("Old for: %1%") % hash.to_string ()));
			}
			stats.inc (nano::stat::type::ledger, nano::stat::detail::old);
			break;
		}
		case nano::process_result::bad_signature:
		{
			if (config.logging.ledger_logging ())
			{
				logger.try_log (boost::str (boost::format ("Bad signature for: %1%") % hash.to_string ()));
			}
			events_a.events.emplace_back ([this, hash, info_a] (nano::transaction const & /* unused */) { requeue_invalid (hash, info_a); });
			break;
		}
		case nano::process_result::negative_spend:
		{
			if (config.logging.ledger_logging ())
			{
				logger.try_log (boost::str (boost::format ("Negative spend for: %1%") % hash.to_string ()));
			}
			break;
		}
		case nano::process_result::unreceivable:
		{
			if (config.logging.ledger_logging ())
			{
				logger.try_log (boost::str (boost::format ("Unreceivable for: %1%") % hash.to_string ()));
			}
			break;
		}
		case nano::process_result::fork:
		{
			stats.inc (nano::stat::type::ledger, nano::stat::detail::fork);
			events_a.events.emplace_back ([this, block] (nano::transaction const &) { this->active_transactions.publish (block); });
			if (config.logging.ledger_logging ())
			{
				logger.try_log (boost::str (boost::format ("Fork for: %1% root: %2%") % hash.to_string () % block->root ().to_string ()));
			}
			break;
		}
		case nano::process_result::opened_burn_account:
		{
			if (config.logging.ledger_logging ())
			{
				logger.try_log (boost::str (boost::format ("Rejecting open block for burn account: %1%") % hash.to_string ()));
			}
			break;
		}
		case nano::process_result::balance_mismatch:
		{
			if (config.logging.ledger_logging ())
			{
				logger.try_log (boost::str (boost::format ("Balance mismatch for: %1%") % hash.to_string ()));
			}
			break;
		}
		case nano::process_result::representative_mismatch:
		{
			if (config.logging.ledger_logging ())
			{
				logger.try_log (boost::str (boost::format ("Representative mismatch for: %1%") % hash.to_string ()));
			}
			break;
		}
		case nano::process_result::block_position:
		{
			if (config.logging.ledger_logging ())
			{
				logger.try_log (boost::str (boost::format ("Block %1% cannot follow predecessor %2%") % hash.to_string () % block->previous ().to_string ()));
			}
			break;
		}
		case nano::process_result::insufficient_work:
		{
			if (config.logging.ledger_logging ())
			{
				logger.try_log (boost::str (boost::format ("Insufficient work for %1% : %2% (difficulty %3%)") % hash.to_string () % nano::to_string_hex (block->block_work ()) % nano::to_string_hex (network_params.work.difficulty (*block))));
			}
			break;
		}
	}

	stats.inc (nano::stat::type::blockprocessor, nano::to_stat_detail (result.code));

	return result;
}

nano::process_return nano::block_processor::process_one (nano::write_transaction const & transaction_a, block_post_events & events_a, std::shared_ptr<nano::block> const & block_a)
{
	nano::unchecked_info info (block_a);
	auto result (process_one (transaction_a, events_a, info));
	return result;
}

void nano::block_processor::queue_unchecked (nano::write_transaction const & transaction_a, nano::hash_or_account const & hash_or_account_a)
{
	unchecked.trigger (hash_or_account_a);
	gap_cache.erase (hash_or_account_a.hash);
}

void nano::block_processor::requeue_invalid (nano::block_hash const & hash_a, nano::unchecked_info const & info_a)
{
	debug_assert (hash_a == info_a.get_block ()->hash ());
	bootstrap_initiator.lazy_requeue (hash_a, info_a.get_block ()->previous ());
}

std::unique_ptr<nano::container_info_component> nano::collect_container_info (block_processor & block_processor, std::string const & name)
{
	std::size_t blocks_count;
	std::size_t forced_count;

	{
		nano::lock_guard<nano::mutex> guard{ block_processor.mutex };
		blocks_count = block_processor.blocks.size ();
		forced_count = block_processor.forced.size ();
	}

	auto composite = std::make_unique<container_info_composite> (name);
	composite->add_component (collect_container_info (block_processor.state_block_signature_verification, "state_block_signature_verification"));
	composite->add_component (std::make_unique<container_info_leaf> (container_info{ "blocks", blocks_count, sizeof (decltype (block_processor.blocks)::value_type) }));
	composite->add_component (std::make_unique<container_info_leaf> (container_info{ "forced", forced_count, sizeof (decltype (block_processor.forced)::value_type) }));
	return composite;
}<|MERGE_RESOLUTION|>--- conflicted
+++ resolved
@@ -68,14 +68,8 @@
 	});
 }
 
-<<<<<<< HEAD
 nano::block_processor::~block_processor ()
 {
-	stop ();
-	if (processing_thread.joinable ())
-	{
-		processing_thread.join ();
-	}
 	rsnano::rsn_block_processor_destroy (handle);
 }
 
@@ -84,8 +78,6 @@
 	return handle;
 }
 
-=======
->>>>>>> 154b7fd9
 void nano::block_processor::stop ()
 {
 	{
