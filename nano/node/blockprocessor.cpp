--- conflicted
+++ resolved
@@ -44,9 +44,9 @@
 		rsnano::rsn_block_processor_lock_unlock (handle);
 	}
 
-	void push_back_forced (std::shared_ptr<nano::block> const & block, nano::block_processor::context context)
-	{
-		rsnano::rsn_block_processor_push_back_forced (handle, block->get_handle (), context.handle);
+	void push_back_forced (nano::block_processor::context context)
+	{
+		rsnano::rsn_block_processor_push_back_forced (handle, context.handle);
 	}
 
 	std::size_t blocks_size () const
@@ -86,15 +86,9 @@
  * block_processor::context
  */
 
-<<<<<<< HEAD
-nano::block_processor::context::context (nano::block_source source_a) :
+nano::block_processor::context::context (std::shared_ptr<nano::block> block, nano::block_source source_a) :
 	source{ source_a },
-	handle{ rsnano::rsn_block_processor_context_create (static_cast<uint8_t> (source_a), new std::promise<nano::block_processor::context::result_t> ()) }
-=======
-nano::block_processor::context::context (std::shared_ptr<nano::block> block, nano::block_source source_a) :
-	block{ block },
-	source{ source_a }
->>>>>>> 11552cb1
+	handle{ rsnano::rsn_block_processor_context_create (block->get_handle(), static_cast<uint8_t> (source_a), new std::promise<nano::block_processor::context::result_t> ()) }
 {
 	debug_assert (source != nano::block_source::unknown);
 }
@@ -118,6 +112,11 @@
 	{
 		rsnano::rsn_block_processor_context_destroy (handle);
 	}
+}
+
+std::shared_ptr<nano::block> nano::block_processor::context::block() const
+{
+	return nano::block_handle_to_block(rsnano::rsn_block_processor_context_block(handle));
 }
 
 auto nano::block_processor::context::get_future () -> std::future<result_t>
@@ -229,12 +228,8 @@
 	stats.inc (nano::stat::type::blockprocessor, nano::stat::detail::process);
 	logger.debug (nano::log::type::blockprocessor, "Processing block (async): {} (source: {})", block->hash ().to_string (), to_string (source));
 
-<<<<<<< HEAD
-	context ctx{ source };
-	rsnano::rsn_block_processor_add_impl (handle, block->get_handle (), ctx.handle);
-=======
-	add_impl (context{ block, source });
->>>>>>> 11552cb1
+	context ctx{ block, source };
+	rsnano::rsn_block_processor_add_impl (handle, ctx.handle);
 }
 
 std::optional<nano::process_return> nano::block_processor::add_blocking (std::shared_ptr<nano::block> const & block, block_source const source)
@@ -244,11 +239,7 @@
 
 	context ctx{ block, source };
 	auto future = ctx.get_future ();
-<<<<<<< HEAD
-	rsnano::rsn_block_processor_add_impl (handle, block->get_handle (), ctx.handle);
-=======
-	add_impl (std::move (ctx));
->>>>>>> 11552cb1
+	rsnano::rsn_block_processor_add_impl (handle, ctx.handle);
 
 	try
 	{
@@ -274,46 +265,8 @@
 	logger.debug (nano::log::type::blockprocessor, "Forcing block: {}", block_a->hash ().to_string ());
 
 	{
-<<<<<<< HEAD
 		nano::block_processor_lock lock{ *this };
-		lock.push_back_forced (block_a, context{ block_source::forced });
-=======
-		nano::lock_guard<nano::mutex> lock{ mutex };
-		forced.emplace_back (context{ block_a, block_source::forced });
-	}
-	condition.notify_all ();
-}
-
-void nano::block_processor::rollback_competitor (store::write_transaction const & transaction, nano::block const & block)
-{
-	auto hash = block.hash ();
-	auto successor = node.ledger.successor (transaction, block.qualified_root ());
-	if (successor != nullptr && successor->hash () != hash)
-	{
-		// Replace our block with the winner and roll back any dependent blocks
-		node.logger.debug (nano::log::type::blockprocessor, "Rolling back: {} and replacing with: {}", successor->hash ().to_string (), hash.to_string ());
-
-		std::vector<std::shared_ptr<nano::block>> rollback_list;
-		if (node.ledger.rollback (transaction, successor->hash (), rollback_list))
-		{
-			node.stats.inc (nano::stat::type::ledger, nano::stat::detail::rollback_failed);
-			node.logger.error (nano::log::type::blockprocessor, "Failed to roll back: {} because it or a successor was confirmed", successor->hash ().to_string ());
-		}
-		else
-		{
-			node.logger.debug (nano::log::type::blockprocessor, "Blocks rolled back: {}", rollback_list.size ());
-		}
-		// Deleting from votes cache, stop active transaction
-		for (auto & i : rollback_list)
-		{
-			node.history.erase (i->root ());
-			// Stop all rolled back active transactions except initial
-			if (i->hash () != successor->hash ())
-			{
-				node.active.erase (*i);
-			}
-		}
->>>>>>> 11552cb1
+		lock.push_back_forced (context{ block_a, block_source::forced });
 	}
 	rsnano::rsn_block_processor_notify_all (handle);
 }
@@ -363,7 +316,6 @@
 	blocks_rolled_back_delete);
 }
 
-<<<<<<< HEAD
 bool nano::block_processor::have_blocks_ready (nano::block_processor_lock & lock_a)
 {
 	return lock_a.blocks_size () > 0 || lock_a.forced_size () > 0;
@@ -372,40 +324,6 @@
 bool nano::block_processor::have_blocks (nano::block_processor_lock & lock_a)
 {
 	return have_blocks_ready (lock_a);
-=======
-void nano::block_processor::add_impl (context ctx)
-{
-	release_assert (ctx.source != nano::block_source::forced);
-	{
-		nano::lock_guard<nano::mutex> guard{ mutex };
-		blocks.emplace_back (std::move (ctx));
-	}
-	condition.notify_all ();
-}
-
-auto nano::block_processor::next () -> context
-{
-	debug_assert (!mutex.try_lock ());
-	debug_assert (!blocks.empty () || !forced.empty ()); // This should be checked before calling next
-
-	if (!forced.empty ())
-	{
-		auto entry = std::move (forced.front ());
-		release_assert (entry.source == nano::block_source::forced);
-		forced.pop_front ();
-		return entry;
-	}
-
-	if (!blocks.empty ())
-	{
-		auto entry = std::move (blocks.front ());
-		release_assert (entry.source != nano::block_source::forced);
-		blocks.pop_front ();
-		return entry;
-	}
-
-	release_assert (false, "next() called when no blocks are ready");
->>>>>>> 11552cb1
 }
 
 auto nano::block_processor::process_batch (nano::block_processor_lock & lock_a) -> std::deque<processed_t>
@@ -415,142 +333,10 @@
 	auto size = rsnano::rsn_process_batch_result_size (result_handle);
 	for (auto i = 0; i < size; ++i)
 	{
-<<<<<<< HEAD
 		uint8_t result_code = 0;
-		rsnano::BlockProcessorContextHandle * ctx_handle{ nullptr };
-		auto block_handle = rsnano::rsn_process_batch_result_pop (result_handle, &result_code, &ctx_handle);
-		auto block = nano::block_handle_to_block (block_handle);
+		auto ctx_handle = rsnano::rsn_process_batch_result_pop (result_handle, &result_code);
 		nano::process_return ret{ static_cast<nano::process_result> (result_code) };
-		result.emplace_back (ret, block, nano::block_processor::context{ ctx_handle });
-=======
-		// TODO: Cleaner periodical logging
-		if ((blocks.size () + forced.size () > 64) && should_log ())
-		{
-			node.logger.debug (nano::log::type::blockprocessor, "{} blocks (+ {} forced) in processing queue", blocks.size (), forced.size ());
-		}
-
-		auto ctx = next ();
-		auto const hash = ctx.block->hash ();
-		bool const force = ctx.source == nano::block_source::forced;
-
-		lock_a.unlock ();
-
-		if (force)
-		{
-			number_of_forced_processed++;
-			rollback_competitor (transaction, *ctx.block);
-		}
-
-		number_of_blocks_processed++;
-
-		auto result = process_one (transaction, ctx, force);
-		processed.emplace_back (result, std::move (ctx));
-
-		lock_a.lock ();
-	}
-
-	lock_a.unlock ();
-
-	if (number_of_blocks_processed != 0 && timer_l.stop () > std::chrono::milliseconds (100))
-	{
-		node.logger.debug (nano::log::type::blockprocessor, "Processed {} blocks ({} forced) in {} {}", number_of_blocks_processed, number_of_forced_processed, timer_l.value ().count (), timer_l.unit ());
-	}
-
-	return processed;
-}
-
-nano::process_return nano::block_processor::process_one (store::write_transaction const & transaction_a, context const & context, bool const forced_a)
-{
-	auto const & block = context.block;
-	auto const hash = block->hash ();
-	nano::process_return result = node.ledger.process (transaction_a, *block);
-
-	node.stats.inc (nano::stat::type::blockprocessor_result, to_stat_detail (result.code));
-	node.stats.inc (nano::stat::type::blockprocessor_source, to_stat_detail (context.source));
-	node.logger.trace (nano::log::type::blockprocessor, nano::log::detail::block_processed,
-	nano::log::arg{ "result", result.code },
-	nano::log::arg{ "source", context.source },
-	nano::log::arg{ "arrival", nano::log::microseconds (context.arrival) },
-	nano::log::arg{ "forced", forced_a },
-	nano::log::arg{ "block", block });
-
-	switch (result.code)
-	{
-		case nano::process_result::progress:
-		{
-			queue_unchecked (transaction_a, hash);
-			/* For send blocks check epoch open unchecked (gap pending).
-			For state blocks check only send subtype and only if block epoch is not last epoch.
-			If epoch is last, then pending entry shouldn't trigger same epoch open block for destination account. */
-			if (block->type () == nano::block_type::send || (block->type () == nano::block_type::state && block->sideband ().details.is_send && std::underlying_type_t<nano::epoch> (block->sideband ().details.epoch) < std::underlying_type_t<nano::epoch> (nano::epoch::max)))
-			{
-				/* block->destination () for legacy send blocks
-				block->link () for state blocks (send subtype) */
-				queue_unchecked (transaction_a, block->destination ().is_zero () ? block->link () : block->destination ());
-			}
-			break;
-		}
-		case nano::process_result::gap_previous:
-		{
-			node.unchecked.put (block->previous (), block);
-			node.stats.inc (nano::stat::type::ledger, nano::stat::detail::gap_previous);
-			break;
-		}
-		case nano::process_result::gap_source:
-		{
-			node.unchecked.put (node.ledger.block_source (transaction_a, *block), block);
-			node.stats.inc (nano::stat::type::ledger, nano::stat::detail::gap_source);
-			break;
-		}
-		case nano::process_result::gap_epoch_open_pending:
-		{
-			node.unchecked.put (block->account (), block); // Specific unchecked key starting with epoch open block account public key
-			node.stats.inc (nano::stat::type::ledger, nano::stat::detail::gap_source);
-			break;
-		}
-		case nano::process_result::old:
-		{
-			node.stats.inc (nano::stat::type::ledger, nano::stat::detail::old);
-			break;
-		}
-		case nano::process_result::bad_signature:
-		{
-			break;
-		}
-		case nano::process_result::negative_spend:
-		{
-			break;
-		}
-		case nano::process_result::unreceivable:
-		{
-			break;
-		}
-		case nano::process_result::fork:
-		{
-			node.stats.inc (nano::stat::type::ledger, nano::stat::detail::fork);
-			break;
-		}
-		case nano::process_result::opened_burn_account:
-		{
-			break;
-		}
-		case nano::process_result::balance_mismatch:
-		{
-			break;
-		}
-		case nano::process_result::representative_mismatch:
-		{
-			break;
-		}
-		case nano::process_result::block_position:
-		{
-			break;
-		}
-		case nano::process_result::insufficient_work:
-		{
-			break;
-		}
->>>>>>> 11552cb1
+		result.emplace_back (ret, nano::block_processor::context{ ctx_handle });
 	}
 	rsnano::rsn_process_batch_result_destroy (result_handle);
 	return result;
