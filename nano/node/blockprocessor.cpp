--- conflicted
+++ resolved
@@ -10,7 +10,7 @@
 
 std::chrono::milliseconds constexpr nano::block_processor::confirmation_request_delay;
 
-nano::block_post_events::block_post_events (std::function<std::unique_ptr<nano::read_transaction> ()> && get_transaction_a) :
+nano::block_post_events::block_post_events (std::function<nano::read_transaction ()> && get_transaction_a) :
 	get_transaction (std::move (get_transaction_a))
 {
 }
@@ -21,33 +21,15 @@
 	auto transaction (get_transaction ());
 	for (auto const & i : events)
 	{
-		i (*transaction);
+		i (transaction);
 	}
 }
 
 nano::block_processor::block_processor (nano::node & node_a, nano::write_database_queue & write_database_queue_a) :
 	next_log (std::chrono::steady_clock::now ()),
-	logger (*node_a.logger),
-	checker (node_a.checker),
-	config (*node_a.config),
-	state_block_signature_verification (checker, config.network_params.ledger.epochs, config.logging.timing_logging (), node_a.logger, node_a.flags.block_processor_verification_size ()),
-	network_params (node_a.network_params),
-	history (node_a.history),
-	ledger (node_a.ledger),
-	flags (node_a.flags),
-	network (*node_a.network),
-	inactive_vote_cache (node_a.inactive_vote_cache),
-	active_transactions (node_a.active),
-	store (node_a.store),
-	stats (*node_a.stats),
-	scheduler (node_a.scheduler),
-	websocket_server (node_a.websocket_server),
-	block_arrival (node_a.block_arrival),
-	unchecked (node_a.unchecked),
-	gap_cache (node_a.gap_cache),
-	bootstrap_initiator (node_a.bootstrap_initiator),
+	node (node_a),
 	write_database_queue (write_database_queue_a),
-	handle (rsnano::rsn_block_processor_create (this))
+	state_block_signature_verification (node.checker, node.ledger.constants.epochs, node.config, node.logger, node.flags.block_processor_verification_size)
 {
 	state_block_signature_verification.blocks_verified_callback = [this] (std::deque<nano::state_block_signature_verification::value_type> & items, std::vector<int> const & verifications, std::vector<nano::block_hash> const & hashes, std::vector<nano::signature> const & blocks_signatures) {
 		this->process_verified_state_blocks (items, verifications, hashes, blocks_signatures);
@@ -68,24 +50,6 @@
 	});
 }
 
-<<<<<<< HEAD
-nano::block_processor::~block_processor ()
-{
-	stop ();
-	if (processing_thread.joinable ())
-	{
-		processing_thread.join ();
-	}
-	rsnano::rsn_block_processor_destroy (handle);
-}
-
-rsnano::BlockProcessorHandle const * nano::block_processor::get_handle () const
-{
-	return handle;
-}
-
-=======
->>>>>>> 154b7fd9
 void nano::block_processor::stop ()
 {
 	{
@@ -99,7 +63,7 @@
 
 void nano::block_processor::flush ()
 {
-	checker.flush ();
+	node.checker.flush ();
 	flushing = true;
 	nano::unique_lock<nano::mutex> lock{ mutex };
 	while (!stopped && (have_blocks () || active || state_block_signature_verification.is_active ()))
@@ -117,12 +81,12 @@
 
 bool nano::block_processor::full ()
 {
-	return size () >= flags.block_processor_full_size ();
+	return size () >= node.flags.block_processor_full_size;
 }
 
 bool nano::block_processor::half_full ()
 {
-	return size () >= flags.block_processor_full_size () / 2;
+	return size () >= node.flags.block_processor_full_size / 2;
 }
 
 void nano::block_processor::add (std::shared_ptr<nano::block> const & block_a)
@@ -133,8 +97,8 @@
 
 void nano::block_processor::add (nano::unchecked_info const & info_a)
 {
-	auto block = info_a.get_block ();
-	debug_assert (!network_params.work.validate_entry (*block));
+	auto const & block = info_a.block;
+	debug_assert (!node.network_params.work.validate_entry (*block));
 	if (block->type () == nano::block_type::state || block->type () == nano::block_type::open)
 	{
 		state_block_signature_verification.add ({ block });
@@ -151,8 +115,8 @@
 
 void nano::block_processor::add_local (nano::unchecked_info const & info_a)
 {
-	debug_assert (!network_params.work.validate_entry (*info_a.get_block ()));
-	state_block_signature_verification.add ({ info_a.get_block () });
+	debug_assert (!node.network_params.work.validate_entry (*info_a.block));
+	state_block_signature_verification.add ({ info_a.block });
 }
 
 void nano::block_processor::force (std::shared_ptr<nano::block> const & block_a)
@@ -197,7 +161,7 @@
 	auto now (std::chrono::steady_clock::now ());
 	if (next_log < now)
 	{
-		next_log = now + (config.logging.timing_logging () ? std::chrono::seconds (2) : std::chrono::seconds (15));
+		next_log = now + (node.config.logging.timing_logging () ? std::chrono::seconds (2) : std::chrono::seconds (15));
 		result = true;
 	}
 	return result;
@@ -224,7 +188,7 @@
 			debug_assert (verifications[i] == 1 || verifications[i] == 0);
 			auto & item = items.front ();
 			auto & [block] = item;
-			if (!block->link ().is_zero () && ledger.is_epoch_link (block->link ()))
+			if (!block->link ().is_zero () && node.ledger.is_epoch_link (block->link ()))
 			{
 				// Epoch blocks
 				if (verifications[i] == 1)
@@ -255,21 +219,21 @@
 void nano::block_processor::process_batch (nano::unique_lock<nano::mutex> & lock_a)
 {
 	auto scoped_write_guard = write_database_queue.wait (nano::writer::process_batch);
-	block_post_events post_events ([&store = store] { return store.tx_begin_read (); });
-	auto transaction (store.tx_begin_write ({ tables::accounts, tables::blocks, tables::frontiers, tables::pending, tables::unchecked }));
+	block_post_events post_events ([&store = node.store] { return store.tx_begin_read (); });
+	auto transaction (node.store.tx_begin_write ({ tables::accounts, tables::blocks, tables::frontiers, tables::pending, tables::unchecked }));
 	nano::timer<std::chrono::milliseconds> timer_l;
 	lock_a.lock ();
 	timer_l.start ();
 	// Processing blocks
 	unsigned number_of_blocks_processed (0), number_of_forced_processed (0);
-	auto deadline_reached = [&timer_l, deadline = config.block_processor_batch_max_time] { return timer_l.after_deadline (deadline); };
-	auto processor_batch_reached = [&number_of_blocks_processed, max = flags.block_processor_batch_size ()] { return number_of_blocks_processed >= max; };
-	auto store_batch_reached = [&number_of_blocks_processed, max = store.max_block_write_batch_num ()] { return number_of_blocks_processed >= max; };
+	auto deadline_reached = [&timer_l, deadline = node.config.block_processor_batch_max_time] { return timer_l.after_deadline (deadline); };
+	auto processor_batch_reached = [&number_of_blocks_processed, max = node.flags.block_processor_batch_size] { return number_of_blocks_processed >= max; };
+	auto store_batch_reached = [&number_of_blocks_processed, max = node.store.max_block_write_batch_num ()] { return number_of_blocks_processed >= max; };
 	while (have_blocks_ready () && (!deadline_reached () || !processor_batch_reached ()) && !awaiting_write && !store_batch_reached ())
 	{
 		if ((blocks.size () + state_block_signature_verification.size () + forced.size () > 64) && should_log ())
 		{
-			logger.always_log (boost::str (boost::format ("%1% blocks (+ %2% state blocks) (+ %3% forced) in processing queue") % blocks.size () % state_block_signature_verification.size () % forced.size ()));
+			node.logger.always_log (boost::str (boost::format ("%1% blocks (+ %2% state blocks) (+ %3% forced) in processing queue") % blocks.size () % state_block_signature_verification.size () % forced.size ()));
 		}
 		nano::unchecked_info info;
 		nano::block_hash hash (0);
@@ -278,117 +242,117 @@
 		{
 			info = blocks.front ();
 			blocks.pop_front ();
-			hash = info.get_block ()->hash ();
+			hash = info.block->hash ();
 		}
 		else
 		{
 			info = nano::unchecked_info (forced.front ());
 			forced.pop_front ();
-			hash = info.get_block ()->hash ();
+			hash = info.block->hash ();
 			force = true;
 			number_of_forced_processed++;
 		}
 		lock_a.unlock ();
 		if (force)
 		{
-			auto successor (ledger.successor (*transaction, info.get_block ()->qualified_root ()));
+			auto successor (node.ledger.successor (transaction, info.block->qualified_root ()));
 			if (successor != nullptr && successor->hash () != hash)
 			{
 				// Replace our block with the winner and roll back any dependent blocks
-				if (config.logging.ledger_rollback_logging ())
+				if (node.config.logging.ledger_rollback_logging ())
 				{
-					logger.always_log (boost::str (boost::format ("Rolling back %1% and replacing with %2%") % successor->hash ().to_string () % hash.to_string ()));
+					node.logger.always_log (boost::str (boost::format ("Rolling back %1% and replacing with %2%") % successor->hash ().to_string () % hash.to_string ()));
 				}
 				std::vector<std::shared_ptr<nano::block>> rollback_list;
-				if (ledger.rollback (*transaction, successor->hash (), rollback_list))
+				if (node.ledger.rollback (transaction, successor->hash (), rollback_list))
 				{
-					stats.inc (nano::stat::type::ledger, nano::stat::detail::rollback_failed);
-					logger.always_log (nano::severity_level::error, boost::str (boost::format ("Failed to roll back %1% because it or a successor was confirmed") % successor->hash ().to_string ()));
+					node.stats.inc (nano::stat::type::ledger, nano::stat::detail::rollback_failed);
+					node.logger.always_log (nano::severity_level::error, boost::str (boost::format ("Failed to roll back %1% because it or a successor was confirmed") % successor->hash ().to_string ()));
 				}
-				else if (config.logging.ledger_rollback_logging ())
+				else if (node.config.logging.ledger_rollback_logging ())
 				{
-					logger.always_log (boost::str (boost::format ("%1% blocks rolled back") % rollback_list.size ()));
+					node.logger.always_log (boost::str (boost::format ("%1% blocks rolled back") % rollback_list.size ()));
 				}
 				// Deleting from votes cache, stop active transaction
 				for (auto & i : rollback_list)
 				{
-					history.erase (i->root ());
+					node.history.erase (i->root ());
 					// Stop all rolled back active transactions except initial
 					if (i->hash () != successor->hash ())
 					{
-						active_transactions.erase (*i);
+						node.active.erase (*i);
 					}
 				}
 			}
 		}
 		number_of_blocks_processed++;
-		process_one (*transaction, post_events, info, force);
+		process_one (transaction, post_events, info, force);
 		lock_a.lock ();
 	}
 	awaiting_write = false;
 	lock_a.unlock ();
 
-	if (config.logging.timing_logging () && number_of_blocks_processed != 0 && timer_l.stop () > std::chrono::milliseconds (100))
-	{
-		logger.always_log (boost::str (boost::format ("Processed %1% blocks (%2% blocks were forced) in %3% %4%") % number_of_blocks_processed % number_of_forced_processed % timer_l.value ().count () % timer_l.unit ()));
+	if (node.config.logging.timing_logging () && number_of_blocks_processed != 0 && timer_l.stop () > std::chrono::milliseconds (100))
+	{
+		node.logger.always_log (boost::str (boost::format ("Processed %1% blocks (%2% blocks were forced) in %3% %4%") % number_of_blocks_processed % number_of_forced_processed % timer_l.value ().count () % timer_l.unit ()));
 	}
 }
 
 void nano::block_processor::process_live (nano::transaction const & transaction_a, nano::block_hash const & hash_a, std::shared_ptr<nano::block> const & block_a, nano::process_return const & process_return_a, nano::block_origin const origin_a)
 {
 	// Start collecting quorum on block
-	if (ledger.dependents_confirmed (transaction_a, *block_a))
-	{
-		auto account = block_a->account ().is_zero () ? block_a->sideband ().account () : block_a->account ();
-		scheduler.activate (account, transaction_a);
+	if (node.ledger.dependents_confirmed (transaction_a, *block_a))
+	{
+		auto account = block_a->account ().is_zero () ? block_a->sideband ().account : block_a->account ();
+		node.scheduler.activate (account, transaction_a);
 	}
 
 	// Notify inactive vote cache about a new live block
-	inactive_vote_cache.trigger (block_a->hash ());
+	node.inactive_vote_cache.trigger (block_a->hash ());
 
 	// Announce block contents to the network
 	if (origin_a == nano::block_origin::local)
 	{
-		network.flood_block_initial (block_a);
-	}
-	else if (!flags.disable_block_processor_republishing () && block_arrival.recent (hash_a))
-	{
-		network.flood_block (block_a, nano::buffer_drop_policy::limiter);
-	}
-
-	if (websocket_server && websocket_server->any_subscriber (nano::websocket::topic::new_unconfirmed_block))
-	{
-		websocket_server->broadcast (nano::websocket::message_builder ().new_block_arrived (*block_a));
+		node.network.flood_block_initial (block_a);
+	}
+	else if (!node.flags.disable_block_processor_republishing && node.block_arrival.recent (hash_a))
+	{
+		node.network.flood_block (block_a, nano::buffer_drop_policy::limiter);
+	}
+
+	if (node.websocket_server && node.websocket_server->any_subscriber (nano::websocket::topic::new_unconfirmed_block))
+	{
+		node.websocket_server->broadcast (nano::websocket::message_builder ().new_block_arrived (*block_a));
 	}
 }
 
 nano::process_return nano::block_processor::process_one (nano::write_transaction const & transaction_a, block_post_events & events_a, nano::unchecked_info info_a, bool const forced_a, nano::block_origin const origin_a)
 {
 	nano::process_return result;
-	auto block (info_a.get_block ());
+	auto block (info_a.block);
 	auto hash (block->hash ());
-	result = ledger.process (transaction_a, *block);
-	events_a.events.emplace_back ([this, result, block = info_a.get_block ()] (nano::transaction const & tx) {
+	result = node.ledger.process (transaction_a, *block);
+	events_a.events.emplace_back ([this, result, block = info_a.block] (nano::transaction const & tx) {
 		processed.notify (tx, result, *block);
 	});
 	switch (result.code)
 	{
 		case nano::process_result::progress:
 		{
-			if (config.logging.ledger_logging ())
+			if (node.config.logging.ledger_logging ())
 			{
 				std::string block_string;
-				block->serialize_json (block_string, config.logging.single_line_record ());
-				logger.try_log (boost::str (boost::format ("Processing block %1%: %2%") % hash.to_string () % block_string));
-			}
-			events_a.events.emplace_back ([this, hash, block = info_a.get_block (), result, origin_a] (nano::transaction const & post_event_transaction_a) {
+				block->serialize_json (block_string, node.config.logging.single_line_record ());
+				node.logger.try_log (boost::str (boost::format ("Processing block %1%: %2%") % hash.to_string () % block_string));
+			}
+			events_a.events.emplace_back ([this, hash, block = info_a.block, result, origin_a] (nano::transaction const & post_event_transaction_a) {
 				process_live (post_event_transaction_a, hash, block, result, origin_a);
 			});
 			queue_unchecked (transaction_a, hash);
 			/* For send blocks check epoch open unchecked (gap pending).
 			For state blocks check only send subtype and only if block epoch is not last epoch.
 			If epoch is last, then pending entry shouldn't trigger same epoch open block for destination account. */
-			if (block->type () == nano::block_type::send || (block->type () == nano::block_type::state && block->sideband ().details ().is_send () && std::underlying_type_t<nano::epoch> (block->sideband ().details ().epoch ()) < std::underlying_type_t<nano::epoch> (nano::epoch::max)))
+			if (block->type () == nano::block_type::send || (block->type () == nano::block_type::state && block->sideband ().details.is_send && std::underlying_type_t<nano::epoch> (block->sideband ().details.epoch) < std::underlying_type_t<nano::epoch> (nano::epoch::max)))
 			{
 				/* block->destination () for legacy send blocks
 				block->link () for state blocks (send subtype) */
@@ -398,132 +362,132 @@
 		}
 		case nano::process_result::gap_previous:
 		{
-			if (config.logging.ledger_logging ())
-			{
-				logger.try_log (boost::str (boost::format ("Gap previous for: %1%") % hash.to_string ()));
+			if (node.config.logging.ledger_logging ())
+			{
+				node.logger.try_log (boost::str (boost::format ("Gap previous for: %1%") % hash.to_string ()));
 			}
 
 			debug_assert (info_a.modified () != 0);
-			unchecked.put (block->previous (), info_a);
-
-			events_a.events.emplace_back ([this, hash] (nano::transaction const & /* unused */) { this->gap_cache.add (hash); });
-			stats.inc (nano::stat::type::ledger, nano::stat::detail::gap_previous);
+			node.unchecked.put (block->previous (), info_a);
+
+			events_a.events.emplace_back ([this, hash] (nano::transaction const & /* unused */) { this->node.gap_cache.add (hash); });
+			node.stats.inc (nano::stat::type::ledger, nano::stat::detail::gap_previous);
 			break;
 		}
 		case nano::process_result::gap_source:
 		{
-			if (config.logging.ledger_logging ())
-			{
-				logger.try_log (boost::str (boost::format ("Gap source for: %1%") % hash.to_string ()));
+			if (node.config.logging.ledger_logging ())
+			{
+				node.logger.try_log (boost::str (boost::format ("Gap source for: %1%") % hash.to_string ()));
 			}
 
 			debug_assert (info_a.modified () != 0);
-			unchecked.put (ledger.block_source (transaction_a, *(block)), info_a);
-
-			events_a.events.emplace_back ([this, hash] (nano::transaction const & /* unused */) { this->gap_cache.add (hash); });
-			stats.inc (nano::stat::type::ledger, nano::stat::detail::gap_source);
+			node.unchecked.put (node.ledger.block_source (transaction_a, *(block)), info_a);
+
+			events_a.events.emplace_back ([this, hash] (nano::transaction const & /* unused */) { this->node.gap_cache.add (hash); });
+			node.stats.inc (nano::stat::type::ledger, nano::stat::detail::gap_source);
 			break;
 		}
 		case nano::process_result::gap_epoch_open_pending:
 		{
-			if (config.logging.ledger_logging ())
-			{
-				logger.try_log (boost::str (boost::format ("Gap pending entries for epoch open: %1%") % hash.to_string ()));
+			if (node.config.logging.ledger_logging ())
+			{
+				node.logger.try_log (boost::str (boost::format ("Gap pending entries for epoch open: %1%") % hash.to_string ()));
 			}
 
 			debug_assert (info_a.modified () != 0);
-			unchecked.put (block->account (), info_a); // Specific unchecked key starting with epoch open block account public key
-
-			stats.inc (nano::stat::type::ledger, nano::stat::detail::gap_source);
+			node.unchecked.put (block->account (), info_a); // Specific unchecked key starting with epoch open block account public key
+
+			node.stats.inc (nano::stat::type::ledger, nano::stat::detail::gap_source);
 			break;
 		}
 		case nano::process_result::old:
 		{
-			if (config.logging.ledger_duplicate_logging ())
-			{
-				logger.try_log (boost::str (boost::format ("Old for: %1%") % hash.to_string ()));
-			}
-			stats.inc (nano::stat::type::ledger, nano::stat::detail::old);
+			if (node.config.logging.ledger_duplicate_logging ())
+			{
+				node.logger.try_log (boost::str (boost::format ("Old for: %1%") % hash.to_string ()));
+			}
+			node.stats.inc (nano::stat::type::ledger, nano::stat::detail::old);
 			break;
 		}
 		case nano::process_result::bad_signature:
 		{
-			if (config.logging.ledger_logging ())
-			{
-				logger.try_log (boost::str (boost::format ("Bad signature for: %1%") % hash.to_string ()));
+			if (node.config.logging.ledger_logging ())
+			{
+				node.logger.try_log (boost::str (boost::format ("Bad signature for: %1%") % hash.to_string ()));
 			}
 			events_a.events.emplace_back ([this, hash, info_a] (nano::transaction const & /* unused */) { requeue_invalid (hash, info_a); });
 			break;
 		}
 		case nano::process_result::negative_spend:
 		{
-			if (config.logging.ledger_logging ())
-			{
-				logger.try_log (boost::str (boost::format ("Negative spend for: %1%") % hash.to_string ()));
+			if (node.config.logging.ledger_logging ())
+			{
+				node.logger.try_log (boost::str (boost::format ("Negative spend for: %1%") % hash.to_string ()));
 			}
 			break;
 		}
 		case nano::process_result::unreceivable:
 		{
-			if (config.logging.ledger_logging ())
-			{
-				logger.try_log (boost::str (boost::format ("Unreceivable for: %1%") % hash.to_string ()));
+			if (node.config.logging.ledger_logging ())
+			{
+				node.logger.try_log (boost::str (boost::format ("Unreceivable for: %1%") % hash.to_string ()));
 			}
 			break;
 		}
 		case nano::process_result::fork:
 		{
-			stats.inc (nano::stat::type::ledger, nano::stat::detail::fork);
-			events_a.events.emplace_back ([this, block] (nano::transaction const &) { this->active_transactions.publish (block); });
-			if (config.logging.ledger_logging ())
-			{
-				logger.try_log (boost::str (boost::format ("Fork for: %1% root: %2%") % hash.to_string () % block->root ().to_string ()));
+			node.stats.inc (nano::stat::type::ledger, nano::stat::detail::fork);
+			events_a.events.emplace_back ([this, block] (nano::transaction const &) { this->node.active.publish (block); });
+			if (node.config.logging.ledger_logging ())
+			{
+				node.logger.try_log (boost::str (boost::format ("Fork for: %1% root: %2%") % hash.to_string () % block->root ().to_string ()));
 			}
 			break;
 		}
 		case nano::process_result::opened_burn_account:
 		{
-			if (config.logging.ledger_logging ())
-			{
-				logger.try_log (boost::str (boost::format ("Rejecting open block for burn account: %1%") % hash.to_string ()));
+			if (node.config.logging.ledger_logging ())
+			{
+				node.logger.try_log (boost::str (boost::format ("Rejecting open block for burn account: %1%") % hash.to_string ()));
 			}
 			break;
 		}
 		case nano::process_result::balance_mismatch:
 		{
-			if (config.logging.ledger_logging ())
-			{
-				logger.try_log (boost::str (boost::format ("Balance mismatch for: %1%") % hash.to_string ()));
+			if (node.config.logging.ledger_logging ())
+			{
+				node.logger.try_log (boost::str (boost::format ("Balance mismatch for: %1%") % hash.to_string ()));
 			}
 			break;
 		}
 		case nano::process_result::representative_mismatch:
 		{
-			if (config.logging.ledger_logging ())
-			{
-				logger.try_log (boost::str (boost::format ("Representative mismatch for: %1%") % hash.to_string ()));
+			if (node.config.logging.ledger_logging ())
+			{
+				node.logger.try_log (boost::str (boost::format ("Representative mismatch for: %1%") % hash.to_string ()));
 			}
 			break;
 		}
 		case nano::process_result::block_position:
 		{
-			if (config.logging.ledger_logging ())
-			{
-				logger.try_log (boost::str (boost::format ("Block %1% cannot follow predecessor %2%") % hash.to_string () % block->previous ().to_string ()));
+			if (node.config.logging.ledger_logging ())
+			{
+				node.logger.try_log (boost::str (boost::format ("Block %1% cannot follow predecessor %2%") % hash.to_string () % block->previous ().to_string ()));
 			}
 			break;
 		}
 		case nano::process_result::insufficient_work:
 		{
-			if (config.logging.ledger_logging ())
-			{
-				logger.try_log (boost::str (boost::format ("Insufficient work for %1% : %2% (difficulty %3%)") % hash.to_string () % nano::to_string_hex (block->block_work ()) % nano::to_string_hex (network_params.work.difficulty (*block))));
-			}
-			break;
-		}
-	}
-
-	stats.inc (nano::stat::type::blockprocessor, nano::to_stat_detail (result.code));
+			if (node.config.logging.ledger_logging ())
+			{
+				node.logger.try_log (boost::str (boost::format ("Insufficient work for %1% : %2% (difficulty %3%)") % hash.to_string () % nano::to_string_hex (block->block_work ()) % nano::to_string_hex (node.network_params.work.difficulty (*block))));
+			}
+			break;
+		}
+	}
+
+	node.stats.inc (nano::stat::type::blockprocessor, nano::to_stat_detail (result.code));
 
 	return result;
 }
@@ -537,14 +501,14 @@
 
 void nano::block_processor::queue_unchecked (nano::write_transaction const & transaction_a, nano::hash_or_account const & hash_or_account_a)
 {
-	unchecked.trigger (hash_or_account_a);
-	gap_cache.erase (hash_or_account_a.hash);
+	node.unchecked.trigger (hash_or_account_a);
+	node.gap_cache.erase (hash_or_account_a.hash);
 }
 
 void nano::block_processor::requeue_invalid (nano::block_hash const & hash_a, nano::unchecked_info const & info_a)
 {
-	debug_assert (hash_a == info_a.get_block ()->hash ());
-	bootstrap_initiator.lazy_requeue (hash_a, info_a.get_block ()->previous ());
+	debug_assert (hash_a == info_a.block->hash ());
+	node.bootstrap_initiator.lazy_requeue (hash_a, info_a.block->previous ());
 }
 
 std::unique_ptr<nano::container_info_component> nano::collect_container_info (block_processor & block_processor, std::string const & name)
