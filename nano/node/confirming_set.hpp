#pragma once

#include <nano/lib/numbers.hpp>

#include <chrono>

namespace rsnano
{
class ConfirmingSetHandle;
}

namespace nano
{
class block;
class ledger;
}
namespace nano::store
{
class write_database_queue;
class container_info_component;
}

namespace nano
{
/**
 * Set of blocks to be durably confirmed
 */
class confirming_set final
{
public:
	confirming_set (nano::ledger & ledger, nano::store::write_database_queue & write_queue, std::chrono::milliseconds batch_time = std::chrono::milliseconds{ 500 });
	~confirming_set ();
	// Adds a block to the set of blocks to be confirmed
	void add (nano::block_hash const & hash);
	void start ();
	void stop ();
	// Added blocks will remain in this set until after ledger has them marked as confirmed.
	bool exists (nano::block_hash const & hash) const;
	std::size_t size () const;
	std::unique_ptr<container_info_component> collect_container_info (std::string const & name) const;

	// Observers will be called once ledger has blocks marked as confirmed
<<<<<<< HEAD
	void add_cemented_observer (std::function<void (std::shared_ptr<nano::block> const &)> const &);
	void add_block_already_cemented_observer (std::function<void (nano::block_hash const &)> const &);
	rsnano::ConfirmingSetHandle * handle;
=======
	nano::observer_set<std::shared_ptr<nano::block>> cemented_observers;
	nano::observer_set<nano::block_hash const &> block_already_cemented_observers;

private:
	void run ();
	nano::ledger & ledger;
	nano::store::write_database_queue & write_queue;
	std::chrono::milliseconds batch_time;
	std::unordered_set<nano::block_hash> set;
	std::unordered_set<nano::block_hash> processing;
	bool stopped{ false };
	mutable std::mutex mutex;
	std::condition_variable condition;
	std::thread thread;
>>>>>>> 1fda9d29
};
}<|MERGE_RESOLUTION|>--- conflicted
+++ resolved
@@ -13,11 +13,11 @@
 {
 class block;
 class ledger;
+class container_info_component;
 }
 namespace nano::store
 {
 class write_database_queue;
-class container_info_component;
 }
 
 namespace nano
@@ -40,25 +40,8 @@
 	std::unique_ptr<container_info_component> collect_container_info (std::string const & name) const;
 
 	// Observers will be called once ledger has blocks marked as confirmed
-<<<<<<< HEAD
 	void add_cemented_observer (std::function<void (std::shared_ptr<nano::block> const &)> const &);
 	void add_block_already_cemented_observer (std::function<void (nano::block_hash const &)> const &);
 	rsnano::ConfirmingSetHandle * handle;
-=======
-	nano::observer_set<std::shared_ptr<nano::block>> cemented_observers;
-	nano::observer_set<nano::block_hash const &> block_already_cemented_observers;
-
-private:
-	void run ();
-	nano::ledger & ledger;
-	nano::store::write_database_queue & write_queue;
-	std::chrono::milliseconds batch_time;
-	std::unordered_set<nano::block_hash> set;
-	std::unordered_set<nano::block_hash> processing;
-	bool stopped{ false };
-	mutable std::mutex mutex;
-	std::condition_variable condition;
-	std::thread thread;
->>>>>>> 1fda9d29
 };
 }