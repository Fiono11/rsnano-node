--- conflicted
+++ resolved
@@ -97,17 +97,10 @@
 	nano::stats_config stats_config;
 	nano::ipc::ipc_config ipc_config;
 	std::string external_address;
-<<<<<<< HEAD
 	uint16_t external_port;
 	std::chrono::milliseconds block_processor_batch_max_time;
 	/** Time to wait for block processing result */
-	std::chrono::seconds block_process_timeout;
 	std::chrono::seconds unchecked_cutoff_time;
-=======
-	uint16_t external_port{ 0 };
-	std::chrono::milliseconds block_processor_batch_max_time{ std::chrono::milliseconds (500) };
-	std::chrono::seconds unchecked_cutoff_time{ std::chrono::seconds (4 * 60 * 60) }; // 4 hours
->>>>>>> fd3a5ab7
 	/** Timeout for initiated async operations */
 	std::chrono::seconds tcp_io_timeout;
 	std::chrono::nanoseconds pow_sleep_interval;
