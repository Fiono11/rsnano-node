--- conflicted
+++ resolved
@@ -204,13 +204,8 @@
 		// state_change returning true would indicate it
 		if (!state_change (state_m.load (), nano::election::state_t::expired_unconfirmed))
 		{
-<<<<<<< HEAD
-			result = true;
+			result = true; // Return true to indicate this election should be cleaned up
 			if (node.config->logging.election_expiration_tally_logging ())
-=======
-			result = true; // Return true to indicate this election should be cleaned up
-			if (node.config.logging.election_expiration_tally_logging ())
->>>>>>> aaf0630e
 			{
 				log_votes (tally_impl (), "Election expired: ");
 			}
