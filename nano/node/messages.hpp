--- conflicted
+++ resolved
@@ -223,7 +223,6 @@
 	bool deserialize (nano::stream &);
 	void visit (nano::message_visitor &) const override;
 	bool operator== (nano::frontier_req const &) const;
-<<<<<<< HEAD
 	bool is_only_confirmed_present () const;
 	static std::size_t size ();
 	nano::account get_start () const;
@@ -232,13 +231,7 @@
 	void set_age (uint32_t age);
 	uint32_t get_count () const;
 	void set_count (uint32_t count);
-=======
-	nano::account start;
-	uint32_t age;
-	uint32_t count;
-	static std::size_t constexpr size = sizeof (start) + sizeof (age) + sizeof (count);
-	std::string to_string () const;
->>>>>>> ee0ff54d
+	std::string to_string () const;
 };
 
 enum class telemetry_maker : uint8_t
