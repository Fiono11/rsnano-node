--- conflicted
+++ resolved
@@ -654,9 +654,6 @@
 					  << "# It is not recommended to uncomment every field, as the default value for important fields may change in the future. Only change what you need.\n"
 					  << "# Additional information for notable configuration options is available in https://docs.nano.org/running-a-node/configuration/#notable-configuration-options\n";
 
-<<<<<<< HEAD
-			std::cout << toml_str << std::endl;
-=======
 			if (vm.count ("use_defaults"))
 			{
 				std::cout << toml_str << std::endl;
@@ -665,7 +662,6 @@
 			{
 				std::cout << commented (toml_str) << std::endl;
 			}
->>>>>>> c2347ac9
 		}
 		else
 		{
