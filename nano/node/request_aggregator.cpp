#include <nano/lib/stats.hpp>
#include <nano/lib/threading.hpp>
#include <nano/node/active_transactions.hpp>
#include <nano/node/common.hpp>
#include <nano/node/network.hpp>
#include <nano/node/nodeconfig.hpp>
#include <nano/node/request_aggregator.hpp>
#include <nano/node/voting.hpp>
#include <nano/node/wallet.hpp>
#include <nano/secure/ledger.hpp>
#include <nano/store/component.hpp>

nano::request_aggregator::request_aggregator (nano::node_config const & config_a, nano::stats & stats_a, nano::vote_generator & generator_a, nano::vote_generator & final_generator_a, nano::local_vote_history & history_a, nano::ledger & ledger_a, nano::wallets & wallets_a, nano::active_transactions & active_a) :
	config{ config_a },
	max_delay (config_a.network_params.network.is_dev_network () ? 50 : 300),
	small_delay (config_a.network_params.network.is_dev_network () ? 10 : 50),
	max_channel_requests (config_a.max_queued_requests),
	stats (stats_a),
	local_votes (history_a),
	ledger (ledger_a),
	wallets (wallets_a),
	active (active_a),
	generator (generator_a),
	final_generator (final_generator_a),
	thread ([this] () { run (); })
{
	generator.set_reply_action ([this] (std::shared_ptr<nano::vote> const & vote_a, std::shared_ptr<nano::transport::channel> const & channel_a) {
		this->reply_action (vote_a, channel_a);
	});
	final_generator.set_reply_action ([this] (std::shared_ptr<nano::vote> const & vote_a, std::shared_ptr<nano::transport::channel> const & channel_a) {
		this->reply_action (vote_a, channel_a);
	});
	nano::unique_lock<nano::mutex> lock{ mutex };
	condition.wait (lock, [&started = started] { return started; });
}

// TODO: This is badly implemented, will prematurely drop large vote requests
void nano::request_aggregator::add (std::shared_ptr<nano::transport::channel> const & channel_a, std::vector<std::pair<nano::block_hash, nano::root>> const & hashes_roots_a)
{
	debug_assert (wallets.voting_reps_count () > 0);
	bool error = true;
	auto const endpoint (nano::transport::map_endpoint_to_v6 (channel_a->get_remote_endpoint ()));
	nano::unique_lock<nano::mutex> lock{ mutex };
	// Protecting from ever-increasing memory usage when request are consumed slower than generated
	// Reject request if the oldest request has not yet been processed after its deadline + a modest margin
	if (requests.empty () || (requests.get<tag_deadline> ().begin ()->deadline + 2 * this->max_delay > std::chrono::steady_clock::now ()))
	{
		auto & requests_by_endpoint (requests.get<tag_endpoint> ());
		auto existing (requests_by_endpoint.find (endpoint));
		if (existing == requests_by_endpoint.end ())
		{
			existing = requests_by_endpoint.emplace (channel_a).first;
		}
		requests_by_endpoint.modify (existing, [&hashes_roots_a, &channel_a, &error, this] (channel_pool & pool_a) {
			// This extends the lifetime of the channel, which is acceptable up to max_delay
			pool_a.channel = channel_a;
			if (pool_a.hashes_roots.size () + hashes_roots_a.size () <= this->max_channel_requests)
			{
				error = false;
				auto new_deadline (std::min (pool_a.start + this->max_delay, std::chrono::steady_clock::now () + this->small_delay));
				pool_a.deadline = new_deadline;
				pool_a.hashes_roots.insert (pool_a.hashes_roots.begin (), hashes_roots_a.begin (), hashes_roots_a.end ());
			}
		});
		if (requests.size () == 1)
		{
			lock.unlock ();
			condition.notify_all ();
		}
	}
	stats.inc (nano::stat::type::aggregator, !error ? nano::stat::detail::aggregator_accepted : nano::stat::detail::aggregator_dropped);
}

void nano::request_aggregator::run ()
{
	nano::thread_role::set (nano::thread_role::name::request_aggregator);
	nano::unique_lock<nano::mutex> lock{ mutex };
	started = true;
	lock.unlock ();
	condition.notify_all ();
	lock.lock ();
	while (!stopped)
	{
		if (!requests.empty ())
		{
			auto & requests_by_deadline (requests.get<tag_deadline> ());
			auto front (requests_by_deadline.begin ());
			if (front->deadline < std::chrono::steady_clock::now ())
			{
				// Store the channel and requests for processing after erasing this pool
				decltype (front->channel) channel{};
				decltype (front->hashes_roots) hashes_roots{};
				requests_by_deadline.modify (front, [&channel, &hashes_roots] (channel_pool & pool) {
					channel.swap (pool.channel);
					hashes_roots.swap (pool.hashes_roots);
				});
				requests_by_deadline.erase (front);
				lock.unlock ();
				erase_duplicates (hashes_roots);
				auto const remaining = aggregate (hashes_roots, channel);
				if (!remaining.first.empty ())
				{
					// Generate votes for the remaining hashes
					auto const generated = generator.generate (remaining.first, channel);
					stats.add (nano::stat::type::requests, nano::stat::detail::requests_cannot_vote, stat::dir::in, remaining.first.size () - generated);
				}
				if (!remaining.second.empty ())
				{
					// Generate final votes for the remaining hashes
					auto const generated = final_generator.generate (remaining.second, channel);
					stats.add (nano::stat::type::requests, nano::stat::detail::requests_cannot_vote, stat::dir::in, remaining.second.size () - generated);
				}
				lock.lock ();
			}
			else
			{
				auto deadline = front->deadline;
				condition.wait_until (lock, deadline, [this, &deadline] () { return this->stopped || deadline < std::chrono::steady_clock::now (); });
			}
		}
		else
		{
			condition.wait_for (lock, small_delay, [this] () { return this->stopped || !this->requests.empty (); });
		}
	}
}

void nano::request_aggregator::stop ()
{
	{
		nano::lock_guard<nano::mutex> guard{ mutex };
		stopped = true;
	}
	condition.notify_all ();
	if (thread.joinable ())
	{
		thread.join ();
	}
}

std::size_t nano::request_aggregator::size ()
{
	nano::unique_lock<nano::mutex> lock{ mutex };
	return requests.size ();
}

bool nano::request_aggregator::empty ()
{
	return size () == 0;
}

void nano::request_aggregator::reply_action (std::shared_ptr<nano::vote> const & vote_a, std::shared_ptr<nano::transport::channel> const & channel_a) const
{
	nano::confirm_ack confirm{ config.network_params.network, vote_a };
	channel_a->send (confirm);
}

void nano::request_aggregator::erase_duplicates (std::vector<std::pair<nano::block_hash, nano::root>> & requests_a) const
{
	std::sort (requests_a.begin (), requests_a.end (), [] (auto const & pair1, auto const & pair2) {
		return pair1.first < pair2.first;
	});
	requests_a.erase (std::unique (requests_a.begin (), requests_a.end (), [] (auto const & pair1, auto const & pair2) {
		return pair1.first == pair2.first;
	}),
	requests_a.end ());
}

std::pair<std::vector<std::shared_ptr<nano::block>>, std::vector<std::shared_ptr<nano::block>>> nano::request_aggregator::aggregate (std::vector<std::pair<nano::block_hash, nano::root>> const & requests_a, std::shared_ptr<nano::transport::channel> & channel_a) const
{
	auto transaction (ledger.store.tx_begin_read ());
	std::vector<std::shared_ptr<nano::block>> to_generate;
	std::vector<std::shared_ptr<nano::block>> to_generate_final;
	std::vector<std::shared_ptr<nano::vote>> cached_votes;
	std::unordered_set<nano::block_hash> cached_hashes;
	for (auto const & [hash, root] : requests_a)
	{
		// 0. Hashes already sent
		if (cached_hashes.count (hash) > 0)
		{
			continue;
		}

		// 1. Votes in cache
		auto find_votes (local_votes.votes (root, hash));
		if (!find_votes.empty ())
		{
			for (auto & found_vote : find_votes)
			{
				cached_votes.push_back (found_vote);
				for (auto & found_hash : found_vote->hashes ())
				{
					cached_hashes.insert (found_hash);
				}
			}
		}
		else
		{
			bool generate_vote (true);
			bool generate_final_vote (false);
			std::shared_ptr<nano::block> block;

			// 2. Final votes
			auto final_vote_hashes (ledger.store.final_vote ().get (*transaction, root));
			if (!final_vote_hashes.empty ())
			{
				generate_final_vote = true;
<<<<<<< HEAD
				block = ledger.store.block ().get (*transaction, final_vote_hashes[0]);
=======
				block = ledger.block (transaction, final_vote_hashes[0]);
>>>>>>> f8ab9be8
				// Allow same root vote
				if (block != nullptr && final_vote_hashes.size () > 1)
				{
					to_generate_final.push_back (block);
<<<<<<< HEAD
					block = ledger.store.block ().get (*transaction, final_vote_hashes[1]);
=======
					block = ledger.block (transaction, final_vote_hashes[1]);
>>>>>>> f8ab9be8
					debug_assert (final_vote_hashes.size () == 2);
				}
			}

			// 3. Election winner by hash
			if (block == nullptr)
			{
				block = active.winner (hash);
			}

			// 4. Ledger by hash
			if (block == nullptr)
			{
<<<<<<< HEAD
				block = ledger.store.block ().get (*transaction, hash);
=======
				block = ledger.block (transaction, hash);
>>>>>>> f8ab9be8
				// Confirmation status. Generate final votes for confirmed
				if (block != nullptr)
				{
					nano::confirmation_height_info confirmation_height_info;
					ledger.store.confirmation_height ().get (*transaction, block->account ().is_zero () ? block->sideband ().account () : block->account (), confirmation_height_info);
					generate_final_vote = (confirmation_height_info.height () >= block->sideband ().height ());
				}
			}

			// 5. Ledger by root
			if (block == nullptr && !root.is_zero ())
			{
				// Search for block root
				auto successor (ledger.store.block ().successor (*transaction, root.as_block_hash ()));

				// Search for account root
				if (successor.is_zero ())
				{
					auto info = ledger.account_info (*transaction, root.as_account ());
					if (info)
					{
						successor = info->open_block ();
					}
				}
				if (!successor.is_zero ())
				{
<<<<<<< HEAD
					auto successor_block = ledger.store.block ().get (*transaction, successor);
=======
					auto successor_block = ledger.block (transaction, successor);
>>>>>>> f8ab9be8
					debug_assert (successor_block != nullptr);
					block = std::move (successor_block);
					// 5. Votes in cache for successor
					auto find_successor_votes (local_votes.votes (root, successor));
					if (!find_successor_votes.empty ())
					{
						cached_votes.insert (cached_votes.end (), find_successor_votes.begin (), find_successor_votes.end ());
						generate_vote = false;
					}
					// Confirmation status. Generate final votes for confirmed successor
					if (block != nullptr && generate_vote)
					{
						nano::confirmation_height_info confirmation_height_info;
						ledger.store.confirmation_height ().get (*transaction, block->account ().is_zero () ? block->sideband ().account () : block->account (), confirmation_height_info);
						generate_final_vote = (confirmation_height_info.height () >= block->sideband ().height ());
					}
				}
			}

			if (block)
			{
				// Generate new vote
				if (generate_vote)
				{
					if (generate_final_vote)
					{
						to_generate_final.push_back (block);
					}
					else
					{
						to_generate.push_back (block);
					}
				}

				// Let the node know about the alternative block
				if (block->hash () != hash)
				{
					nano::publish publish (config.network_params.network, block);
					channel_a->send (publish);
				}
			}
			else
			{
				stats.inc (nano::stat::type::requests, nano::stat::detail::requests_unknown, stat::dir::in);
			}
		}
	}
	// Unique votes
	std::sort (cached_votes.begin (), cached_votes.end (), [] (const std::shared_ptr<nano::vote> & a, const std::shared_ptr<nano::vote> & b) -> bool {
		return a->get_rust_data_pointer () > b->get_rust_data_pointer ();
	});
	cached_votes.erase (std::unique (cached_votes.begin (), cached_votes.end (), [] (std::shared_ptr<nano::vote> const & a, std::shared_ptr<nano::vote> const & b) {
		return a->get_rust_data_pointer () == b->get_rust_data_pointer ();
	}),
	cached_votes.end ());

	for (auto const & vote : cached_votes)
	{
		reply_action (vote, channel_a);
	}
	stats.add (nano::stat::type::requests, nano::stat::detail::requests_cached_hashes, stat::dir::in, cached_hashes.size ());
	stats.add (nano::stat::type::requests, nano::stat::detail::requests_cached_votes, stat::dir::in, cached_votes.size ());
	return std::make_pair (to_generate, to_generate_final);
}

std::unique_ptr<nano::container_info_component> nano::collect_container_info (nano::request_aggregator & aggregator, std::string const & name)
{
	auto pools_count = aggregator.size ();
	auto sizeof_element = sizeof (decltype (aggregator.requests)::value_type);
	auto composite = std::make_unique<container_info_composite> (name);
	composite->add_component (std::make_unique<container_info_leaf> (container_info{ "pools", pools_count, sizeof_element }));
	return composite;
}<|MERGE_RESOLUTION|>--- conflicted
+++ resolved
@@ -205,20 +205,12 @@
 			if (!final_vote_hashes.empty ())
 			{
 				generate_final_vote = true;
-<<<<<<< HEAD
-				block = ledger.store.block ().get (*transaction, final_vote_hashes[0]);
-=======
-				block = ledger.block (transaction, final_vote_hashes[0]);
->>>>>>> f8ab9be8
+				block = ledger.block (*transaction, final_vote_hashes[0]);
 				// Allow same root vote
 				if (block != nullptr && final_vote_hashes.size () > 1)
 				{
 					to_generate_final.push_back (block);
-<<<<<<< HEAD
-					block = ledger.store.block ().get (*transaction, final_vote_hashes[1]);
-=======
-					block = ledger.block (transaction, final_vote_hashes[1]);
->>>>>>> f8ab9be8
+					block = ledger.block (*transaction, final_vote_hashes[1]);
 					debug_assert (final_vote_hashes.size () == 2);
 				}
 			}
@@ -232,11 +224,7 @@
 			// 4. Ledger by hash
 			if (block == nullptr)
 			{
-<<<<<<< HEAD
-				block = ledger.store.block ().get (*transaction, hash);
-=======
-				block = ledger.block (transaction, hash);
->>>>>>> f8ab9be8
+				block = ledger.block (*transaction, hash);
 				// Confirmation status. Generate final votes for confirmed
 				if (block != nullptr)
 				{
@@ -263,11 +251,7 @@
 				}
 				if (!successor.is_zero ())
 				{
-<<<<<<< HEAD
-					auto successor_block = ledger.store.block ().get (*transaction, successor);
-=======
-					auto successor_block = ledger.block (transaction, successor);
->>>>>>> f8ab9be8
+					auto successor_block = ledger.block (*transaction, successor);
 					debug_assert (successor_block != nullptr);
 					block = std::move (successor_block);
 					// 5. Votes in cache for successor
