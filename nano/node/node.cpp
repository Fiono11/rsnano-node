#include "nano/lib/rsnano.hpp"
#include "nano/secure/common.hpp"

#include <nano/lib/threading.hpp>
#include <nano/lib/tomlconfig.hpp>
#include <nano/lib/utility.hpp>
#include <nano/node/common.hpp>
#include <nano/node/daemonconfig.hpp>
#include <nano/node/node.hpp>
#include <nano/node/scheduler/component.hpp>
#include <nano/node/scheduler/hinted.hpp>
#include <nano/node/scheduler/manual.hpp>
#include <nano/node/scheduler/optimistic.hpp>
#include <nano/node/scheduler/priority.hpp>
#include <nano/node/telemetry.hpp>
#include <nano/node/websocket.hpp>
#include <nano/secure/buffer.hpp>

#include <boost/filesystem.hpp>
#include <boost/property_tree/json_parser.hpp>

#include <algorithm>
#include <cstdlib>
#include <fstream>
#include <future>
#include <memory>
#include <sstream>

double constexpr nano::node::price_max;
double constexpr nano::node::free_cutoff;

namespace nano
{
extern unsigned char nano_bootstrap_weights_live[];
extern std::size_t nano_bootstrap_weights_live_size;
extern unsigned char nano_bootstrap_weights_beta[];
extern std::size_t nano_bootstrap_weights_beta_size;
}

/*
 * configs
 */

nano::backlog_population::config nano::backlog_population_config (const nano::node_config & config)
{
	nano::backlog_population::config cfg{};
	cfg.enabled = config.frontiers_confirmation != nano::frontiers_confirmation_mode::disabled;
	cfg.frequency = config.backlog_scan_frequency;
	cfg.batch_size = config.backlog_scan_batch_size;
	return cfg;
}

nano::vote_cache::config nano::nodeconfig_to_vote_cache_config (node_config const & config, node_flags const & flags)
{
	vote_cache::config cfg{};
	cfg.max_size = flags.inactive_votes_cache_size ();
	return cfg;
}

nano::outbound_bandwidth_limiter::config nano::outbound_bandwidth_limiter_config (const nano::node_config & config)
{
	outbound_bandwidth_limiter::config cfg{};
	cfg.standard_limit = config.bandwidth_limit;
	cfg.standard_burst_ratio = config.bandwidth_limit_burst_ratio;
	cfg.bootstrap_limit = config.bootstrap_bandwidth_limit;
	cfg.bootstrap_burst_ratio = config.bootstrap_bandwidth_burst_ratio;
	return cfg;
}

/*
 * node
 */

void nano::node::keepalive (std::string const & address_a, uint16_t port_a)
{
	auto node_l (shared_from_this ());
	network->resolver.async_resolve (boost::asio::ip::udp::resolver::query (address_a, std::to_string (port_a)), [node_l, address_a, port_a] (boost::system::error_code const & ec, boost::asio::ip::udp::resolver::iterator i_a) {
		if (!ec)
		{
			for (auto i (i_a), n (boost::asio::ip::udp::resolver::iterator{}); i != n; ++i)
			{
				auto endpoint (nano::transport::map_endpoint_to_v6 (i->endpoint ()));
				std::weak_ptr<nano::node> node_w (node_l);
				auto channel (node_l->network->find_channel (endpoint));
				if (!channel)
				{
					node_l->network->tcp_channels->start_tcp (endpoint);
				}
				else
				{
					node_l->network->send_keepalive (channel);
				}
			}
		}
		else
		{
			node_l->logger->try_log (boost::str (boost::format ("Error resolving address: %1%:%2%: %3%") % address_a % port_a % ec.message ()));
		}
	});
}

std::unique_ptr<nano::container_info_component> nano::collect_container_info (rep_crawler & rep_crawler, std::string const & name)
{
	auto info_handle = rsnano::rsn_rep_crawler_collect_container_info (rep_crawler.handle, name.c_str ());
	return std::make_unique<nano::container_info_composite> (info_handle);
}

nano::keypair nano::load_or_create_node_id (boost::filesystem::path const & application_path, nano::logger_mt & logger)
{
	auto node_private_key_path = application_path / "node_id_private.key";
	std::ifstream ifs (node_private_key_path.c_str ());
	if (ifs.good ())
	{
		logger.always_log (boost::str (boost::format ("%1% exists, reading node id from it") % node_private_key_path.string ()));
		std::string node_private_key;
		ifs >> node_private_key;
		release_assert (node_private_key.size () == 64);
		nano::keypair kp = nano::keypair (node_private_key);
		return kp;
	}
	else
	{
		boost::filesystem::create_directories (application_path);
		// no node_id found, generate new one
		logger.always_log (boost::str (boost::format ("%1% does not exist, creating a new node_id") % node_private_key_path.string ()));
		nano::keypair kp;
		std::ofstream ofs (node_private_key_path.c_str (), std::ofstream::out | std::ofstream::trunc);
		ofs << kp.prv.to_string () << std::endl
			<< std::flush;
		ofs.close ();
		release_assert (!ofs.fail ());
		return kp;
	}
}

std::shared_ptr<nano::network> create_network (nano::node & node_a, nano::node_config const & config_a)
{
	auto network{ std::make_shared<nano::network> (node_a, config_a.peering_port.has_value () ? *config_a.peering_port : 0) };
	network->start_threads ();
	return network;
}

nano::node::node (rsnano::async_runtime & async_rt, uint16_t peering_port_a, boost::filesystem::path const & application_path_a, nano::logging const & logging_a, nano::work_pool & work_a, nano::node_flags flags_a, unsigned seq) :
	node (async_rt, application_path_a, nano::node_config (peering_port_a, logging_a), work_a, flags_a, seq)
{
}

nano::node::node (rsnano::async_runtime & async_rt_a, boost::filesystem::path const & application_path_a, nano::node_config const & config_a, nano::work_pool & work_a, nano::node_flags flags_a, unsigned seq) :
	write_database_queue (!flags_a.force_use_write_database_queue ()),
	async_rt{ async_rt_a },
	io_ctx (async_rt_a.io_ctx),
	node_initialized_latch (1),
	observers{ std::make_shared<nano::node_observers> () },
	config{ std::make_shared<nano::node_config> (config_a) },
	network_params{ config_a.network_params },
	logger{ std::make_shared<nano::logger_mt> (config_a.logging.min_time_between_log_output) },
	node_id{ nano::load_or_create_node_id (application_path_a, *logger) },
	stats{ std::make_shared<nano::stats> (config_a.stats_config) },
	workers{ std::make_shared<nano::thread_pool> (config_a.background_threads, nano::thread_role::name::worker) },
	bootstrap_workers{ std::make_shared<nano::thread_pool> (config_a.bootstrap_serving_threads, nano::thread_role::name::bootstrap_worker) },
	flags (flags_a),
	work (work_a),
	distributed_work (*this),
	store_impl (nano::make_store (logger, application_path_a, network_params.ledger, flags.read_only (), true, config_a.diagnostics_config.txn_tracking, config_a.block_processor_batch_max_time, config_a.lmdb_config, config_a.backup_before_upgrade)),
	store (*store_impl),
	unchecked{ *stats, flags.disable_block_processor_unchecked_deletion () },
	wallets_store_impl (std::make_unique<nano::mdb_wallets_store> (application_path_a / "wallets.ldb", config_a.lmdb_config)),
	wallets_store (*wallets_store_impl),
	ledger (store, *stats, network_params.ledger, flags_a.generate_cache ()),
	checker (config_a.signature_checker_threads),
	outbound_limiter{ outbound_bandwidth_limiter_config (config_a) },
	// empty `config.peering_port` means the user made no port choice at all;
	// otherwise, any value is considered, with `0` having the special meaning of 'let the OS pick a port instead'
	//
	network{ create_network (*this, config_a) },
	telemetry (std::make_shared<nano::telemetry> (nano::telemetry::config{ *config, flags }, *this, *network, *observers, network_params, *stats)),
	bootstrap_initiator (*this),
	bootstrap_server{ store, ledger, network_params.network, *stats },
	// BEWARE: `bootstrap` takes `network.port` instead of `config.peering_port` because when the user doesn't specify
	//         a peering port and wants the OS to pick one, the picking happens when `network` gets initialized
	//         (if UDP is active, otherwise it happens when `bootstrap` gets initialized), so then for TCP traffic
	//         we want to tell `bootstrap` to use the already picked port instead of itself picking a different one.
	//         Thus, be very careful if you change the order: if `bootstrap` gets constructed before `network`,
	//         the latter would inherit the port from the former (if TCP is active, otherwise `network` picks first)
	//
	tcp_listener{ std::make_shared<nano::transport::tcp_listener> (network->get_port (), *this) },
	application_path (application_path_a),
	port_mapping (*this),
	rep_crawler (*this),
	vote_processor (checker, active, *observers, *stats, *config, flags, *logger, online_reps, rep_crawler, ledger, network_params),
	warmed_up (0),
	block_arrival{},
	block_processor (*this, write_database_queue),
	gap_cache (*this),
	online_reps (ledger, *config),
	history{ config_a.network_params.voting },
	vote_uniquer (block_uniquer),
	confirmation_height_processor (ledger, *stats, write_database_queue, config_a.conf_height_processor_batch_min_time, config->logging, logger, node_initialized_latch),
	inactive_vote_cache{ nano::nodeconfig_to_vote_cache_config (config_a, flags) },
	generator{ *config, ledger, wallets, vote_processor, history, *network, *stats, /* non-final */ false },
	final_generator{ *config, ledger, wallets, vote_processor, history, *network, *stats, /* final */ true },
	active (*this, confirmation_height_processor),
	scheduler_impl{ std::make_unique<nano::scheduler::component> (*this) },
	scheduler{ *scheduler_impl },
	aggregator (*config, *stats, generator, final_generator, history, ledger, wallets, active),
	wallets (wallets_store.init_error (), *this),
	backlog{ nano::backlog_population_config (*config), ledger, *stats },
	ascendboot{ *config, block_processor, ledger, *network, *stats },
	websocket{ config->websocket_config, *observers, wallets, ledger, io_ctx, *logger },
	epoch_upgrader{ *this, ledger, store, network_params, *logger },
	startup_time (std::chrono::steady_clock::now ()),
	node_seq (seq),
	block_broadcast{ *network, block_arrival, !flags.disable_block_processor_republishing () },
	block_publisher{ active },
	gap_tracker{ gap_cache },
	process_live_dispatcher{ ledger, scheduler.priority, inactive_vote_cache, websocket }
{
	logger->always_log ("Node ID: ", node_id.pub.to_node_id ());
	network->tcp_channels->set_observer (tcp_listener);
	nano::transport::request_response_visitor_factory visitor_factory{ *this };
	network->tcp_channels->set_message_visitor_factory (visitor_factory);

	block_processor.start ();
	block_broadcast.connect (block_processor);
	block_publisher.connect (block_processor);
	gap_tracker.connect (block_processor);
	process_live_dispatcher.connect (block_processor);
	unchecked.set_satisfied_observer ([this] (nano::unchecked_info const & info) {
		this->block_processor.add (info.get_block ());
	});

	backlog.set_activate_callback ([this] (nano::transaction const & transaction, nano::account const & account, nano::account_info const & account_info, nano::confirmation_height_info const & conf_info) {
		scheduler.priority.activate (account, transaction);
		scheduler.optimistic.activate (account, account_info, conf_info);
	});

	if (!init_error ())
	{
		// Notify election schedulers when AEC frees election slot
		active.vacancy_update = [this] () {
			scheduler.priority.notify ();
			scheduler.hinted.notify ();
			scheduler.optimistic.notify ();
		};

		wallets.observer = [this] (bool active) {
			observers->wallet.notify (active);
		};
		network->on_new_channel ([this] (std::shared_ptr<nano::transport::channel> const & channel_a) {
			debug_assert (channel_a != nullptr);
			observers->endpoint.notify (channel_a);
		});
		network->disconnect_observer = [this] () {
			observers->disconnect.notify ();
		};
		if (!config->callback_address.empty ())
		{
			observers->blocks.add ([this] (nano::election_status const & status_a, std::vector<nano::vote_with_weight_info> const & votes_a, nano::account const & account_a, nano::amount const & amount_a, bool is_state_send_a, bool is_state_epoch_a) {
				auto block_a (status_a.get_winner ());
				if ((status_a.get_election_status_type () == nano::election_status_type::active_confirmed_quorum || status_a.get_election_status_type () == nano::election_status_type::active_confirmation_height) && this->block_arrival.recent (block_a->hash ()))
				{
					auto node_l (shared_from_this ());
					background ([node_l, block_a, account_a, amount_a, is_state_send_a, is_state_epoch_a] () {
						boost::property_tree::ptree event;
						event.add ("account", account_a.to_account ());
						event.add ("hash", block_a->hash ().to_string ());
						std::string block_text;
						block_a->serialize_json (block_text);
						event.add ("block", block_text);
						event.add ("amount", amount_a.to_string_dec ());
						if (is_state_send_a)
						{
							event.add ("is_send", is_state_send_a);
							event.add ("subtype", "send");
						}
						// Subtype field
						else if (block_a->type () == nano::block_type::state)
						{
							if (block_a->link ().is_zero ())
							{
								event.add ("subtype", "change");
							}
							else if (is_state_epoch_a)
							{
								debug_assert (amount_a == 0 && node_l->ledger.is_epoch_link (block_a->link ()));
								event.add ("subtype", "epoch");
							}
							else
							{
								event.add ("subtype", "receive");
							}
						}
						std::stringstream ostream;
						boost::property_tree::write_json (ostream, event);
						ostream.flush ();
						auto body (std::make_shared<std::string> (ostream.str ()));
						auto address (node_l->config->callback_address);
						auto port (node_l->config->callback_port);
						auto target (std::make_shared<std::string> (node_l->config->callback_target));
						auto resolver (std::make_shared<boost::asio::ip::tcp::resolver> (node_l->io_ctx));
						resolver->async_resolve (boost::asio::ip::tcp::resolver::query (address, std::to_string (port)), [node_l, address, port, target, body, resolver] (boost::system::error_code const & ec, boost::asio::ip::tcp::resolver::iterator i_a) {
							if (!ec)
							{
								node_l->do_rpc_callback (i_a, address, port, target, body, resolver);
							}
							else
							{
								if (node_l->config->logging.callback_logging ())
								{
									node_l->logger->always_log (boost::str (boost::format ("Error resolving callback: %1%:%2%: %3%") % address % port % ec.message ()));
								}
								node_l->stats->inc (nano::stat::type::error, nano::stat::detail::http_callback, nano::stat::dir::out);
							}
						});
					});
				}
			});
		}

		// Add block confirmation type stats regardless of http-callback and websocket subscriptions
		observers->blocks.add ([this] (nano::election_status const & status_a, std::vector<nano::vote_with_weight_info> const & votes_a, nano::account const & account_a, nano::amount const & amount_a, bool is_state_send_a, bool is_state_epoch_a) {
			debug_assert (status_a.get_election_status_type () != nano::election_status_type::ongoing);
			switch (status_a.get_election_status_type ())
			{
				case nano::election_status_type::active_confirmed_quorum:
					this->stats->inc (nano::stat::type::confirmation_observer, nano::stat::detail::active_quorum, nano::stat::dir::out);
					break;
				case nano::election_status_type::active_confirmation_height:
					this->stats->inc (nano::stat::type::confirmation_observer, nano::stat::detail::active_conf_height, nano::stat::dir::out);
					break;
				case nano::election_status_type::inactive_confirmation_height:
					this->stats->inc (nano::stat::type::confirmation_observer, nano::stat::detail::inactive_conf_height, nano::stat::dir::out);
					break;
				default:
					break;
			}
		});
		observers->endpoint.add ([this] (std::shared_ptr<nano::transport::channel> const & channel_a) {
			this->network->send_keepalive_self (channel_a);
		});
		observers->vote.add ([this] (std::shared_ptr<nano::vote> vote_a, std::shared_ptr<nano::transport::channel> const & channel_a, nano::vote_code code_a) {
			debug_assert (code_a != nano::vote_code::invalid);
			// The vote_code::vote is handled inside the election
			if (code_a == nano::vote_code::indeterminate)
			{
				auto active_in_rep_crawler (!this->rep_crawler.response (channel_a, vote_a));
				if (active_in_rep_crawler)
				{
					// Representative is defined as online if replying to live votes or rep_crawler queries
					this->online_reps.observe (vote_a->account ());
				}
				this->gap_cache.vote (vote_a);
			}
		});

		// Cancelling local work generation
		observers->work_cancel.add ([this] (nano::root const & root_a) {
			this->work.cancel (root_a);
			this->distributed_work.cancel (root_a);
		});

		logger->always_log ("Node starting, version: ", NANO_VERSION_STRING);
		logger->always_log ("Build information: ", BUILD_INFO);
		logger->always_log ("Database backend: ", store.vendor_get ());

		auto const network_label = network_params.network.get_current_network_as_string ();
		logger->always_log ("Active network: ", network_label);

		logger->always_log (boost::str (boost::format ("Work pool running %1% threads %2%") % work.thread_count () % (work.has_opencl () ? "(1 for OpenCL)" : "")));
		logger->always_log (boost::str (boost::format ("%1% work peers configured") % config->work_peers.size ()));
		if (!work_generation_enabled ())
		{
			logger->always_log ("Work generation is disabled");
		}

		if (config->logging.node_lifetime_tracing ())
		{
			logger->always_log ("Constructing node");
		}

		logger->always_log (boost::str (boost::format ("Outbound Voting Bandwidth limited to %1% bytes per second, burst ratio %2%") % config->bandwidth_limit % config->bandwidth_limit_burst_ratio));

		if (!ledger.block_or_pruned_exists (config->network_params.ledger.genesis->hash ()))
		{
			std::stringstream ss;
			ss << "Genesis block not found. This commonly indicates a configuration issue, check that the --network or --data_path command line arguments are correct, "
				  "and also the ledger backend node config option. If using a read-only CLI command a ledger must already exist, start the node with --daemon first.";
			if (network_params.network.is_beta_network ())
			{
				ss << " Beta network may have reset, try clearing database files";
			}
			auto const str = ss.str ();

			logger->always_log (str);
			std::cerr << str << std::endl;
			std::exit (1);
		}

		if (config->enable_voting)
		{
			std::ostringstream stream;
			stream << "Voting is enabled, more system resources will be used";
			auto voting (wallets.reps ().voting);
			if (voting > 0)
			{
				stream << ". " << voting << " representative(s) are configured";
				if (voting > 1)
				{
					stream << ". Voting with more than one representative can limit performance";
				}
			}
			logger->always_log (stream.str ());
		}

		if ((network_params.network.is_live_network () || network_params.network.is_beta_network ()) && !flags.inactive_node ())
		{
			auto const bootstrap_weights = get_bootstrap_weights ();
			// Use bootstrap weights if initial bootstrap is not completed
			const bool use_bootstrap_weight = ledger.cache.block_count () < bootstrap_weights.first;
			if (use_bootstrap_weight)
			{
				ledger.set_bootstrap_weights (bootstrap_weights.second);
				for (auto const & rep : ledger.get_bootstrap_weights ())
				{
					logger->always_log ("Using bootstrap rep weight: ", rep.first.to_account (), " -> ", nano::uint128_union (rep.second).format_balance (Mxrb_ratio, 0, true), " XRB");
				}
			}
			ledger.set_bootstrap_weight_max_blocks (bootstrap_weights.first);

			// Drop unchecked blocks if initial bootstrap is completed
			if (!flags.disable_unchecked_drop () && !use_bootstrap_weight && !flags.read_only ())
			{
				unchecked.clear ();
				logger->always_log ("Dropping unchecked blocks");
			}
		}

		{
			auto tx{ store.tx_begin_read () };
			if (flags.enable_pruning () || store.pruned ().count (*tx) > 0)
			{
				ledger.enable_pruning ();
			};
		}

		if (ledger.pruning_enabled ())
		{
			if (config->enable_voting && !flags.inactive_node ())
			{
				std::string str = "Incompatibility detected between config node.enable_voting and existing pruned blocks";
				logger->always_log (str);
				std::cerr << str << std::endl;
				std::exit (1);
			}
			else if (!flags.enable_pruning () && !flags.inactive_node ())
			{
				std::string str = "To start node with existing pruned blocks use launch flag --enable_pruning";
				logger->always_log (str);
				std::cerr << str << std::endl;
				std::exit (1);
			}
		}
	}
	node_initialized_latch.count_down ();
}

nano::node::~node ()
{
	if (config->logging.node_lifetime_tracing ())
	{
		logger->always_log ("Destructing node");
	}
	stop ();
}

namespace
{
void call_post_callback (void * callback_handle)
{
	auto callback = static_cast<std::function<void ()> *> (callback_handle);
	(*callback) ();
}

void delete_post_callback (void * callback_handle)
{
	auto callback = static_cast<std::function<void ()> *> (callback_handle);
	delete callback;
}
}

void nano::node::background (std::function<void ()> action_a)
{
	if (!rsnano::rsn_async_runtime_tokio_enabled ())
	{
		io_ctx.post (action_a);
	}
	else
	{
		auto context = new std::function<void ()> (std::move (action_a));
		rsnano::rsn_async_runtime_post (async_rt.handle, call_post_callback, context, delete_post_callback);
	}
}

void nano::node::do_rpc_callback (boost::asio::ip::tcp::resolver::iterator i_a, std::string const & address, uint16_t port, std::shared_ptr<std::string> const & target, std::shared_ptr<std::string> const & body, std::shared_ptr<boost::asio::ip::tcp::resolver> const & resolver)
{
	if (i_a != boost::asio::ip::tcp::resolver::iterator{})
	{
		auto node_l (shared_from_this ());
		auto sock (std::make_shared<boost::asio::ip::tcp::socket> (node_l->io_ctx));
		sock->async_connect (i_a->endpoint (), [node_l, target, body, sock, address, port, i_a, resolver] (boost::system::error_code const & ec) mutable {
			if (!ec)
			{
				auto req (std::make_shared<boost::beast::http::request<boost::beast::http::string_body>> ());
				req->method (boost::beast::http::verb::post);
				req->target (*target);
				req->version (11);
				req->insert (boost::beast::http::field::host, address);
				req->insert (boost::beast::http::field::content_type, "application/json");
				req->body () = *body;
				req->prepare_payload ();
				boost::beast::http::async_write (*sock, *req, [node_l, sock, address, port, req, i_a, target, body, resolver] (boost::system::error_code const & ec, std::size_t bytes_transferred) mutable {
					if (!ec)
					{
						auto sb (std::make_shared<boost::beast::flat_buffer> ());
						auto resp (std::make_shared<boost::beast::http::response<boost::beast::http::string_body>> ());
						boost::beast::http::async_read (*sock, *sb, *resp, [node_l, sb, resp, sock, address, port, i_a, target, body, resolver] (boost::system::error_code const & ec, std::size_t bytes_transferred) mutable {
							if (!ec)
							{
								if (boost::beast::http::to_status_class (resp->result ()) == boost::beast::http::status_class::successful)
								{
									node_l->stats->inc (nano::stat::type::http_callback, nano::stat::detail::initiate, nano::stat::dir::out);
								}
								else
								{
									if (node_l->config->logging.callback_logging ())
									{
										node_l->logger->try_log (boost::str (boost::format ("Callback to %1%:%2% failed with status: %3%") % address % port % resp->result ()));
									}
									node_l->stats->inc (nano::stat::type::error, nano::stat::detail::http_callback, nano::stat::dir::out);
								}
							}
							else
							{
								if (node_l->config->logging.callback_logging ())
								{
									node_l->logger->try_log (boost::str (boost::format ("Unable complete callback: %1%:%2%: %3%") % address % port % ec.message ()));
								}
								node_l->stats->inc (nano::stat::type::error, nano::stat::detail::http_callback, nano::stat::dir::out);
							};
						});
					}
					else
					{
						if (node_l->config->logging.callback_logging ())
						{
							node_l->logger->try_log (boost::str (boost::format ("Unable to send callback: %1%:%2%: %3%") % address % port % ec.message ()));
						}
						node_l->stats->inc (nano::stat::type::error, nano::stat::detail::http_callback, nano::stat::dir::out);
					}
				});
			}
			else
			{
				if (node_l->config->logging.callback_logging ())
				{
					node_l->logger->try_log (boost::str (boost::format ("Unable to connect to callback address: %1%:%2%: %3%") % address % port % ec.message ()));
				}
				node_l->stats->inc (nano::stat::type::error, nano::stat::detail::http_callback, nano::stat::dir::out);
				++i_a;
				node_l->do_rpc_callback (i_a, address, port, target, body, resolver);
			}
		});
	}
}

bool nano::node::copy_with_compaction (boost::filesystem::path const & destination)
{
	return store.copy_db (destination);
}

std::unique_ptr<nano::container_info_component> nano::collect_container_info (node & node, std::string const & name)
{
	auto composite = std::make_unique<container_info_composite> (name);
	composite->add_component (collect_container_info (node.work, "work"));
	composite->add_component (collect_container_info (node.gap_cache, "gap_cache"));
	composite->add_component (collect_container_info (node.ledger, "ledger"));
	composite->add_component (collect_container_info (node.active, "active"));
	composite->add_component (collect_container_info (node.bootstrap_initiator, "bootstrap_initiator"));
	composite->add_component (collect_container_info (*node.tcp_listener, "tcp_listener"));
	composite->add_component (collect_container_info (*node.network, "network"));
	composite->add_component (node.telemetry->collect_container_info ("telemetry"));
	composite->add_component (collect_container_info (*node.workers, "workers"));
	composite->add_component (collect_container_info (*node.observers, "observers"));
	composite->add_component (collect_container_info (node.wallets, "wallets"));
	composite->add_component (collect_container_info (node.vote_processor, "vote_processor"));
	composite->add_component (collect_container_info (node.rep_crawler, "rep_crawler"));
	composite->add_component (collect_container_info (node.block_processor, "block_processor"));
	composite->add_component (collect_container_info (node.block_arrival, "block_arrival"));
	composite->add_component (collect_container_info (node.online_reps, "online_reps"));
	composite->add_component (collect_container_info (node.history, "history"));
	composite->add_component (collect_container_info (node.block_uniquer, "block_uniquer"));
	composite->add_component (collect_container_info (node.vote_uniquer, "vote_uniquer"));
	composite->add_component (node.confirmation_height_processor.collect_container_info ("confirmation_height_processor"));
	composite->add_component (collect_container_info (node.distributed_work, "distributed_work"));
	composite->add_component (collect_container_info (node.aggregator, "request_aggregator"));
	composite->add_component (node.scheduler.collect_container_info ("scheduler"));
	composite->add_component (node.inactive_vote_cache.collect_container_info ("inactive_vote_cache"));
	composite->add_component (collect_container_info (node.generator, "vote_generator"));
	composite->add_component (collect_container_info (node.final_generator, "vote_generator_final"));
	composite->add_component (node.ascendboot.collect_container_info ("bootstrap_ascending"));
	composite->add_component (node.unchecked.collect_container_info ("unchecked"));
	return composite;
}

void nano::node::process_active (std::shared_ptr<nano::block> const & incoming)
{
	block_processor.process_active (incoming);
}

[[nodiscard]] nano::process_return nano::node::process (nano::write_transaction const & transaction, nano::block & block)
{
	return ledger.process (transaction, block);
}

nano::process_return nano::node::process (nano::block & block)
{
	auto const transaction = store.tx_begin_write ({ tables::accounts, tables::blocks, tables::frontiers, tables::pending });
	return process (*transaction, block);
}

std::optional<nano::process_return> nano::node::process_local (std::shared_ptr<nano::block> const & block_a)
{
	// Add block hash as recently arrived to trigger automatic rebroadcast and election
	block_arrival.add (block_a->hash ());
	block_broadcast.set_local (block_a);
	return block_processor.add_blocking (block_a);
}

void nano::node::process_local_async (std::shared_ptr<nano::block> const & block_a)
{
	// Add block hash as recently arrived to trigger automatic rebroadcast and election
	block_arrival.add (block_a->hash ());
	// Set current time to trigger automatic rebroadcast and election
	block_processor.add (block_a);
}

void nano::node::start ()
{
	long_inactivity_cleanup ();
	network->start ();
	add_initial_peers ();
	if (!flags.disable_legacy_bootstrap () && !flags.disable_ongoing_bootstrap ())
	{
		ongoing_bootstrap ();
	}
	if (!flags.disable_unchecked_cleanup ())
	{
		auto this_l (shared ());
		workers->push_task ([this_l] () {
			this_l->ongoing_unchecked_cleanup ();
		});
	}
	if (flags.enable_pruning ())
	{
		auto this_l (shared ());
		workers->push_task ([this_l] () {
			this_l->ongoing_ledger_pruning ();
		});
	}
	if (!flags.disable_rep_crawler ())
	{
		rep_crawler.start ();
	}
	ongoing_rep_calculation ();
	ongoing_peer_store ();
	ongoing_online_weight_calculation_queue ();
	bool tcp_enabled (false);
	if (config->tcp_incoming_connections_max > 0 && !(flags.disable_bootstrap_listener () && flags.disable_tcp_realtime ()))
	{
		tcp_listener->start ();
		tcp_enabled = true;

		if (network->get_port () != tcp_listener->port)
		{
			network->set_port (tcp_listener->port);
		}

		logger->always_log (boost::str (boost::format ("Node started with peering port `%1%`.") % network->get_port ()));
	}

	if (!flags.disable_backup ())
	{
		backup_wallet ();
	}
	if (!flags.disable_search_pending ())
	{
		search_receivable_all ();
	}
	if (!flags.disable_wallet_bootstrap ())
	{
		// Delay to start wallet lazy bootstrap
		auto this_l (shared ());
		workers->add_timed_task (std::chrono::steady_clock::now () + std::chrono::minutes (1), [this_l] () {
			this_l->bootstrap_wallet ();
		});
	}
	// Start port mapping if external address is not defined and TCP ports are enabled
	if (config->external_address == boost::asio::ip::address_v6::any ().to_string () && tcp_enabled)
	{
		port_mapping.start ();
	}
	wallets.start ();
	active.start ();
	generator.start ();
	final_generator.start ();
	scheduler.start ();
	backlog.start ();
	bootstrap_server.start ();
	if (!flags.disable_ascending_bootstrap ())
	{
		ascendboot.start ();
	}
	websocket.start ();
	telemetry->start ();
}

void nano::node::stop ()
{
	// Ensure stop can only be called once
	if (stopped.exchange (true))
	{
		return;
	}

	logger->always_log ("Node stopping");

	// Cancels ongoing work generation tasks, which may be blocking other threads
	// No tasks may wait for work generation in I/O threads, or termination signal capturing will be unable to call node::stop()
	distributed_work.stop ();
	backlog.stop ();
	if (!flags.disable_ascending_bootstrap ())
	{
		ascendboot.stop ();
	}
	unchecked.stop ();
	block_processor.stop ();
	aggregator.stop ();
	vote_processor.stop ();
	scheduler.stop ();
	active.stop ();
	generator.stop ();
	final_generator.stop ();
	confirmation_height_processor.stop ();
	network->stop ();
	telemetry->stop ();
	websocket.stop ();
	bootstrap_server.stop ();
	bootstrap_initiator.stop ();
	tcp_listener->stop ();
	port_mapping.stop ();
	checker.stop ();
	wallets.stop ();
	stats->stop ();
	epoch_upgrader.stop ();
	workers->stop ();
	// work pool is not stopped on purpose due to testing setup
}

bool nano::node::is_stopped () const
{
	return stopped;
}

void nano::node::keepalive_preconfigured (std::vector<std::string> const & peers_a)
{
	for (auto i (peers_a.begin ()), n (peers_a.end ()); i != n; ++i)
	{
		// can't use `network.port` here because preconfigured peers are referenced
		// just by their address, so we rely on them listening on the default port
		//
		keepalive (*i, network_params.network.default_node_port);
	}
}

nano::block_hash nano::node::latest (nano::account const & account_a)
{
	auto const transaction (store.tx_begin_read ());
	return ledger.latest (*transaction, account_a);
}

nano::uint128_t nano::node::balance (nano::account const & account_a)
{
	auto const transaction (store.tx_begin_read ());
	return ledger.account_balance (*transaction, account_a);
}

std::shared_ptr<nano::block> nano::node::block (nano::block_hash const & hash_a)
{
	auto const transaction (store.tx_begin_read ());
	return store.block ().get (*transaction, hash_a);
}

std::pair<nano::uint128_t, nano::uint128_t> nano::node::balance_pending (nano::account const & account_a, bool only_confirmed_a)
{
	std::pair<nano::uint128_t, nano::uint128_t> result;
	auto const transaction (store.tx_begin_read ());
	result.first = ledger.account_balance (*transaction, account_a, only_confirmed_a);
	result.second = ledger.account_receivable (*transaction, account_a, only_confirmed_a);
	return result;
}

nano::uint128_t nano::node::weight (nano::account const & account_a)
{
	return ledger.weight (account_a);
}

nano::block_hash nano::node::rep_block (nano::account const & account_a)
{
	auto const transaction (store.tx_begin_read ());
	nano::block_hash result (0);
	auto info = ledger.account_info (*transaction, account_a);
	if (info)
	{
		result = ledger.representative (*transaction, info->head ());
	}
	return result;
}

nano::uint128_t nano::node::minimum_principal_weight ()
{
	return online_reps.trended () / network_params.network.principal_weight_factor;
}

void nano::node::long_inactivity_cleanup ()
{
	bool perform_cleanup = false;
	auto const transaction (store.tx_begin_write ({ tables::online_weight, tables::peers }));
	if (store.online_weight ().count (*transaction) > 0)
	{
		auto sample (store.online_weight ().rbegin (*transaction));
		auto n (store.online_weight ().end ());
		debug_assert (sample != n);
		auto const one_week_ago = static_cast<std::size_t> ((std::chrono::system_clock::now () - std::chrono::hours (7 * 24)).time_since_epoch ().count ());
		perform_cleanup = sample->first < one_week_ago;
	}
	if (perform_cleanup)
	{
		store.online_weight ().clear (*transaction);
		store.peer ().clear (*transaction);
		logger->always_log ("Removed records of peers and online weight after a long period of inactivity");
	}
}

void nano::node::ongoing_rep_calculation ()
{
	auto now (std::chrono::steady_clock::now ());
	vote_processor.calculate_weights ();
	std::weak_ptr<nano::node> node_w (shared_from_this ());
	workers->add_timed_task (now + std::chrono::minutes (10), [node_w] () {
		if (auto node_l = node_w.lock ())
		{
			node_l->ongoing_rep_calculation ();
		}
	});
}

void nano::node::ongoing_bootstrap ()
{
	auto next_wakeup = network_params.network.bootstrap_interval;
	if (warmed_up < 3)
	{
		// Re-attempt bootstrapping more aggressively on startup
		next_wakeup = std::chrono::seconds (5);
		if (!bootstrap_initiator.in_progress () && !network->empty ())
		{
			++warmed_up;
		}
	}
	if (network_params.network.is_dev_network () && flags.bootstrap_interval () != 0)
	{
		// For test purposes allow faster automatic bootstraps
		next_wakeup = std::chrono::seconds (flags.bootstrap_interval ());
		++warmed_up;
	}
	// Differential bootstrap with max age (75% of all legacy attempts)
	uint32_t frontiers_age (std::numeric_limits<uint32_t>::max ());
	auto bootstrap_weight_reached (ledger.cache.block_count () >= ledger.get_bootstrap_weight_max_blocks ());
	auto previous_bootstrap_count (stats->count (nano::stat::type::bootstrap, nano::stat::detail::initiate, nano::stat::dir::out) + stats->count (nano::stat::type::bootstrap, nano::stat::detail::initiate_legacy_age, nano::stat::dir::out));
	/*
	- Maximum value for 25% of attempts or if block count is below preconfigured value (initial bootstrap not finished)
	- Node shutdown time minus 1 hour for start attempts (warm up)
	- Default age value otherwise (1 day for live network, 1 hour for beta)
	*/
	if (bootstrap_weight_reached)
	{
		if (warmed_up < 3)
		{
			// Find last online weight sample (last active time for node)
			uint64_t last_sample_time (0);

			{
				auto tx{ store.tx_begin_read () };
				auto last_record = store.online_weight ().rbegin (*tx);
				if (last_record != store.online_weight ().end ())
				{
					last_sample_time = last_record->first;
				}
			}
			uint64_t time_since_last_sample = std::chrono::duration_cast<std::chrono::seconds> (std::chrono::system_clock::now ().time_since_epoch ()).count () - static_cast<uint64_t> (last_sample_time / std::pow (10, 9)); // Nanoseconds to seconds
			if (time_since_last_sample + 60 * 60 < std::numeric_limits<uint32_t>::max ())
			{
				frontiers_age = std::max<uint32_t> (static_cast<uint32_t> (time_since_last_sample + 60 * 60), network_params.bootstrap.default_frontiers_age_seconds);
			}
		}
		else if (previous_bootstrap_count % 4 != 0)
		{
			frontiers_age = network_params.bootstrap.default_frontiers_age_seconds;
		}
	}
	// Bootstrap and schedule for next attempt
	bootstrap_initiator.bootstrap (false, boost::str (boost::format ("auto_bootstrap_%1%") % previous_bootstrap_count), frontiers_age);
	std::weak_ptr<nano::node> node_w (shared_from_this ());
	workers->add_timed_task (std::chrono::steady_clock::now () + next_wakeup, [node_w] () {
		if (auto node_l = node_w.lock ())
		{
			node_l->ongoing_bootstrap ();
		}
	});
}

void nano::node::ongoing_peer_store ()
{
	auto endpoints{ network->tcp_channels->get_peers () };
	bool stored (false);
	if (!endpoints.empty ())
	{
		// Clear all peers then refresh with the current list of peers
		auto transaction (store.tx_begin_write ({ tables::peers }));
		store.peer ().clear (*transaction);
		for (auto const & endpoint : endpoints)
		{
			store.peer ().put (*transaction, nano::endpoint_key{ endpoint.address ().to_v6 ().to_bytes (), endpoint.port () });
		}
		stored = true;
	}

	std::weak_ptr<nano::node> node_w (shared_from_this ());
	workers->add_timed_task (std::chrono::steady_clock::now () + network_params.network.peer_dump_interval, [node_w] () {
		if (auto node_l = node_w.lock ())
		{
			node_l->ongoing_peer_store ();
		}
	});
}

void nano::node::backup_wallet ()
{
	auto transaction (wallets.tx_begin_read ());
	for (auto i (wallets.items.begin ()), n (wallets.items.end ()); i != n; ++i)
	{
		boost::system::error_code error_chmod;
		auto backup_path (application_path / "backup");

		boost::filesystem::create_directories (backup_path);
		nano::set_secure_perm_directory (backup_path, error_chmod);
		i->second->store.write_backup (*transaction, backup_path / (i->first.to_string () + ".json"));
	}
	auto this_l (shared ());
	workers->add_timed_task (std::chrono::steady_clock::now () + network_params.node.backup_interval, [this_l] () {
		this_l->backup_wallet ();
	});
}

void nano::node::search_receivable_all ()
{
	// Reload wallets from disk
	wallets.reload ();
	// Search pending
	wallets.search_receivable_all ();
	auto this_l (shared ());
	workers->add_timed_task (std::chrono::steady_clock::now () + network_params.node.search_pending_interval, [this_l] () {
		this_l->search_receivable_all ();
	});
}

void nano::node::bootstrap_wallet ()
{
	std::deque<nano::account> accounts;
	{
		nano::lock_guard<nano::mutex> lock{ wallets.mutex };
		auto const transaction (wallets.tx_begin_read ());
		for (auto i (wallets.items.begin ()), n (wallets.items.end ()); i != n && accounts.size () < 128; ++i)
		{
			auto & wallet (*i->second);
			nano::lock_guard<std::recursive_mutex> wallet_lock{ wallet.store.mutex };
			for (auto j (wallet.store.begin (*transaction)), m (wallet.store.end ()); j != m && accounts.size () < 128; ++j)
			{
				nano::account account (j->first);
				accounts.push_back (account);
			}
		}
	}
	if (!accounts.empty ())
	{
		bootstrap_initiator.bootstrap_wallet (accounts);
	}
}

void nano::node::unchecked_cleanup ()
{
	std::vector<nano::uint128_t> digests;
	std::deque<nano::unchecked_key> cleaning_list;
	auto const attempt (bootstrap_initiator.current_attempt ());
	const bool long_attempt (attempt != nullptr && attempt->duration ().count () > config->unchecked_cutoff_time.count ());
	// Collect old unchecked keys
	if (ledger.cache.block_count () >= ledger.get_bootstrap_weight_max_blocks () && !long_attempt)
	{
		auto const now (nano::seconds_since_epoch ());
		auto const transaction (store.tx_begin_read ());
		// Max 1M records to clean, max 2 minutes reading to prevent slow i/o systems issues
		unchecked.for_each (
		[this, &digests, &cleaning_list, &now] (nano::unchecked_key const & key, nano::unchecked_info const & info) {
			if ((now - info.modified ()) > static_cast<uint64_t> (config->unchecked_cutoff_time.count ()))
			{
				digests.push_back (network->tcp_channels->publish_filter->hash (info.get_block ()));
				cleaning_list.push_back (key);
			} }, [iterations = 0, count = 1024 * 1024] () mutable { return iterations++ < count; });
	}
	if (!cleaning_list.empty ())
	{
		logger->always_log (boost::str (boost::format ("Deleting %1% old unchecked blocks") % cleaning_list.size ()));
	}
	// Delete old unchecked keys in batches
	while (!cleaning_list.empty ())
	{
		std::size_t deleted_count (0);
		while (deleted_count++ < 2 * 1024 && !cleaning_list.empty ())
		{
			auto key (cleaning_list.front ());
			cleaning_list.pop_front ();
			if (unchecked.exists (key))
			{
				unchecked.del (key);
			}
		}
	}
	// Delete from the duplicate filter
	network->tcp_channels->publish_filter->clear (digests);
}

void nano::node::ongoing_unchecked_cleanup ()
{
	unchecked_cleanup ();
	workers->add_timed_task (std::chrono::steady_clock::now () + network_params.node.unchecked_cleaning_interval, [this_l = shared ()] () {
		this_l->ongoing_unchecked_cleanup ();
	});
}

bool nano::node::collect_ledger_pruning_targets (std::deque<nano::block_hash> & pruning_targets_a, nano::account & last_account_a, uint64_t const batch_read_size_a, uint64_t const max_depth_a, uint64_t const cutoff_time_a)
{
	uint64_t read_operations (0);
	bool finish_transaction (false);
	auto const transaction (store.tx_begin_read ());
	for (auto i (store.confirmation_height ().begin (*transaction, last_account_a)), n (store.confirmation_height ().end ()); i != n && !finish_transaction;)
	{
		++read_operations;
		auto const & account (i->first);
		nano::block_hash hash (i->second.frontier ());
		uint64_t depth (0);
		while (!hash.is_zero () && depth < max_depth_a)
		{
			auto block (store.block ().get (*transaction, hash));
			if (block != nullptr)
			{
				if (block->sideband ().timestamp () > cutoff_time_a || depth == 0)
				{
					hash = block->previous ();
				}
				else
				{
					break;
				}
			}
			else
			{
				release_assert (depth != 0);
				hash = 0;
			}
			if (++depth % batch_read_size_a == 0)
			{
				transaction->refresh ();
			}
		}
		if (!hash.is_zero ())
		{
			pruning_targets_a.push_back (hash);
		}
		read_operations += depth;
		if (read_operations >= batch_read_size_a)
		{
			last_account_a = account.number () + 1;
			finish_transaction = true;
		}
		else
		{
			++i;
		}
	}
	return !finish_transaction || last_account_a.is_zero ();
}

void nano::node::ledger_pruning (uint64_t const batch_size_a, bool bootstrap_weight_reached_a, bool log_to_cout_a)
{
	uint64_t const max_depth (config->max_pruning_depth != 0 ? config->max_pruning_depth : std::numeric_limits<uint64_t>::max ());
	uint64_t const cutoff_time (bootstrap_weight_reached_a ? nano::seconds_since_epoch () - config->max_pruning_age.count () : std::numeric_limits<uint64_t>::max ());
	uint64_t pruned_count (0);
	uint64_t transaction_write_count (0);
	nano::account last_account (1); // 0 Burn account is never opened. So it can be used to break loop
	std::deque<nano::block_hash> pruning_targets;
	bool target_finished (false);
	while ((transaction_write_count != 0 || !target_finished) && !stopped)
	{
		// Search pruning targets
		while (pruning_targets.size () < batch_size_a && !target_finished && !stopped)
		{
			target_finished = collect_ledger_pruning_targets (pruning_targets, last_account, batch_size_a * 2, max_depth, cutoff_time);
		}
		// Pruning write operation
		transaction_write_count = 0;
		if (!pruning_targets.empty () && !stopped)
		{
			auto scoped_write_guard = write_database_queue.wait (nano::writer::pruning);
			auto write_transaction (store.tx_begin_write ({ tables::blocks, tables::pruned }));
			while (!pruning_targets.empty () && transaction_write_count < batch_size_a && !stopped)
			{
				auto const & pruning_hash (pruning_targets.front ());
				auto account_pruned_count (ledger.pruning_action (*write_transaction, pruning_hash, batch_size_a));
				transaction_write_count += account_pruned_count;
				pruning_targets.pop_front ();
			}
			pruned_count += transaction_write_count;
			auto log_message (boost::str (boost::format ("%1% blocks pruned") % pruned_count));
			if (!log_to_cout_a)
			{
				logger->try_log (log_message);
			}
			else
			{
				std::cout << log_message << std::endl;
			}
		}
	}
	auto const log_message (boost::str (boost::format ("Total recently pruned block count: %1%") % pruned_count));
	if (!log_to_cout_a)
	{
		logger->always_log (log_message);
	}
	else
	{
		std::cout << log_message << std::endl;
	}
}

void nano::node::ongoing_ledger_pruning ()
{
	auto bootstrap_weight_reached (ledger.cache.block_count () >= ledger.get_bootstrap_weight_max_blocks ());
	ledger_pruning (flags.block_processor_batch_size () != 0 ? flags.block_processor_batch_size () : 2 * 1024, bootstrap_weight_reached, false);
	auto const ledger_pruning_interval (bootstrap_weight_reached ? config->max_pruning_age : std::min (config->max_pruning_age, std::chrono::seconds (15 * 60)));
	auto this_l (shared ());
	workers->add_timed_task (std::chrono::steady_clock::now () + ledger_pruning_interval, [this_l] () {
		this_l->workers->push_task ([this_l] () {
			this_l->ongoing_ledger_pruning ();
		});
	});
}

int nano::node::price (nano::uint128_t const & balance_a, int amount_a)
{
	debug_assert (balance_a >= amount_a * nano::Gxrb_ratio);
	auto balance_l (balance_a);
	double result (0.0);
	for (auto i (0); i < amount_a; ++i)
	{
		balance_l -= nano::Gxrb_ratio;
		auto balance_scaled ((balance_l / nano::Mxrb_ratio).convert_to<double> ());
		auto units (balance_scaled / 1000.0);
		auto unit_price (((free_cutoff - units) / free_cutoff) * price_max);
		result += std::min (std::max (0.0, unit_price), price_max);
	}
	return static_cast<int> (result * 100.0);
}

uint64_t nano::node::default_difficulty (nano::work_version const version_a) const
{
	uint64_t result{ std::numeric_limits<uint64_t>::max () };
	switch (version_a)
	{
		case nano::work_version::work_1:
			result = network_params.work.threshold_base (version_a);
			break;
		default:
			debug_assert (false && "Invalid version specified to default_difficulty");
	}
	return result;
}

uint64_t nano::node::default_receive_difficulty (nano::work_version const version_a) const
{
	uint64_t result{ std::numeric_limits<uint64_t>::max () };
	switch (version_a)
	{
		case nano::work_version::work_1:
			result = network_params.work.get_epoch_2_receive ();
			break;
		default:
			debug_assert (false && "Invalid version specified to default_receive_difficulty");
	}
	return result;
}

uint64_t nano::node::max_work_generate_difficulty (nano::work_version const version_a) const
{
	return nano::difficulty::from_multiplier (config->max_work_generate_multiplier, default_difficulty (version_a));
}

bool nano::node::local_work_generation_enabled () const
{
	return config->work_threads > 0 || work.has_opencl ();
}

bool nano::node::work_generation_enabled () const
{
	return work_generation_enabled (config->work_peers);
}

bool nano::node::work_generation_enabled (std::vector<std::pair<std::string, uint16_t>> const & peers_a) const
{
	return !peers_a.empty () || local_work_generation_enabled ();
}

boost::optional<uint64_t> nano::node::work_generate_blocking (nano::block & block_a, uint64_t difficulty_a)
{
	auto opt_work_l (work_generate_blocking (block_a.work_version (), block_a.root (), difficulty_a, block_a.account ()));
	if (opt_work_l.is_initialized ())
	{
		block_a.block_work_set (*opt_work_l);
	}
	return opt_work_l;
}

void nano::node::work_generate (nano::work_version const version_a, nano::root const & root_a, uint64_t difficulty_a, std::function<void (boost::optional<uint64_t>)> callback_a, boost::optional<nano::account> const & account_a, bool secondary_work_peers_a)
{
	auto const & peers_l (secondary_work_peers_a ? config->secondary_work_peers : config->work_peers);
	if (distributed_work.make (version_a, root_a, peers_l, difficulty_a, callback_a, account_a))
	{
		// Error in creating the job (either stopped or work generation is not possible)
		callback_a (boost::none);
	}
}

boost::optional<uint64_t> nano::node::work_generate_blocking (nano::work_version const version_a, nano::root const & root_a, uint64_t difficulty_a, boost::optional<nano::account> const & account_a)
{
	std::promise<boost::optional<uint64_t>> promise;
	work_generate (
	version_a, root_a, difficulty_a, [&promise] (boost::optional<uint64_t> opt_work_a) {
		promise.set_value (opt_work_a);
	},
	account_a);
	return promise.get_future ().get ();
}

boost::optional<uint64_t> nano::node::work_generate_blocking (nano::block & block_a)
{
	debug_assert (network_params.network.is_dev_network ());
	return work_generate_blocking (block_a, default_difficulty (nano::work_version::work_1));
}

boost::optional<uint64_t> nano::node::work_generate_blocking (nano::root const & root_a)
{
	debug_assert (network_params.network.is_dev_network ());
	return work_generate_blocking (root_a, default_difficulty (nano::work_version::work_1));
}

boost::optional<uint64_t> nano::node::work_generate_blocking (nano::root const & root_a, uint64_t difficulty_a)
{
	debug_assert (network_params.network.is_dev_network ());
	return work_generate_blocking (nano::work_version::work_1, root_a, difficulty_a);
}

void nano::node::add_initial_peers ()
{
	if (flags.disable_add_initial_peers ())
	{
		logger->always_log ("Skipping add_initial_peers because disable_add_initial_peers is set");
		return;
	}

	auto transaction (store.tx_begin_read ());
	for (auto i (store.peer ().begin (*transaction)), n (store.peer ().end ()); i != n; ++i)
	{
		nano::endpoint endpoint (boost::asio::ip::address_v6 (i->first.address_bytes ()), i->first.port ());
		if (!network->reachout (endpoint, config->allow_local_peers))
		{
			network->tcp_channels->start_tcp (endpoint);
		}
	}
}

void nano::node::start_election (std::shared_ptr<nano::block> const & block)
{
	scheduler.manual.push (block);
}

bool nano::node::block_confirmed (nano::block_hash const & hash_a)
{
	auto transaction (store.tx_begin_read ());
	return ledger.block_confirmed (*transaction, hash_a);
}

bool nano::node::block_confirmed_or_being_confirmed (nano::block_hash const & hash_a)
{
	return confirmation_height_processor.is_processing_block (hash_a) || ledger.block_confirmed (*store.tx_begin_read (), hash_a);
}

void nano::node::ongoing_online_weight_calculation_queue ()
{
	std::weak_ptr<nano::node> node_w (shared_from_this ());
	workers->add_timed_task (std::chrono::steady_clock::now () + (std::chrono::seconds (network_params.node.weight_period)), [node_w] () {
		if (auto node_l = node_w.lock ())
		{
			node_l->ongoing_online_weight_calculation ();
		}
	});
}

bool nano::node::online () const
{
	return rep_crawler.total_weight () > online_reps.delta ();
}

void nano::node::ongoing_online_weight_calculation ()
{
	online_reps.sample ();
	ongoing_online_weight_calculation_queue ();
}

void nano::node::receive_confirmed (nano::transaction const & block_transaction_a, nano::block_hash const & hash_a, nano::account const & destination_a)
{
	nano::unique_lock<nano::mutex> lk{ wallets.mutex };
	auto wallets_l = wallets.get_wallets ();
	auto wallet_transaction = wallets.tx_begin_read ();
	lk.unlock ();
	for ([[maybe_unused]] auto const & [id, wallet] : wallets_l)
	{
		if (wallet->store.exists (*wallet_transaction, destination_a))
		{
			nano::account representative;
			representative = wallet->store.representative (*wallet_transaction);
			auto pending = ledger.pending_info (block_transaction_a, nano::pending_key (destination_a, hash_a));
			if (pending)
			{
				auto amount (pending->amount.number ());
				wallet->receive_async (hash_a, representative, amount, destination_a, [] (std::shared_ptr<nano::block> const &) {});
			}
			else
			{
				if (!ledger.block_or_pruned_exists (block_transaction_a, hash_a))
				{
					logger->try_log (boost::str (boost::format ("Confirmed block is missing:  %1%") % hash_a.to_string ()));
					debug_assert (false && "Confirmed block is missing");
				}
				else
				{
					logger->try_log (boost::str (boost::format ("Block %1% has already been received") % hash_a.to_string ()));
				}
			}
		}
	}
}

void nano::node::process_confirmed_data (nano::transaction const & transaction_a, std::shared_ptr<nano::block> const & block_a, nano::block_hash const & hash_a, nano::account & account_a, nano::uint128_t & amount_a, bool & is_state_send_a, bool & is_state_epoch_a, nano::account & pending_account_a)
{
	// Faster account calculation
	account_a = block_a->account ();
	if (account_a.is_zero ())
	{
		account_a = block_a->sideband ().account ();
	}
	// Faster amount calculation
	auto previous (block_a->previous ());
	bool error (false);
	auto previous_balance (ledger.balance_safe (transaction_a, previous, error));
<<<<<<< HEAD
	auto block_balance = ledger.balance(*block_a);
=======
	auto block_balance = ledger.balance (*block_a);
>>>>>>> 63d3c3ca
	if (hash_a != ledger.constants.genesis->account ())
	{
		if (!error)
		{
			amount_a = block_balance > previous_balance ? block_balance - previous_balance : previous_balance - block_balance;
		}
		else
		{
			amount_a = 0;
		}
	}
	else
	{
		amount_a = nano::dev::constants.genesis_amount;
	}
	if (auto state = dynamic_cast<nano::state_block *> (block_a.get ()))
	{
		if (state->balance () < previous_balance)
		{
			is_state_send_a = true;
		}
		if (amount_a == 0 && network_params.ledger.epochs.is_epoch_link (state->link ()))
		{
			is_state_epoch_a = true;
		}
		pending_account_a = state->link ().as_account ();
	}
	if (auto send = dynamic_cast<nano::send_block *> (block_a.get ()))
	{
		pending_account_a = send->destination ();
	}
}

void nano::node::process_confirmed (nano::election_status const & status_a, uint64_t iteration_a)
{
	auto hash (status_a.get_winner ()->hash ());
	decltype (iteration_a) const num_iters = (config->block_processor_batch_max_time / network_params.node.process_confirmed_interval) * 4;
	std::shared_ptr<nano::block> block_l;
	{
		auto tx{ ledger.store.tx_begin_read () };
		block_l = ledger.store.block ().get (*tx, hash);
	}
	if (block_l)
	{
		active.recently_confirmed.put (block_l->qualified_root (), hash);
		confirmation_height_processor.add (block_l);
	}
	else if (iteration_a < num_iters)
	{
		iteration_a++;
		std::weak_ptr<nano::node> node_w (shared ());
		workers->add_timed_task (std::chrono::steady_clock::now () + network_params.node.process_confirmed_interval, [node_w, status_a, iteration_a] () {
			if (auto node_l = node_w.lock ())
			{
				node_l->process_confirmed (status_a, iteration_a);
			}
		});
	}
	else
	{
		// Do some cleanup due to this block never being processed by confirmation height processor
		active.remove_election_winner_details (hash);
	}
}

std::shared_ptr<nano::node> nano::node::shared ()
{
	return shared_from_this ();
}

int nano::node::store_version ()
{
	auto transaction (store.tx_begin_read ());
	return store.version ().get (*transaction);
}

bool nano::node::init_error () const
{
	return store.init_error () || wallets_store.init_error ();
}

std::pair<uint64_t, std::unordered_map<nano::account, nano::uint128_t>> nano::node::get_bootstrap_weights () const
{
	std::unordered_map<nano::account, nano::uint128_t> weights;
	uint8_t const * weight_buffer = network_params.network.is_live_network () ? nano_bootstrap_weights_live : nano_bootstrap_weights_beta;
	std::size_t weight_size = network_params.network.is_live_network () ? nano_bootstrap_weights_live_size : nano_bootstrap_weights_beta_size;
	nano::bufferstream weight_stream ((uint8_t const *)weight_buffer, weight_size);
	nano::uint128_union block_height;
	uint64_t max_blocks = 0;
	if (!nano::try_read (weight_stream, block_height))
	{
		max_blocks = nano::narrow_cast<uint64_t> (block_height.number ());
		while (true)
		{
			nano::account account;
			if (nano::try_read (weight_stream, account.bytes))
			{
				break;
			}
			nano::amount weight;
			if (nano::try_read (weight_stream, weight.bytes))
			{
				break;
			}
			weights[account] = weight.number ();
		}
	}
	return { max_blocks, weights };
}

void nano::node::bootstrap_block (const nano::block_hash & hash)
{
	// If we are running pruning node check if block was not already pruned
	if (!ledger.pruning_enabled () || !store.pruned ().exists (*store.tx_begin_read (), hash))
	{
		// We don't have the block, try to bootstrap it
		gap_cache.bootstrap_start (hash);
	}
}

/** Convenience function to easily return the confirmation height of an account. */
uint64_t nano::node::get_confirmation_height (nano::transaction const & transaction_a, nano::account & account_a)
{
	nano::confirmation_height_info info;
	store.confirmation_height ().get (transaction_a, account_a, info);
	return info.height ();
}

nano::account nano::node::get_node_id () const
{
	return node_id.pub;
};

nano::telemetry_data nano::node::local_telemetry () const
{
	nano::telemetry_data telemetry_data;
	telemetry_data.set_node_id (node_id.pub);
	telemetry_data.set_block_count (ledger.cache.block_count ());
	telemetry_data.set_cemented_count (ledger.cache.cemented_count ());
	telemetry_data.set_bandwidth_cap (config->bandwidth_limit);
	telemetry_data.set_protocol_version (network_params.network.protocol_version);
	telemetry_data.set_uptime (std::chrono::duration_cast<std::chrono::seconds> (std::chrono::steady_clock::now () - startup_time).count ());
	telemetry_data.set_unchecked_count (unchecked.count ());
	telemetry_data.set_genesis_block (network_params.ledger.genesis->hash ());
	telemetry_data.set_peer_count (nano::narrow_cast<decltype (telemetry_data.get_peer_count ())> (network->size ()));
	telemetry_data.set_account_count (ledger.cache.account_count ());
	telemetry_data.set_major_version (nano::get_major_node_version ());
	telemetry_data.set_minor_version (nano::get_minor_node_version ());
	telemetry_data.set_patch_version (nano::get_patch_node_version ());
	telemetry_data.set_pre_release_version (nano::get_pre_release_node_version ());
	telemetry_data.set_maker (static_cast<std::underlying_type_t<telemetry_maker>> (ledger.pruning_enabled () ? telemetry_maker::nf_pruned_node : telemetry_maker::nf_node));
	telemetry_data.set_timestamp (std::chrono::system_clock::now ());
	telemetry_data.set_active_difficulty (default_difficulty (nano::work_version::work_1));
	// Make sure this is the final operation!
	telemetry_data.sign (node_id);
	return telemetry_data;
}

/*
 * node_wrapper
 */

nano::node_wrapper::node_wrapper (boost::filesystem::path const & path_a, boost::filesystem::path const & config_path_a, nano::node_flags & node_flags_a) :
	network_params{ nano::network_constants::active_network () },
	async_rt (std::make_shared<rsnano::async_runtime> (true)),
	work{ network_params.network, 1 }
{
	boost::system::error_code error_chmod;

	/*
	 * @warning May throw a filesystem exception
	 */
	boost::filesystem::create_directories (path_a);
	nano::set_secure_perm_directory (path_a, error_chmod);
	nano::daemon_config daemon_config{ path_a, network_params };
	auto tmp_overrides{ node_flags_a.config_overrides () };
	auto error = nano::read_node_config_toml (config_path_a, daemon_config, tmp_overrides);
	node_flags_a.set_config_overrides (tmp_overrides);
	if (error)
	{
		std::cerr << "Error deserializing config file";
		if (!node_flags_a.config_overrides ().empty ())
		{
			std::cerr << " or --config option";
		}
		std::cerr << "\n"
				  << error.get_message () << std::endl;
		std::exit (1);
	}

	auto & node_config = daemon_config.node;
	node_config.peering_port = 24000;
	node_config.logging.max_size = std::numeric_limits<std::uintmax_t>::max ();
	node_config.logging.init (path_a);

	node = std::make_shared<nano::node> (*async_rt, path_a, node_config, work, node_flags_a);
}

nano::node_wrapper::~node_wrapper ()
{
	node->stop ();
}

/*
 * inactive_node
 */

nano::inactive_node::inactive_node (boost::filesystem::path const & path_a, boost::filesystem::path const & config_path_a, nano::node_flags & node_flags_a) :
	node_wrapper (path_a, config_path_a, node_flags_a),
	node (node_wrapper.node)
{
	node_wrapper.node->active.stop ();
}

nano::inactive_node::inactive_node (boost::filesystem::path const & path_a, nano::node_flags & node_flags_a) :
	inactive_node (path_a, path_a, node_flags_a)
{
}

nano::node_flags const & nano::inactive_node_flag_defaults ()
{
	static nano::node_flags node_flags;
	node_flags.set_inactive_node (true);
	node_flags.set_read_only (true);
	auto gen_cache = node_flags.generate_cache ();
	gen_cache.enable_reps (false);
	gen_cache.enable_cemented_count (false);
	gen_cache.enable_unchecked_count (false);
	gen_cache.enable_account_count (false);
	node_flags.set_generate_cache (gen_cache);
	node_flags.set_disable_bootstrap_listener (true);
	node_flags.set_disable_tcp_realtime (true);
	return node_flags;
}

std::unique_ptr<nano::store> nano::make_store (std::shared_ptr<nano::logger_mt> logger, boost::filesystem::path const & path, nano::ledger_constants & constants, bool read_only, bool add_db_postfix, nano::txn_tracking_config const & txn_tracking_config_a, std::chrono::milliseconds block_processor_batch_max_time_a, nano::lmdb_config const & lmdb_config_a, bool backup_before_upgrade)
{
	return std::make_unique<nano::lmdb::store> (logger, add_db_postfix ? path / "data.ldb" : path, constants, txn_tracking_config_a, block_processor_batch_max_time_a, lmdb_config_a, backup_before_upgrade);
}<|MERGE_RESOLUTION|>--- conflicted
+++ resolved
@@ -1390,11 +1390,7 @@
 	auto previous (block_a->previous ());
 	bool error (false);
 	auto previous_balance (ledger.balance_safe (transaction_a, previous, error));
-<<<<<<< HEAD
-	auto block_balance = ledger.balance(*block_a);
-=======
 	auto block_balance = ledger.balance (*block_a);
->>>>>>> 63d3c3ca
 	if (hash_a != ledger.constants.genesis->account ())
 	{
 		if (!error)
