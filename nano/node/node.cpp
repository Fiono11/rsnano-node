--- conflicted
+++ resolved
@@ -771,12 +771,8 @@
 
 std::shared_ptr<nano::block> nano::node::block (nano::block_hash const & hash_a)
 {
-<<<<<<< HEAD
 	auto const transaction (store.tx_begin_read ());
-	return store.block ().get (*transaction, hash_a);
-=======
-	return ledger.block (store.tx_begin_read (), hash_a);
->>>>>>> f8ab9be8
+	return ledger.block (*transaction, hash_a);
 }
 
 std::pair<nano::uint128_t, nano::uint128_t> nano::node::balance_pending (nano::account const & account_a, bool only_confirmed_a)
@@ -966,11 +962,7 @@
 		uint64_t depth (0);
 		while (!hash.is_zero () && depth < max_depth_a)
 		{
-<<<<<<< HEAD
-			auto block (store.block ().get (*transaction, hash));
-=======
-			auto block = ledger.block (transaction, hash);
->>>>>>> f8ab9be8
+			auto block (ledger.block (*transaction, hash));
 			if (block != nullptr)
 			{
 				if (block->sideband ().timestamp () > cutoff_time_a || depth == 0)
@@ -1242,34 +1234,7 @@
 
 void nano::node::process_confirmed (nano::election_status const & status_a, uint64_t iteration_a)
 {
-<<<<<<< HEAD
 	active.process_confirmed (status_a, iteration_a);
-=======
-	auto hash (status_a.winner->hash ());
-	decltype (iteration_a) const num_iters = (config.block_processor_batch_max_time / network_params.node.process_confirmed_interval) * 4;
-	if (auto block_l = ledger.block (ledger.store.tx_begin_read (), hash))
-	{
-		logger.trace (nano::log::type::node, nano::log::detail::process_confirmed, nano::log::arg{ "block", block_l });
-
-		confirmation_height_processor.add (block_l);
-	}
-	else if (iteration_a < num_iters)
-	{
-		iteration_a++;
-		std::weak_ptr<nano::node> node_w (shared ());
-		workers.add_timed_task (std::chrono::steady_clock::now () + network_params.node.process_confirmed_interval, [node_w, status_a, iteration_a] () {
-			if (auto node_l = node_w.lock ())
-			{
-				node_l->process_confirmed (status_a, iteration_a);
-			}
-		});
-	}
-	else
-	{
-		// Do some cleanup due to this block never being processed by confirmation height processor
-		active.remove_election_winner_details (hash);
-	}
->>>>>>> f8ab9be8
 }
 
 std::shared_ptr<nano::node> nano::node::shared ()
