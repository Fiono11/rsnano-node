#include <nano/lib/stats.hpp>
#include <nano/lib/threading.hpp>
#include <nano/lib/utility.hpp>
#include <nano/node/network.hpp>
#include <nano/node/nodeconfig.hpp>
#include <nano/node/transport/inproc.hpp>
#include <nano/node/vote_processor.hpp>
#include <nano/node/voting.hpp>
#include <nano/node/wallet.hpp>
#include <nano/secure/ledger.hpp>
#include <nano/secure/store.hpp>

#include <chrono>

nano::vote_spacing::vote_spacing (std::chrono::milliseconds const & delay) :
	handle{ rsnano::rsn_vote_spacing_create (delay.count ()) }
{
}

nano::vote_spacing::~vote_spacing ()
{
	rsnano::rsn_vote_spacing_destroy (handle);
}

bool nano::vote_spacing::votable (nano::root const & root_a, nano::block_hash const & hash_a) const
{
	return rsnano::rsn_vote_spacing_votable (handle, root_a.bytes.data (), hash_a.bytes.data ());
}

void nano::vote_spacing::flag (nano::root const & root_a, nano::block_hash const & hash_a)
{
	rsnano::rsn_vote_spacing_flag (handle, root_a.bytes.data (), hash_a.bytes.data ());
}

std::size_t nano::vote_spacing::size () const
{
	return rsnano::rsn_vote_spacing_len (handle);
}

nano::local_vote_history::local_vote_history (nano::voting_constants const & constants) :
	handle{ rsnano::rsn_local_vote_history_create (constants.max_cache) }
{
}

nano::local_vote_history::~local_vote_history ()
{
	rsnano::rsn_local_vote_history_destroy (handle);
}

void nano::local_vote_history::add (nano::root const & root_a, nano::block_hash const & hash_a, std::shared_ptr<nano::vote> const & vote_a)
{
<<<<<<< HEAD
	rsnano::rsn_local_vote_history_add (handle, root_a.bytes.data (), hash_a.bytes.data (), vote_a->get_handle ());
=======
	nano::lock_guard<nano::mutex> guard{ mutex };
	clean ();
	auto add_vote (true);
	auto & history_by_root (history.get<tag_root> ());
	// Erase any vote that is not for this hash, or duplicate by account, and if new timestamp is higher
	auto range (history_by_root.equal_range (root_a));
	for (auto i (range.first); i != range.second;)
	{
		if (i->hash != hash_a || (vote_a->account == i->vote->account && i->vote->timestamp () <= vote_a->timestamp ()))
		{
			i = history_by_root.erase (i);
		}
		else if (vote_a->account == i->vote->account && i->vote->timestamp () > vote_a->timestamp ())
		{
			add_vote = false;
			++i;
		}
		else
		{
			++i;
		}
	}
	// Do not add new vote to cache if representative account is same and timestamp is lower
	if (add_vote)
	{
		auto result (history_by_root.emplace (root_a, hash_a, vote_a));
		(void)result;
		debug_assert (result.second);
	}
	debug_assert (consistency_check (root_a));
>>>>>>> 7a052d44
}

void nano::local_vote_history::erase (nano::root const & root_a)
{
<<<<<<< HEAD
	rsnano::rsn_local_vote_history_erase (handle, root_a.bytes.data ());
=======
	nano::lock_guard<nano::mutex> guard{ mutex };
	auto & history_by_root (history.get<tag_root> ());
	auto range (history_by_root.equal_range (root_a));
	history_by_root.erase (range.first, range.second);
>>>>>>> 7a052d44
}

class LocalVotesResultWrapper
{
<<<<<<< HEAD
public:
	LocalVotesResultWrapper () :
		result{}
	{
	}
	~LocalVotesResultWrapper ()
	{
		rsnano::rsn_local_vote_history_votes_destroy (result.handle);
	}
	rsnano::LocalVotesResult result;
};

std::vector<std::shared_ptr<nano::vote>> nano::local_vote_history::votes (nano::root const & root_a, nano::block_hash const & hash_a, bool const is_final_a) const
{
	LocalVotesResultWrapper result_wrapper;
	rsnano::rsn_local_vote_history_votes (handle, root_a.bytes.data (), hash_a.bytes.data (), is_final_a, &result_wrapper.result);
	std::vector<std::shared_ptr<nano::vote>> votes;
	votes.reserve (result_wrapper.result.count);
	for (auto i (0); i < result_wrapper.result.count; ++i)
	{
		votes.push_back (std::make_shared<nano::vote> (result_wrapper.result.votes[i]));
	}
	return votes;
=======
	nano::lock_guard<nano::mutex> guard{ mutex };
	std::vector<std::shared_ptr<nano::vote>> result;
	auto range (history.get<tag_root> ().equal_range (root_a));
	std::transform (range.first, range.second, std::back_inserter (result), [] (auto const & entry) { return entry.vote; });
	return result;
}

std::vector<std::shared_ptr<nano::vote>> nano::local_vote_history::votes (nano::root const & root_a, nano::block_hash const & hash_a, bool const is_final_a) const
{
	nano::lock_guard<nano::mutex> guard{ mutex };
	std::vector<std::shared_ptr<nano::vote>> result;
	auto range (history.get<tag_root> ().equal_range (root_a));
	// clang-format off
	nano::transform_if (range.first, range.second, std::back_inserter (result),
		[&hash_a, is_final_a](auto const & entry) { return entry.hash == hash_a && (!is_final_a || entry.vote->timestamp () == std::numeric_limits<uint64_t>::max ()); },
		[](auto const & entry) { return entry.vote; });
	// clang-format on
	return result;
>>>>>>> 7a052d44
}

bool nano::local_vote_history::exists (nano::root const & root_a) const
{
<<<<<<< HEAD
	return rsnano::rsn_local_vote_history_exists (handle, root_a.bytes.data ());
=======
	nano::lock_guard<nano::mutex> guard{ mutex };
	return history.get<tag_root> ().find (root_a) != history.get<tag_root> ().end ();
}

void nano::local_vote_history::clean ()
{
	debug_assert (constants.max_cache > 0);
	auto & history_by_sequence (history.get<tag_sequence> ());
	while (history_by_sequence.size () > constants.max_cache)
	{
		history_by_sequence.erase (history_by_sequence.begin ());
	}
>>>>>>> 7a052d44
}

std::size_t nano::local_vote_history::size () const
{
<<<<<<< HEAD
	return rsnano::rsn_local_vote_history_size (handle);
=======
	nano::lock_guard<nano::mutex> guard{ mutex };
	return history.size ();
>>>>>>> 7a052d44
}

std::unique_ptr<nano::container_info_component> nano::collect_container_info (nano::local_vote_history & history, std::string const & name)
{
	std::size_t sizeof_element;
	std::size_t history_count;
	rsnano::rsn_local_vote_history_container_info (history.handle, &sizeof_element, &history_count);
	auto composite = std::make_unique<container_info_composite> (name);
	/* This does not currently loop over each element inside the cache to get the sizes of the votes inside history*/
	composite->add_component (std::make_unique<container_info_leaf> (container_info{ "history", history_count, sizeof_element }));
	return composite;
}

nano::vote_broadcaster::vote_broadcaster (nano::vote_processor & vote_processor_a, nano::network & network_a) :
	vote_processor{ vote_processor_a },
	network{ network_a }
{
}

void nano::vote_broadcaster::broadcast (std::shared_ptr<nano::vote> const & vote_a) const
{
	network.flood_vote_pr (vote_a);
	network.flood_vote (vote_a, 2.0f);
	vote_processor.vote (vote_a, std::make_shared<nano::transport::inproc::channel> (network.node, network.node));
}

nano::vote_generator::vote_generator (nano::node_config const & config_a, nano::ledger & ledger_a, nano::wallets & wallets_a, nano::vote_processor & vote_processor_a, nano::local_vote_history & history_a, nano::network & network_a, nano::stat & stats_a, bool is_final_a) :
	config (config_a),
	ledger (ledger_a),
	wallets (wallets_a),
	history (history_a),
	spacing{ config_a.network_params.voting.delay },
	vote_broadcaster{ vote_processor_a, network_a },
	stats (stats_a),
	is_final (is_final_a),
	vote_generation_queue{ stats, nano::stat::type::vote_generator, nano::thread_role::name::vote_generator_queue, /* single threaded */ 1, /* max queue size */ 1024 * 32, /* max batch size */ 1024 * 4 }
{
	vote_generation_queue.process_batch = [this] (auto & batch) {
		process_batch (batch);
	};
}

nano::vote_generator::~vote_generator ()
{
	stop ();
}

void nano::vote_generator::process (nano::write_transaction const & transaction, nano::root const & root_a, nano::block_hash const & hash_a)
{
	bool should_vote = false;
	if (is_final)
	{
		auto block (ledger.store.block ().get (transaction, hash_a));
		should_vote = block != nullptr && ledger.dependents_confirmed (transaction, *block) && ledger.store.final_vote ().put (transaction, block->qualified_root (), hash_a);
		debug_assert (block == nullptr || root_a == block->root ());
	}
	else
	{
		auto block (ledger.store.block ().get (transaction, hash_a));
		should_vote = block != nullptr && ledger.dependents_confirmed (transaction, *block);
	}
	if (should_vote)
	{
		nano::unique_lock<nano::mutex> lock{ mutex };
		candidates.emplace_back (root_a, hash_a);
		if (candidates.size () >= nano::network::confirm_ack_hashes_max)
		{
			lock.unlock ();
			condition.notify_all ();
		}
	}
}

void nano::vote_generator::start ()
{
	debug_assert (!thread.joinable ());
	thread = std::thread ([this] () { run (); });

	vote_generation_queue.start ();
}

void nano::vote_generator::stop ()
{
	vote_generation_queue.stop ();

	nano::unique_lock<nano::mutex> lock{ mutex };
	stopped = true;

	lock.unlock ();
	condition.notify_all ();

	if (thread.joinable ())
	{
		thread.join ();
	}
}

void nano::vote_generator::add (const root & root, const block_hash & hash)
{
	vote_generation_queue.add (std::make_pair (root, hash));
}

void nano::vote_generator::process_batch (std::deque<queue_entry_t> & batch)
{
	auto transaction = ledger.store.tx_begin_write ({ tables::final_votes });

	for (auto & [root, hash] : batch)
	{
		process (*transaction, root, hash);
	}
}

std::size_t nano::vote_generator::generate (std::vector<std::shared_ptr<nano::block>> const & blocks_a, std::shared_ptr<nano::transport::channel> const & channel_a)
{
	request_t::first_type req_candidates;
	{
		auto transaction (ledger.store.tx_begin_read ());
		auto dependents_confirmed = [&transaction, this] (auto const & block_a) {
			return this->ledger.dependents_confirmed (*transaction, *block_a);
		};
		auto as_candidate = [] (auto const & block_a) {
			return candidate_t{ block_a->root (), block_a->hash () };
		};
		nano::transform_if (blocks_a.begin (), blocks_a.end (), std::back_inserter (req_candidates), dependents_confirmed, as_candidate);
	}
	auto const result = req_candidates.size ();
	nano::lock_guard<nano::mutex> guard{ mutex };
	requests.emplace_back (std::move (req_candidates), channel_a);
	while (requests.size () > max_requests)
	{
		// On a large queue of requests, erase the oldest one
		requests.pop_front ();
		stats.inc (nano::stat::type::vote_generator, nano::stat::detail::generator_replies_discarded);
	}
	return result;
}

void nano::vote_generator::set_reply_action (std::function<void (std::shared_ptr<nano::vote> const &, std::shared_ptr<nano::transport::channel> const &)> action_a)
{
	release_assert (!reply_action);
	reply_action = action_a;
}

void nano::vote_generator::broadcast (nano::unique_lock<nano::mutex> & lock_a)
{
	debug_assert (lock_a.owns_lock ());

	std::vector<nano::block_hash> hashes;
	std::vector<nano::root> roots;
	hashes.reserve (nano::network::confirm_ack_hashes_max);
	roots.reserve (nano::network::confirm_ack_hashes_max);
	while (!candidates.empty () && hashes.size () < nano::network::confirm_ack_hashes_max)
	{
		auto const & [root, hash] = candidates.front ();
		if (std::find (roots.begin (), roots.end (), root) == roots.end ())
		{
			if (spacing.votable (root, hash))
			{
				roots.push_back (root);
				hashes.push_back (hash);
			}
			else
			{
				stats.inc (nano::stat::type::vote_generator, nano::stat::detail::generator_spacing);
			}
		}
		candidates.pop_front ();
	}
	if (!hashes.empty ())
	{
		lock_a.unlock ();
		vote (hashes, roots, [this] (auto const & vote_a) {
			this->vote_broadcaster.broadcast (vote_a);
			this->stats.inc (nano::stat::type::vote_generator, nano::stat::detail::generator_broadcasts);
		});
		lock_a.lock ();
	}
}

void nano::vote_generator::reply (nano::unique_lock<nano::mutex> & lock_a, request_t && request_a)
{
	lock_a.unlock ();
	auto i (request_a.first.cbegin ());
	auto n (request_a.first.cend ());
	while (i != n && !stopped)
	{
		std::vector<nano::block_hash> hashes;
		std::vector<nano::root> roots;
		hashes.reserve (nano::network::confirm_ack_hashes_max);
		roots.reserve (nano::network::confirm_ack_hashes_max);
		for (; i != n && hashes.size () < nano::network::confirm_ack_hashes_max; ++i)
		{
			auto const & [root, hash] = *i;
			if (std::find (roots.begin (), roots.end (), root) == roots.end ())
			{
				if (spacing.votable (root, hash))
				{
					roots.push_back (root);
					hashes.push_back (hash);
				}
				else
				{
					stats.inc (nano::stat::type::vote_generator, nano::stat::detail::generator_spacing);
				}
			}
		}
		if (!hashes.empty ())
		{
			stats.add (nano::stat::type::requests, nano::stat::detail::requests_generated_hashes, stat::dir::in, hashes.size ());
			vote (hashes, roots, [this, &channel = request_a.second] (std::shared_ptr<nano::vote> const & vote_a) {
				this->reply_action (vote_a, channel);
				this->stats.inc (nano::stat::type::requests, nano::stat::detail::requests_generated_votes, stat::dir::in);
			});
		}
	}
	stats.inc (nano::stat::type::vote_generator, nano::stat::detail::generator_replies);
	lock_a.lock ();
}

void nano::vote_generator::vote (std::vector<nano::block_hash> const & hashes_a, std::vector<nano::root> const & roots_a, std::function<void (std::shared_ptr<nano::vote> const &)> const & action_a)
{
	debug_assert (hashes_a.size () == roots_a.size ());
	std::vector<std::shared_ptr<nano::vote>> votes_l;
	wallets.foreach_representative ([this, &hashes_a, &votes_l] (nano::public_key const & pub_a, nano::raw_key const & prv_a) {
		auto timestamp = this->is_final ? nano::vote::timestamp_max : nano::milliseconds_since_epoch ();
		uint8_t duration = this->is_final ? nano::vote::duration_max : /*8192ms*/ 0x9;
		votes_l.emplace_back (std::make_shared<nano::vote> (pub_a, prv_a, timestamp, duration, hashes_a));
	});
	for (auto const & vote_l : votes_l)
	{
		for (std::size_t i (0), n (hashes_a.size ()); i != n; ++i)
		{
			history.add (roots_a[i], hashes_a[i], vote_l);
			spacing.flag (roots_a[i], hashes_a[i]);
		}
		action_a (vote_l);
	}
}

void nano::vote_generator::run ()
{
	nano::thread_role::set (nano::thread_role::name::voting);
	nano::unique_lock<nano::mutex> lock{ mutex };
	while (!stopped)
	{
		if (candidates.size () >= nano::network::confirm_ack_hashes_max)
		{
			broadcast (lock);
		}
		else if (!requests.empty ())
		{
			auto request (requests.front ());
			requests.pop_front ();
			reply (lock, std::move (request));
		}
		else
		{
			condition.wait_for (lock, config.vote_generator_delay, [this] () { return this->candidates.size () >= nano::network::confirm_ack_hashes_max; });
			if (candidates.size () >= config.vote_generator_threshold && candidates.size () < nano::network::confirm_ack_hashes_max)
			{
				condition.wait_for (lock, config.vote_generator_delay, [this] () { return this->candidates.size () >= nano::network::confirm_ack_hashes_max; });
			}
			if (!candidates.empty ())
			{
				broadcast (lock);
			}
		}
	}
}

std::unique_ptr<nano::container_info_component> nano::collect_container_info (nano::vote_generator & vote_generator, std::string const & name)
{
	std::size_t candidates_count = 0;
	std::size_t requests_count = 0;
	{
		nano::lock_guard<nano::mutex> guard{ vote_generator.mutex };
		candidates_count = vote_generator.candidates.size ();
		requests_count = vote_generator.requests.size ();
	}
	auto sizeof_candidate_element = sizeof (decltype (vote_generator.candidates)::value_type);
	auto sizeof_request_element = sizeof (decltype (vote_generator.requests)::value_type);
	auto composite = std::make_unique<container_info_composite> (name);
	composite->add_component (std::make_unique<container_info_leaf> (container_info{ "candidates", candidates_count, sizeof_candidate_element }));
	composite->add_component (std::make_unique<container_info_leaf> (container_info{ "requests", requests_count, sizeof_request_element }));
	composite->add_component (vote_generator.vote_generation_queue.collect_container_info ("vote_generation_queue"));
	return composite;
}<|MERGE_RESOLUTION|>--- conflicted
+++ resolved
@@ -49,57 +49,16 @@
 
 void nano::local_vote_history::add (nano::root const & root_a, nano::block_hash const & hash_a, std::shared_ptr<nano::vote> const & vote_a)
 {
-<<<<<<< HEAD
 	rsnano::rsn_local_vote_history_add (handle, root_a.bytes.data (), hash_a.bytes.data (), vote_a->get_handle ());
-=======
-	nano::lock_guard<nano::mutex> guard{ mutex };
-	clean ();
-	auto add_vote (true);
-	auto & history_by_root (history.get<tag_root> ());
-	// Erase any vote that is not for this hash, or duplicate by account, and if new timestamp is higher
-	auto range (history_by_root.equal_range (root_a));
-	for (auto i (range.first); i != range.second;)
-	{
-		if (i->hash != hash_a || (vote_a->account == i->vote->account && i->vote->timestamp () <= vote_a->timestamp ()))
-		{
-			i = history_by_root.erase (i);
-		}
-		else if (vote_a->account == i->vote->account && i->vote->timestamp () > vote_a->timestamp ())
-		{
-			add_vote = false;
-			++i;
-		}
-		else
-		{
-			++i;
-		}
-	}
-	// Do not add new vote to cache if representative account is same and timestamp is lower
-	if (add_vote)
-	{
-		auto result (history_by_root.emplace (root_a, hash_a, vote_a));
-		(void)result;
-		debug_assert (result.second);
-	}
-	debug_assert (consistency_check (root_a));
->>>>>>> 7a052d44
 }
 
 void nano::local_vote_history::erase (nano::root const & root_a)
 {
-<<<<<<< HEAD
 	rsnano::rsn_local_vote_history_erase (handle, root_a.bytes.data ());
-=======
-	nano::lock_guard<nano::mutex> guard{ mutex };
-	auto & history_by_root (history.get<tag_root> ());
-	auto range (history_by_root.equal_range (root_a));
-	history_by_root.erase (range.first, range.second);
->>>>>>> 7a052d44
 }
 
 class LocalVotesResultWrapper
 {
-<<<<<<< HEAD
 public:
 	LocalVotesResultWrapper () :
 		result{}
@@ -123,56 +82,16 @@
 		votes.push_back (std::make_shared<nano::vote> (result_wrapper.result.votes[i]));
 	}
 	return votes;
-=======
-	nano::lock_guard<nano::mutex> guard{ mutex };
-	std::vector<std::shared_ptr<nano::vote>> result;
-	auto range (history.get<tag_root> ().equal_range (root_a));
-	std::transform (range.first, range.second, std::back_inserter (result), [] (auto const & entry) { return entry.vote; });
-	return result;
-}
-
-std::vector<std::shared_ptr<nano::vote>> nano::local_vote_history::votes (nano::root const & root_a, nano::block_hash const & hash_a, bool const is_final_a) const
-{
-	nano::lock_guard<nano::mutex> guard{ mutex };
-	std::vector<std::shared_ptr<nano::vote>> result;
-	auto range (history.get<tag_root> ().equal_range (root_a));
-	// clang-format off
-	nano::transform_if (range.first, range.second, std::back_inserter (result),
-		[&hash_a, is_final_a](auto const & entry) { return entry.hash == hash_a && (!is_final_a || entry.vote->timestamp () == std::numeric_limits<uint64_t>::max ()); },
-		[](auto const & entry) { return entry.vote; });
-	// clang-format on
-	return result;
->>>>>>> 7a052d44
 }
 
 bool nano::local_vote_history::exists (nano::root const & root_a) const
 {
-<<<<<<< HEAD
 	return rsnano::rsn_local_vote_history_exists (handle, root_a.bytes.data ());
-=======
-	nano::lock_guard<nano::mutex> guard{ mutex };
-	return history.get<tag_root> ().find (root_a) != history.get<tag_root> ().end ();
-}
-
-void nano::local_vote_history::clean ()
-{
-	debug_assert (constants.max_cache > 0);
-	auto & history_by_sequence (history.get<tag_sequence> ());
-	while (history_by_sequence.size () > constants.max_cache)
-	{
-		history_by_sequence.erase (history_by_sequence.begin ());
-	}
->>>>>>> 7a052d44
 }
 
 std::size_t nano::local_vote_history::size () const
 {
-<<<<<<< HEAD
 	return rsnano::rsn_local_vote_history_size (handle);
-=======
-	nano::lock_guard<nano::mutex> guard{ mutex };
-	return history.size ();
->>>>>>> 7a052d44
 }
 
 std::unique_ptr<nano::container_info_component> nano::collect_container_info (nano::local_vote_history & history, std::string const & name)
