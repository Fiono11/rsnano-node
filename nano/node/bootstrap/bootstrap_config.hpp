#pragma once

#include <nano/lib/errors.hpp>
#include <nano/lib/rsnano.hpp>
#include <nano/lib/timer.hpp>
#include <nano/node/bootstrap/bootstrap_server.hpp>

namespace nano
{
class tomlconfig;

class account_sets_config final
{
public:
	account_sets_config ();
	account_sets_config (rsnano::AccountSetsConfigDto const & dto_a);

	rsnano::AccountSetsConfigDto to_dto () const;
	void load_dto (rsnano::AccountSetsConfigDto const & dto_a);

	nano::error deserialize (nano::tomlconfig & toml);

	std::size_t consideration_count;
	std::size_t priorities_max;
	std::size_t blocking_max;
	std::chrono::milliseconds cooldown;
};

class bootstrap_ascending_config final
{
public:
	bootstrap_ascending_config ();
	bootstrap_ascending_config (rsnano::BootstrapAscendingConfigDto const & dto_a);

	rsnano::BootstrapAscendingConfigDto to_dto () const;
	void load_dto (rsnano::BootstrapAscendingConfigDto const & dto_a);

	nano::error deserialize (nano::tomlconfig & toml);

	bool enable;
	bool enable_database_scan;
	bool enable_dependency_walker;

<<<<<<< HEAD
	// Maximum number of un-responded requests per channel
	std::size_t requests_limit;
	std::size_t database_rate_limit;
	std::size_t pull_count;
	std::chrono::milliseconds request_timeout;
	std::size_t throttle_coefficient;
	std::chrono::milliseconds throttle_wait;
	std::size_t block_wait_count;
	std::size_t max_requests;
=======
	// Maximum number of un-responded requests per channel, should be lower or equal to bootstrap server max queue size
	std::size_t channel_limit{ 16 };
	std::size_t database_rate_limit{ 256 };
	std::size_t database_warmup_ratio{ 10 };
	std::size_t max_pull_count{ nano::bootstrap_server::max_blocks };
	std::chrono::milliseconds request_timeout{ 1000 * 5 };
	std::size_t throttle_coefficient{ 8 * 1024 };
	std::chrono::milliseconds throttle_wait{ 100 };
	std::size_t block_processor_threshold{ 1000 };
	std::size_t max_requests{ 1024 };
>>>>>>> f029329b

	nano::account_sets_config account_sets;
};
}<|MERGE_RESOLUTION|>--- conflicted
+++ resolved
@@ -41,28 +41,16 @@
 	bool enable_database_scan;
 	bool enable_dependency_walker;
 
-<<<<<<< HEAD
 	// Maximum number of un-responded requests per channel
-	std::size_t requests_limit;
+	std::size_t channel_limit;
 	std::size_t database_rate_limit;
-	std::size_t pull_count;
+	std::size_t database_warmup_ratio;
+	std::size_t max_pull_count;
 	std::chrono::milliseconds request_timeout;
 	std::size_t throttle_coefficient;
 	std::chrono::milliseconds throttle_wait;
-	std::size_t block_wait_count;
+	std::size_t block_processor_threshold;
 	std::size_t max_requests;
-=======
-	// Maximum number of un-responded requests per channel, should be lower or equal to bootstrap server max queue size
-	std::size_t channel_limit{ 16 };
-	std::size_t database_rate_limit{ 256 };
-	std::size_t database_warmup_ratio{ 10 };
-	std::size_t max_pull_count{ nano::bootstrap_server::max_blocks };
-	std::chrono::milliseconds request_timeout{ 1000 * 5 };
-	std::size_t throttle_coefficient{ 8 * 1024 };
-	std::chrono::milliseconds throttle_wait{ 100 };
-	std::size_t block_processor_threshold{ 1000 };
-	std::size_t max_requests{ 1024 };
->>>>>>> f029329b
 
 	nano::account_sets_config account_sets;
 };
