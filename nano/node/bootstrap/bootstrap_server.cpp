#include <nano/lib/rsnanoutils.hpp>
#include <nano/node/bootstrap/bootstrap_bulk_push.hpp>
#include <nano/node/bootstrap/bootstrap_frontier.hpp>
#include <nano/node/bootstrap/bootstrap_server.hpp>
#include <nano/node/bootstrap/message_deserializer.hpp>
#include <nano/node/node.hpp>
#include <nano/node/transport/tcp.hpp>

#include <boost/format.hpp>
#include <boost/variant/get.hpp>

nano::bootstrap_server_weak_wrapper::bootstrap_server_weak_wrapper (std::shared_ptr<nano::bootstrap_server> const & server) :
	handle{ rsnano::rsn_bootstrap_server_get_weak (server->handle) }
{
}

nano::bootstrap_server_weak_wrapper::bootstrap_server_weak_wrapper (bootstrap_server_weak_wrapper const & other_a) :
	handle{ rsnano::rsn_bootstrap_server_copy_weak (other_a.handle) }
{
}

nano::bootstrap_server_weak_wrapper::bootstrap_server_weak_wrapper (bootstrap_server_weak_wrapper && other_a) noexcept :
	handle{ other_a.handle }
{
	other_a.handle = nullptr;
}

nano::bootstrap_server_weak_wrapper::~bootstrap_server_weak_wrapper ()
{
	if (handle)
		rsnano::rsn_bootstrap_server_destroy_weak (handle);
}

nano::bootstrap_server_weak_wrapper & nano::bootstrap_server_weak_wrapper::operator= (bootstrap_server_weak_wrapper && other_a) noexcept
{
	handle = other_a.handle;
	other_a.handle = nullptr;
	return *this;
}

std::shared_ptr<nano::bootstrap_server> nano::bootstrap_server_weak_wrapper::lock () const
{
	auto server_handle = rsnano::rsn_bootstrap_server_lock_weak (handle);
	if (server_handle)
		return std::make_shared<nano::bootstrap_server> (server_handle);

	return std::shared_ptr<nano::bootstrap_server> ();
}

nano::bootstrap_listener::bootstrap_listener (uint16_t port_a, nano::node & node_a) :
	node (node_a),
	port (port_a)
{
}

void nano::bootstrap_listener::start ()
{
	nano::lock_guard<nano::mutex> lock (mutex);
	on = true;
	listening_socket = std::make_shared<nano::server_socket> (node, boost::asio::ip::tcp::endpoint (boost::asio::ip::address_v6::any (), port), node.config->tcp_incoming_connections_max);
	boost::system::error_code ec;
	listening_socket->start (ec);
	if (ec)
	{
		node.logger->always_log (boost::str (boost::format ("Network: Error while binding for incoming TCP/bootstrap on port %1%: %2%") % listening_socket->listening_port () % ec.message ()));
		throw std::runtime_error (ec.message ());
	}

	// the user can either specify a port value in the config or it can leave the choice up to the OS;
	// independently of user's port choice, he may have also opted to disable UDP or not; this gives us 4 possibilities:
	// (1): UDP enabled, port specified
	// (2): UDP enabled, port not specified
	// (3): UDP disabled, port specified
	// (4): UDP disabled, port not specified
	//
	const auto listening_port = listening_socket->listening_port ();
	if (!node.flags.disable_udp ())
	{
		// (1) and (2) -- no matter if (1) or (2), since UDP socket binding happens before this TCP socket binding,
		// we must have already been constructed with a valid port value, so check that it really is the same everywhere
		//
		debug_assert (port == listening_port);
		debug_assert (port == node.network->port);
		debug_assert (port == node.network->endpoint ().port ());
	}
	else
	{
		// (3) -- nothing to do, just check that port values match everywhere
		//
		if (port == listening_port)
		{
			debug_assert (port == node.network->port);
			debug_assert (port == node.network->endpoint ().port ());
		}
		// (4) -- OS port choice happened at TCP socket bind time, so propagate this port value back;
		// the propagation is done here for the `bootstrap_listener` itself, whereas for `network`, the node does it
		// after calling `bootstrap_listener.start ()`
		//
		else
		{
			port = listening_port;
		}
	}

	listening_socket->on_connection ([this] (std::shared_ptr<nano::socket> const & new_connection, boost::system::error_code const & ec_a) {
		if (!ec_a)
		{
			accept_action (ec_a, new_connection);
		}
		return true;
	});
}

void nano::bootstrap_listener::stop ()
{
	decltype (connections) connections_l;
	{
		nano::lock_guard<nano::mutex> lock (mutex);
		on = false;
		connections_l.swap (connections);
	}
	if (listening_socket)
	{
		nano::lock_guard<nano::mutex> lock (mutex);
		listening_socket->close ();
		listening_socket = nullptr;
	}
}

std::size_t nano::bootstrap_listener::connection_count ()
{
	nano::lock_guard<nano::mutex> lock (mutex);
	return connections.size ();
}

void nano::bootstrap_listener::erase_connection (std::uintptr_t conn_ptr)
{
	nano::lock_guard<nano::mutex> lock (mutex);
	connections.erase (conn_ptr);
}

std::size_t nano::bootstrap_listener::get_bootstrap_count ()
{
	return bootstrap_count;
}

void nano::bootstrap_listener::inc_bootstrap_count ()
{
	++bootstrap_count;
}

void nano::bootstrap_listener::dec_bootstrap_count ()
{
	--bootstrap_count;
}

std::size_t nano::bootstrap_listener::get_realtime_count ()
{
	return realtime_count;
}

void nano::bootstrap_listener::inc_realtime_count ()
{
	++realtime_count;
}

void nano::bootstrap_listener::dec_realtime_count ()
{
	--realtime_count;
}

void nano::bootstrap_listener::bootstrap_server_timeout (std::uintptr_t inner_ptr)
{
	if (node.config->logging.bulk_pull_logging ())
	{
		node.logger->try_log ("Closing incoming tcp / bootstrap server by timeout");
	}
	{
<<<<<<< HEAD
		erase_connection (inner_ptr);
	}
}

void nano::bootstrap_listener::boostrap_server_exited (nano::socket::type_t type_a, std::uintptr_t inner_ptr_a, nano::tcp_endpoint const & endpoint_a)
{
	if (node.config->logging.bulk_pull_logging ())
	{
		node.logger->try_log ("Exiting incoming TCP/bootstrap server");
	}
	if (type_a == nano::socket::type_t::bootstrap)
	{
		dec_bootstrap_count ();
	}
	else if (type_a == nano::socket::type_t::realtime)
	{
		dec_realtime_count ();
		// Clear temporary channel
		node.network->tcp_channels->erase_temporary_channel (endpoint_a);
	}
	erase_connection (inner_ptr_a);
}

void nano::bootstrap_listener::accept_action (boost::system::error_code const & ec, std::shared_ptr<nano::socket> const & socket_a)
{
	if (!node.network->excluded_peers.check (socket_a->remote_endpoint ()))
	{
		auto req_resp_visitor_factory = std::make_shared<nano::request_response_visitor_factory> (node);
		auto connection (std::make_shared<nano::bootstrap_server> (
		node.io_ctx, socket_a, node.logger,
		*node.stats, node.flags, *node.config,
		node.bootstrap, req_resp_visitor_factory, node.workers,
		*node.network->publish_filter));
		nano::lock_guard<nano::mutex> lock (mutex);
		connections[connection->unique_id ()] = nano::bootstrap_server_weak_wrapper (connection);
		connection->receive ();
=======
		auto server = std::make_shared<nano::bootstrap_server> (socket_a, node.shared ());
		nano::lock_guard<nano::mutex> lock (mutex);
		connections[server.get ()] = server;
		server->start ();
>>>>>>> 692f89b7
	}
	else
	{
		node.stats->inc (nano::stat::type::tcp, nano::stat::detail::tcp_excluded);
		if (node.config->logging.network_rejected_logging ())
		{
			node.logger->try_log ("Rejected connection from excluded peer ", socket_a->remote_endpoint ());
		}
	}
}

boost::asio::ip::tcp::endpoint nano::bootstrap_listener::endpoint ()
{
	nano::lock_guard<nano::mutex> lock (mutex);
	if (on && listening_socket)
	{
		return boost::asio::ip::tcp::endpoint (boost::asio::ip::address_v6::loopback (), port);
	}
	else
	{
		return boost::asio::ip::tcp::endpoint (boost::asio::ip::address_v6::loopback (), 0);
	}
}

std::unique_ptr<nano::container_info_component> nano::collect_container_info (bootstrap_listener & bootstrap_listener, std::string const & name)
{
	//auto sizeof_element = sizeof (decltype (bootstrap_listener.connections)::value_type);
	size_t sizeof_element = 1;
	auto composite = std::make_unique<container_info_composite> (name);
	composite->add_component (std::make_unique<container_info_leaf> (container_info{ "connections", bootstrap_listener.connection_count (), sizeof_element }));
	return composite;
}

<<<<<<< HEAD
nano::bootstrap_server_lock::bootstrap_server_lock (rsnano::BootstrapServerLockHandle * handle_a) :
	handle{ handle_a }
{
=======
nano::bootstrap_server::bootstrap_server (std::shared_ptr<nano::socket> socket_a, std::shared_ptr<nano::node> node_a) :
	socket{ std::move (socket_a) },
	node{ std::move (node_a) },
	message_deserializer{ std::make_shared<nano::bootstrap::message_deserializer> (node->network_params.network, node->network.publish_filter, node->block_uniquer, node->vote_uniquer) }
{
	debug_assert (socket != nullptr);
>>>>>>> 692f89b7
}

nano::bootstrap_server_lock::bootstrap_server_lock (bootstrap_server_lock const & other_a) :
	handle{ rsnano::rsn_bootstrap_server_lock_clone (other_a.handle) }
{
<<<<<<< HEAD
}

nano::bootstrap_server_lock::bootstrap_server_lock (bootstrap_server_lock && other_a) noexcept :
	handle{ other_a.handle }
=======
	if (node->config.logging.bulk_pull_logging ())
	{
		node->logger.try_log ("Exiting incoming TCP/bootstrap server");
	}
	if (socket->type () == nano::socket::type_t::bootstrap)
	{
		--node->bootstrap.bootstrap_count;
	}
	else if (socket->type () == nano::socket::type_t::realtime)
	{
		--node->bootstrap.realtime_count;
		// Clear temporary channel
		auto exisiting_response_channel (node->network.tcp_channels.find_channel (remote_endpoint));
		if (exisiting_response_channel != nullptr)
		{
			exisiting_response_channel->temporary = false;
			node->network.tcp_channels.erase (remote_endpoint);
		}
	}
	stop ();

	nano::lock_guard<nano::mutex> lock (node->bootstrap.mutex);
	node->bootstrap.connections.erase (this);
}

void nano::bootstrap_server::start ()
{
	// Set remote_endpoint
	if (remote_endpoint.port () == 0)
	{
		remote_endpoint = socket->remote_endpoint ();
		debug_assert (remote_endpoint.port () != 0);
	}
	receive_message ();
}

void nano::bootstrap_server::stop ()
>>>>>>> 692f89b7
{
	other_a.handle = nullptr;
}

<<<<<<< HEAD
nano::bootstrap_server_lock::~bootstrap_server_lock ()
{
	if (handle)
		rsnano::rsn_bootstrap_server_lock_destroy (handle);
}

nano::locked_bootstrap_server_requests::locked_bootstrap_server_requests (nano::bootstrap_server_lock lock_a) :
	lock{ lock_a }
{
}

nano::message * nano::locked_bootstrap_server_requests::release_front_request ()
{
	auto msg_handle{ rsnano::rsn_bootstrap_server_release_front_request (lock.handle) };
	auto message{ nano::message_handle_to_message (msg_handle) };
	return message.release ();
}

nano::bootstrap_server::bootstrap_server (
boost::asio::io_context & io_ctx_a,
std::shared_ptr<nano::socket> const & socket_a,
std::shared_ptr<nano::logger_mt> const & logger_a,
nano::stat const & stats_a,
nano::node_flags const & flags_a,
nano::node_config const & config_a,
std::shared_ptr<nano::bootstrap_server_observer> const & observer_a,
std::shared_ptr<nano::request_response_visitor_factory> visitor_factory_a,
std::shared_ptr<nano::thread_pool> const & workers_a,
nano::network_filter const & publish_filter_a)
{
	auto config_dto{ config_a.to_dto () };
	auto observer_handle = new std::shared_ptr<nano::bootstrap_server_observer> (observer_a);
	auto network_dto{ config_a.network_params.to_dto () };
	rsnano::io_ctx_wrapper io_ctx (io_ctx_a);
	rsnano::CreateBootstrapServerParams params;
	params.socket = socket_a->handle;
	params.config = &config_dto;
	params.logger = nano::to_logger_handle (logger_a);
	params.observer = observer_handle;
	params.publish_filter = publish_filter_a.handle;
	params.workers = new std::shared_ptr<nano::thread_pool> (workers_a);
	params.io_ctx = io_ctx.handle ();
	params.network = &network_dto;
	params.disable_bootstrap_listener = flags_a.disable_bootstrap_listener ();
	params.connections_max = config_a.bootstrap_connections_max;
	params.stats = stats_a.handle;
	params.disable_bootstrap_bulk_pull_server = flags_a.disable_bootstrap_bulk_pull_server ();
	params.disable_tcp_realtime = flags_a.disable_tcp_realtime ();
	params.request_response_visitor_factory = new std::shared_ptr<nano::request_response_visitor_factory> (visitor_factory_a);
	handle = rsnano::rsn_bootstrap_server_create (&params);
	debug_assert (socket_a != nullptr);
}

nano::bootstrap_server::bootstrap_server (rsnano::BootstrapServerHandle * handle_a) :
	handle{ handle_a }
{
}

nano::bootstrap_server::~bootstrap_server ()
{
	rsnano::rsn_bootstrap_server_destroy (handle);
}

void nano::bootstrap_server::stop ()
{
	rsnano::rsn_bootstrap_server_stop (handle);
}

void nano::bootstrap_server::receive ()
{
	rsnano::rsn_bootstrap_server_receive (handle);
}

void nano::bootstrap_server::finish_request ()
{
	rsnano::rsn_bootstrap_server_finish_request (handle);
}

void nano::bootstrap_server::finish_request_async ()
{
	rsnano::rsn_bootstrap_server_finish_request_async (handle);
}

bool nano::bootstrap_server::get_handshake_query_received ()
{
	return rsnano::rsn_bootstrap_server_handshake_query_received (handle);
}

void nano::bootstrap_server::set_handshake_query_received ()
{
	rsnano::rsn_bootstrap_server_set_handshake_query_received (handle);
}

void nano::bootstrap_server::timeout ()
{
	rsnano::rsn_bootstrap_server_timeout (handle);
}

void nano::bootstrap_server::push_request (std::unique_ptr<nano::message> msg)
{
	rsnano::MessageHandle * msg_handle = nullptr;
	if (msg)
	{
		msg_handle = msg->handle;
	}
	rsnano::rsn_bootstrap_server_push_request (handle, msg_handle);
}

bool nano::bootstrap_server::requests_empty ()
{
	return rsnano::rsn_bootstrap_server_requests_empty (handle);
}

nano::locked_bootstrap_server_requests::locked_bootstrap_server_requests (nano::locked_bootstrap_server_requests && other_a) noexcept :
	lock{ std::move (other_a.lock) }
{
}
nano::locked_bootstrap_server_requests::locked_bootstrap_server_requests (const nano::locked_bootstrap_server_requests & other_a) :
	lock{ other_a.lock }
=======
void nano::bootstrap_server::receive_message ()
{
	if (stopped)
	{
		return;
	}

	message_deserializer->read (socket, [this_l = shared_from_this ()] (boost::system::error_code ec, std::unique_ptr<nano::message> message) {
		if (ec)
		{
			// IO error or critical error when deserializing message
			this_l->node->stats.inc (nano::stat::type::error, this_l->message_deserializer->parse_status_to_stat_detail ());
			this_l->stop ();
			return;
		}
		this_l->received_message (std::move (message));
	});
}

void nano::bootstrap_server::received_message (std::unique_ptr<nano::message> message)
{
	bool should_continue = true;
	if (message)
	{
		should_continue = process_message (std::move (message));
	}
	else
	{
		// Error while deserializing message
		debug_assert (message_deserializer->status != bootstrap::message_deserializer::parse_status::success);
		node->stats.inc (nano::stat::type::error, message_deserializer->parse_status_to_stat_detail ());
		if (message_deserializer->status == bootstrap::message_deserializer::parse_status::duplicate_publish_message)
		{
			node->stats.inc (nano::stat::type::filter, nano::stat::detail::duplicate_publish);
		}
	}

	if (should_continue)
	{
		receive_message ();
	}
}

bool nano::bootstrap_server::process_message (std::unique_ptr<nano::message> message)
{
	node->stats.inc (nano::stat::type::bootstrap_server, nano::message_type_to_stat_detail (message->header.type), nano::stat::dir::in);

	debug_assert (is_undefined_connection () || is_realtime_connection () || is_bootstrap_connection ());

	/*
	 * Server initially starts in undefined state, where it waits for either a handshake or booststrap request message
	 * If the server receives a handshake (and it is successfully validated) it will switch to a realtime mode.
	 * In realtime mode messages are deserialized and queued to `tcp_message_manager` for further processing.
	 * In realtime mode any bootstrap requests are ignored.
	 *
	 * If the server receives a bootstrap request before receiving a handshake, it will switch to a bootstrap mode.
	 * In bootstrap mode once a valid bootstrap request message is received, the server will start a corresponding bootstrap server and pass control to that server.
	 * Once that server finishes its task, control is passed back to this server to read and process any subsequent messages.
	 * In bootstrap mode any realtime messages are ignored
	 */
	if (is_undefined_connection ())
	{
		handshake_message_visitor handshake_visitor{ shared_from_this () };
		message->visit (handshake_visitor);
		if (handshake_visitor.process)
		{
			queue_realtime (std::move (message));
			return true;
		}
		else if (handshake_visitor.bootstrap)
		{
			// Switch to bootstrap connection mode and handle message in subsequent bootstrap visitor
			to_bootstrap_connection ();
		}
		else
		{
			// Neither handshake nor bootstrap received when in handshake mode
			return true;
		}
	}
	else if (is_realtime_connection ())
	{
		realtime_message_visitor realtime_visitor{ *this };
		message->visit (realtime_visitor);
		if (realtime_visitor.process)
		{
			queue_realtime (std::move (message));
		}
		return true;
	}
	// It is possible for server to switch to bootstrap mode immediately after processing handshake, thus no `else if`
	if (is_bootstrap_connection ())
	{
		bootstrap_message_visitor bootstrap_visitor{ shared_from_this () };
		message->visit (bootstrap_visitor);
		return !bootstrap_visitor.processed; // Stop receiving new messages if bootstrap serving started
	}
	debug_assert (false);
	return true; // Continue receiving new messages
}

void nano::bootstrap_server::queue_realtime (std::unique_ptr<nano::message> message)
{
	node->network.tcp_message_manager.put_message (nano::tcp_message_item{ std::move (message), remote_endpoint, remote_node_id, socket });
}

/*
 * Handshake
 */

nano::bootstrap_server::handshake_message_visitor::handshake_message_visitor (std::shared_ptr<bootstrap_server> server) :
	server{ std::move (server) }
{
}

void nano::bootstrap_server::handshake_message_visitor::node_id_handshake (nano::node_id_handshake const & message)
{
	if (server->node->flags.disable_tcp_realtime)
	{
		if (server->node->config.logging.network_node_id_handshake_logging ())
		{
			server->node->logger.try_log (boost::str (boost::format ("Disabled realtime TCP for handshake %1%") % server->remote_endpoint));
		}
		server->stop ();
		return;
	}

	if (message.query && server->handshake_query_received)
	{
		if (server->node->config.logging.network_node_id_handshake_logging ())
		{
			server->node->logger.try_log (boost::str (boost::format ("Detected multiple node_id_handshake query from %1%") % server->remote_endpoint));
		}
		server->stop ();
		return;
	}

	server->handshake_query_received = true;

	if (server->node->config.logging.network_node_id_handshake_logging ())
	{
		server->node->logger.try_log (boost::str (boost::format ("Received node_id_handshake message from %1%") % server->remote_endpoint));
	}

	if (message.query)
	{
		boost::optional<std::pair<nano::account, nano::signature>> response (std::make_pair (server->node->node_id.pub, nano::sign_message (server->node->node_id.prv, server->node->node_id.pub, *message.query)));
		debug_assert (!nano::validate_message (response->first, *message.query, response->second));

		auto cookie (server->node->network.syn_cookies.assign (nano::transport::map_tcp_to_endpoint (server->remote_endpoint)));
		nano::node_id_handshake response_message (server->node->network_params.network, cookie, response);

		auto shared_const_buffer = response_message.to_shared_const_buffer ();
		server->socket->async_write (shared_const_buffer, [server = std::weak_ptr<nano::bootstrap_server> (server)] (boost::system::error_code const & ec, std::size_t size_a) {
			if (auto server_l = server.lock ())
			{
				if (ec)
				{
					if (server_l->node->config.logging.network_node_id_handshake_logging ())
					{
						server_l->node->logger.try_log (boost::str (boost::format ("Error sending node_id_handshake to %1%: %2%") % server_l->remote_endpoint % ec.message ()));
					}
					// Stop invalid handshake
					server_l->stop ();
				}
				else
				{
					server_l->node->stats.inc (nano::stat::type::message, nano::stat::detail::node_id_handshake, nano::stat::dir::out);
				}
			}
		});
	}
	else if (message.response)
	{
		nano::account const & node_id (message.response->first);
		if (!server->node->network.syn_cookies.validate (nano::transport::map_tcp_to_endpoint (server->remote_endpoint), node_id, message.response->second) && node_id != server->node->node_id.pub)
		{
			server->to_realtime_connection (node_id);
		}
		else
		{
			// Stop invalid handshake
			server->stop ();
		}
	}

	process = true;
}

void nano::bootstrap_server::handshake_message_visitor::bulk_pull (const nano::bulk_pull & message)
{
	bootstrap = true;
}

void nano::bootstrap_server::handshake_message_visitor::bulk_pull_account (const nano::bulk_pull_account & message)
{
	bootstrap = true;
}

void nano::bootstrap_server::handshake_message_visitor::bulk_push (const nano::bulk_push & message)
{
	bootstrap = true;
}

void nano::bootstrap_server::handshake_message_visitor::frontier_req (const nano::frontier_req & message)
{
	bootstrap = true;
}

/*
 * Realtime
 */

nano::bootstrap_server::realtime_message_visitor::realtime_message_visitor (nano::bootstrap_server & bootstrap_server) :
	server{ bootstrap_server }
{
}

void nano::bootstrap_server::realtime_message_visitor::keepalive (const nano::keepalive & message)
{
	process = true;
}

void nano::bootstrap_server::realtime_message_visitor::publish (const nano::publish & message)
{
	process = true;
}

void nano::bootstrap_server::realtime_message_visitor::confirm_req (const nano::confirm_req & message)
{
	process = true;
}

void nano::bootstrap_server::realtime_message_visitor::confirm_ack (const nano::confirm_ack & message)
{
	process = true;
}

void nano::bootstrap_server::realtime_message_visitor::frontier_req (const nano::frontier_req & message)
{
	process = true;
}

void nano::bootstrap_server::realtime_message_visitor::telemetry_req (const nano::telemetry_req & message)
{
	// Only handle telemetry requests if they are outside of the cutoff time
	bool cache_exceeded = std::chrono::steady_clock::now () >= server.last_telemetry_req + nano::telemetry_cache_cutoffs::network_to_time (server.node->network_params.network);
	if (cache_exceeded)
	{
		server.last_telemetry_req = std::chrono::steady_clock::now ();
		process = true;
	}
	else
	{
		server.node->stats.inc (nano::stat::type::telemetry, nano::stat::detail::request_within_protection_cache_zone);
	}
}

void nano::bootstrap_server::realtime_message_visitor::telemetry_ack (const nano::telemetry_ack & message)
{
	process = true;
}

/*
 * Bootstrap
 */

nano::bootstrap_server::bootstrap_message_visitor::bootstrap_message_visitor (std::shared_ptr<bootstrap_server> server) :
	server{ std::move (server) }
{
}

void nano::bootstrap_server::bootstrap_message_visitor::bulk_pull (const nano::bulk_pull & message)
{
	if (server->node->flags.disable_bootstrap_bulk_pull_server)
	{
		return;
	}

	if (server->node->config.logging.bulk_pull_logging ())
	{
		server->node->logger.try_log (boost::str (boost::format ("Received bulk pull for %1% down to %2%, maximum of %3% from %4%") % message.start.to_string () % message.end.to_string () % message.count % server->remote_endpoint));
	}

	// TODO: Add completion callback to bulk pull server
	auto bulk_pull_server = std::make_shared<nano::bulk_pull_server> (server, std::make_unique<nano::bulk_pull> (message));
	bulk_pull_server->send_next ();
	processed = true;
}

void nano::bootstrap_server::bootstrap_message_visitor::bulk_pull_account (const nano::bulk_pull_account & message)
{
	if (server->node->flags.disable_bootstrap_bulk_pull_server)
	{
		return;
	}

	if (server->node->config.logging.bulk_pull_logging ())
	{
		server->node->logger.try_log (boost::str (boost::format ("Received bulk pull account for %1% with a minimum amount of %2%") % message.account.to_account () % nano::amount (message.minimum_amount).format_balance (nano::Mxrb_ratio, 10, true)));
	}

	// TODO: Add completion callback to bulk pull server
	auto bulk_pull_account_server = std::make_shared<nano::bulk_pull_account_server> (server, std::make_unique<nano::bulk_pull_account> (message));
	bulk_pull_account_server->send_frontier ();
	processed = true;
}

void nano::bootstrap_server::bootstrap_message_visitor::bulk_push (const nano::bulk_push &)
{
	// TODO: Add completion callback to bulk pull server
	auto bulk_push_server = std::make_shared<nano::bulk_push_server> (server);
	bulk_push_server->throttled_receive ();
	processed = true;
}

void nano::bootstrap_server::bootstrap_message_visitor::frontier_req (const nano::frontier_req & message)
{
	if (server->node->config.logging.bulk_pull_logging ())
	{
		server->node->logger.try_log (boost::str (boost::format ("Received frontier request for %1% with age %2%") % message.start.to_string () % message.age));
	}

	auto response = std::make_shared<nano::frontier_req_server> (server, std::make_unique<nano::frontier_req> (message));
	response->send_next ();
	processed = true;
}

// TODO: We could periodically call this (from a dedicated timeout thread for eg.) but socket already handles timeouts,
//  and since we only ever store bootstrap_server as weak_ptr, socket timeout will automatically trigger bootstrap_server cleanup
void nano::bootstrap_server::timeout ()
>>>>>>> 692f89b7
{
}

bool nano::bootstrap_server::to_bootstrap_connection ()
{
<<<<<<< HEAD
class request_response_visitor : public nano::message_visitor
{
public:
	explicit request_response_visitor (std::shared_ptr<nano::bootstrap_server> connection_a, std::shared_ptr<nano::node> node_a, nano::locked_bootstrap_server_requests & requests_a) :
		connection (std::move (connection_a)),
		node (std::move (node_a)),
		requests{ std::move (requests_a) }
	{
	}
	void keepalive (nano::keepalive const & message_a) override
	{
		node->network->tcp_message_manager.put_message (nano::tcp_message_item{ std::make_shared<nano::keepalive> (message_a), connection->get_remote_endpoint (), connection->get_remote_node_id (), connection->get_socket () });
	}
	void publish (nano::publish const & message_a) override
	{
		node->network->tcp_message_manager.put_message (nano::tcp_message_item{ std::make_shared<nano::publish> (message_a), connection->get_remote_endpoint (), connection->get_remote_node_id (), connection->get_socket () });
	}
	void confirm_req (nano::confirm_req const & message_a) override
	{
		node->network->tcp_message_manager.put_message (nano::tcp_message_item{ std::make_shared<nano::confirm_req> (message_a), connection->get_remote_endpoint (), connection->get_remote_node_id (), connection->get_socket () });
	}
	void confirm_ack (nano::confirm_ack const & message_a) override
	{
		node->network->tcp_message_manager.put_message (nano::tcp_message_item{ std::make_shared<nano::confirm_ack> (message_a), connection->get_remote_endpoint (), connection->get_remote_node_id (), connection->get_socket () });
	}

	// connection.requests still locked and message still in front of queue!:
	//----------------------------------------
	void bulk_pull (nano::bulk_pull const &) override
	{
		node->bootstrap_workers.push_task ([node = node, connection = connection, requests = requests] () mutable {
			auto response (std::make_shared<nano::bulk_pull_server> (node, connection, std::unique_ptr<nano::bulk_pull> (static_cast<nano::bulk_pull *> (requests.release_front_request ()))));
			response->send_next ();
		});
	}
	void bulk_pull_account (nano::bulk_pull_account const &) override
	{
		node->bootstrap_workers.push_task ([node = node, connection = connection, requests = requests] () mutable {
			auto response (std::make_shared<nano::bulk_pull_account_server> (node, connection, std::unique_ptr<nano::bulk_pull_account> (static_cast<nano::bulk_pull_account *> (requests.release_front_request ()))));
			response->send_frontier ();
		});
	}
	void bulk_push (nano::bulk_push const &) override
	{
		auto response (std::make_shared<nano::bulk_push_server> (node, connection));
		response->throttled_receive ();
	}
	void frontier_req (nano::frontier_req const &) override
	{
		node->bootstrap_workers.push_task ([node = node, connection = connection, requests = requests] () mutable {
			auto response (std::make_shared<nano::frontier_req_server> (node, connection, std::unique_ptr<nano::frontier_req> (static_cast<nano::frontier_req *> (requests.release_front_request ()))));
			response->send_next ();
		});
	}
	void node_id_handshake (nano::node_id_handshake const & message_a) override
	{
		// check for multiple handshake messages, there is no reason to receive more than one
		if (message_a.get_query () && connection->get_handshake_query_received ())
		{
			if (node->config->logging.network_node_id_handshake_logging ())
			{
				node->logger->try_log (boost::str (boost::format ("Detected multiple node_id_handshake query from %1%") % connection->get_remote_endpoint ()));
			}
			connection->stop ();
			return;
		}

		connection->set_handshake_query_received ();

		if (node->config->logging.network_node_id_handshake_logging ())
		{
			node->logger->try_log (boost::str (boost::format ("Received node_id_handshake message from %1%") % connection->get_remote_endpoint ()));
		}

		if (message_a.get_query ())
		{
			boost::optional<std::pair<nano::account, nano::signature>> response (std::make_pair (node->node_id.pub, nano::sign_message (node->node_id.prv, node->node_id.pub, *message_a.get_query ())));
			debug_assert (!nano::validate_message (response->first, *message_a.get_query (), response->second));
			auto cookie (node->network->syn_cookies->assign (nano::transport::map_tcp_to_endpoint (connection->get_remote_endpoint ())));
			nano::node_id_handshake response_message (node->network_params.network, cookie, response);
			auto shared_const_buffer = response_message.to_shared_const_buffer ();
			connection->get_socket ()->async_write (shared_const_buffer, [connection = nano::bootstrap_server_weak_wrapper (connection), config_l = node->config, stats_l = node->stats, logger_l = node->logger] (boost::system::error_code const & ec, std::size_t size_a) {
				if (auto connection_l = connection.lock ())
				{
					if (ec)
					{
						if (config_l->logging.network_node_id_handshake_logging ())
						{
							logger_l->try_log (boost::str (boost::format ("Error sending node_id_handshake to %1%: %2%") % connection_l->get_remote_endpoint () % ec.message ()));
						}
						// Stop invalid handshake
						connection_l->stop ();
					}
					else
					{
						stats_l->inc (nano::stat::type::message, nano::stat::detail::node_id_handshake, nano::stat::dir::out);
						connection_l->finish_request ();
					}
				}
			});
		}
		else if (message_a.get_response ())
		{
			nano::account const & node_id (message_a.get_response ()->first);
			if (!node->network->syn_cookies->validate (nano::transport::map_tcp_to_endpoint (connection->get_remote_endpoint ()), node_id, message_a.get_response ()->second) && node_id != node->node_id.pub)
			{
				connection->set_remote_node_id (node_id);
				connection->get_socket ()->type_set (nano::socket::type_t::realtime);
				node->bootstrap->inc_realtime_count ();
				connection->finish_request_async ();
			}
			else
			{
				// Stop invalid handshake
				connection->stop ();
			}
		}
		else
		{
			connection->finish_request_async ();
		}
		nano::account node_id (connection->get_remote_node_id ());
		nano::socket::type_t type = connection->get_socket ()->type ();
		debug_assert (node_id.is_zero () || type == nano::socket::type_t::realtime);
		node->network->tcp_message_manager.put_message (nano::tcp_message_item{ std::make_shared<nano::node_id_handshake> (message_a), connection->get_remote_endpoint (), connection->get_remote_node_id (), connection->get_socket () });
	}
	//----------------------------------------

	void telemetry_req (nano::telemetry_req const & message_a) override
	{
		node->network->tcp_message_manager.put_message (nano::tcp_message_item{ std::make_shared<nano::telemetry_req> (message_a), connection->get_remote_endpoint (), connection->get_remote_node_id (), connection->get_socket () });
	}
	void telemetry_ack (nano::telemetry_ack const & message_a) override
	{
		node->network->tcp_message_manager.put_message (nano::tcp_message_item{ std::make_shared<nano::telemetry_ack> (message_a), connection->get_remote_endpoint (), connection->get_remote_node_id (), connection->get_socket () });
	}
	std::shared_ptr<nano::bootstrap_server> connection;
	std::shared_ptr<nano::node> node;
	nano::locked_bootstrap_server_requests requests;
};
}

nano::request_response_visitor_factory::request_response_visitor_factory (nano::node & node_a) :
	node{ node_a }
{
}

std::shared_ptr<nano::message_visitor> nano::request_response_visitor_factory::create_visitor (std::shared_ptr<nano::bootstrap_server> connection_a, nano::locked_bootstrap_server_requests & requests)
{
	return std::make_shared<request_response_visitor> (connection_a, node.shared (), requests);
}

bool nano::bootstrap_server::is_stopped () const
{
	return rsnano::rsn_bootstrap_server_is_stopped (handle);
}

std::uintptr_t nano::bootstrap_server::unique_id () const
{
	return rsnano::rsn_bootstrap_server_unique_id (handle);
}

nano::account nano::bootstrap_server::get_remote_node_id () const
{
	nano::account node_id;
	rsnano::rsn_bootstrap_server_remote_node_id (handle, node_id.bytes.data ());
	return node_id;
}

void nano::bootstrap_server::set_remote_node_id (nano::account account_a)
{
	rsnano::rsn_bootstrap_server_set_remote_node_id (handle, account_a.bytes.data ());
}

nano::tcp_endpoint nano::bootstrap_server::get_remote_endpoint () const
{
	rsnano::EndpointDto dto;
	rsnano::rsn_bootstrap_server_remote_endpoint (handle, &dto);
	return rsnano::dto_to_endpoint (dto);
}

std::shared_ptr<nano::socket> const nano::bootstrap_server::get_socket () const
=======
	if (socket->type () == nano::socket::type_t::undefined && !node->flags.disable_bootstrap_listener && node->bootstrap.bootstrap_count < node->config.bootstrap_connections_max)
	{
		++node->bootstrap.bootstrap_count;
		socket->type_set (nano::socket::type_t::bootstrap);
		return true;
	}
	return false;
}

bool nano::bootstrap_server::to_realtime_connection (nano::account const & node_id)
{
	if (socket->type () == nano::socket::type_t::undefined && !node->flags.disable_tcp_realtime)
	{
		remote_node_id = node_id;
		++node->bootstrap.realtime_count;
		socket->type_set (nano::socket::type_t::realtime);
		return true;
	}
	return false;
}

bool nano::bootstrap_server::is_undefined_connection () const
{
	return socket->type () == nano::socket::type_t::undefined;
}

bool nano::bootstrap_server::is_bootstrap_connection () const
{
	return socket->is_bootstrap_connection ();
}

bool nano::bootstrap_server::is_realtime_connection () const
>>>>>>> 692f89b7
{
	auto socket_handle = rsnano::rsn_bootstrap_server_socket (handle);
	return std::make_shared<nano::socket> (socket_handle);
}<|MERGE_RESOLUTION|>--- conflicted
+++ resolved
@@ -44,7 +44,7 @@
 	if (server_handle)
 		return std::make_shared<nano::bootstrap_server> (server_handle);
 
-	return std::shared_ptr<nano::bootstrap_server> ();
+	return {};
 }
 
 nano::bootstrap_listener::bootstrap_listener (uint16_t port_a, nano::node & node_a) :
@@ -176,7 +176,6 @@
 		node.logger->try_log ("Closing incoming tcp / bootstrap server by timeout");
 	}
 	{
-<<<<<<< HEAD
 		erase_connection (inner_ptr);
 	}
 }
@@ -205,20 +204,15 @@
 	if (!node.network->excluded_peers.check (socket_a->remote_endpoint ()))
 	{
 		auto req_resp_visitor_factory = std::make_shared<nano::request_response_visitor_factory> (node);
-		auto connection (std::make_shared<nano::bootstrap_server> (
+		auto server (std::make_shared<nano::bootstrap_server> (
 		node.io_ctx, socket_a, node.logger,
 		*node.stats, node.flags, *node.config,
 		node.bootstrap, req_resp_visitor_factory, node.workers,
-		*node.network->publish_filter));
+		*node.network->publish_filter,
+		node.block_uniquer, node.vote_uniquer, node.network->tcp_message_manager));
 		nano::lock_guard<nano::mutex> lock (mutex);
-		connections[connection->unique_id ()] = nano::bootstrap_server_weak_wrapper (connection);
-		connection->receive ();
-=======
-		auto server = std::make_shared<nano::bootstrap_server> (socket_a, node.shared ());
-		nano::lock_guard<nano::mutex> lock (mutex);
-		connections[server.get ()] = server;
+		connections[server->unique_id ()] = nano::bootstrap_server_weak_wrapper (server);
 		server->start ();
->>>>>>> 692f89b7
 	}
 	else
 	{
@@ -235,11 +229,11 @@
 	nano::lock_guard<nano::mutex> lock (mutex);
 	if (on && listening_socket)
 	{
-		return boost::asio::ip::tcp::endpoint (boost::asio::ip::address_v6::loopback (), port);
+		return { boost::asio::ip::address_v6::loopback (), port };
 	}
 	else
 	{
-		return boost::asio::ip::tcp::endpoint (boost::asio::ip::address_v6::loopback (), 0);
+		return { boost::asio::ip::address_v6::loopback (), 0 };
 	}
 }
 
@@ -250,90 +244,6 @@
 	auto composite = std::make_unique<container_info_composite> (name);
 	composite->add_component (std::make_unique<container_info_leaf> (container_info{ "connections", bootstrap_listener.connection_count (), sizeof_element }));
 	return composite;
-}
-
-<<<<<<< HEAD
-nano::bootstrap_server_lock::bootstrap_server_lock (rsnano::BootstrapServerLockHandle * handle_a) :
-	handle{ handle_a }
-{
-=======
-nano::bootstrap_server::bootstrap_server (std::shared_ptr<nano::socket> socket_a, std::shared_ptr<nano::node> node_a) :
-	socket{ std::move (socket_a) },
-	node{ std::move (node_a) },
-	message_deserializer{ std::make_shared<nano::bootstrap::message_deserializer> (node->network_params.network, node->network.publish_filter, node->block_uniquer, node->vote_uniquer) }
-{
-	debug_assert (socket != nullptr);
->>>>>>> 692f89b7
-}
-
-nano::bootstrap_server_lock::bootstrap_server_lock (bootstrap_server_lock const & other_a) :
-	handle{ rsnano::rsn_bootstrap_server_lock_clone (other_a.handle) }
-{
-<<<<<<< HEAD
-}
-
-nano::bootstrap_server_lock::bootstrap_server_lock (bootstrap_server_lock && other_a) noexcept :
-	handle{ other_a.handle }
-=======
-	if (node->config.logging.bulk_pull_logging ())
-	{
-		node->logger.try_log ("Exiting incoming TCP/bootstrap server");
-	}
-	if (socket->type () == nano::socket::type_t::bootstrap)
-	{
-		--node->bootstrap.bootstrap_count;
-	}
-	else if (socket->type () == nano::socket::type_t::realtime)
-	{
-		--node->bootstrap.realtime_count;
-		// Clear temporary channel
-		auto exisiting_response_channel (node->network.tcp_channels.find_channel (remote_endpoint));
-		if (exisiting_response_channel != nullptr)
-		{
-			exisiting_response_channel->temporary = false;
-			node->network.tcp_channels.erase (remote_endpoint);
-		}
-	}
-	stop ();
-
-	nano::lock_guard<nano::mutex> lock (node->bootstrap.mutex);
-	node->bootstrap.connections.erase (this);
-}
-
-void nano::bootstrap_server::start ()
-{
-	// Set remote_endpoint
-	if (remote_endpoint.port () == 0)
-	{
-		remote_endpoint = socket->remote_endpoint ();
-		debug_assert (remote_endpoint.port () != 0);
-	}
-	receive_message ();
-}
-
-void nano::bootstrap_server::stop ()
->>>>>>> 692f89b7
-{
-	other_a.handle = nullptr;
-}
-
-<<<<<<< HEAD
-nano::bootstrap_server_lock::~bootstrap_server_lock ()
-{
-	if (handle)
-		rsnano::rsn_bootstrap_server_lock_destroy (handle);
-}
-
-nano::locked_bootstrap_server_requests::locked_bootstrap_server_requests (nano::bootstrap_server_lock lock_a) :
-	lock{ lock_a }
-{
-}
-
-nano::message * nano::locked_bootstrap_server_requests::release_front_request ()
-{
-	auto msg_handle{ rsnano::rsn_bootstrap_server_release_front_request (lock.handle) };
-	auto message{ nano::message_handle_to_message (msg_handle) };
-	return message.release ();
 }
 
 nano::bootstrap_server::bootstrap_server (
@@ -346,7 +256,10 @@
 std::shared_ptr<nano::bootstrap_server_observer> const & observer_a,
 std::shared_ptr<nano::request_response_visitor_factory> visitor_factory_a,
 std::shared_ptr<nano::thread_pool> const & workers_a,
-nano::network_filter const & publish_filter_a)
+nano::network_filter const & publish_filter_a,
+nano::block_uniquer & block_uniquer_a,
+nano::vote_uniquer & vote_uniquer_a,
+nano::tcp_message_manager & tcp_message_manager_a)
 {
 	auto config_dto{ config_a.to_dto () };
 	auto observer_handle = new std::shared_ptr<nano::bootstrap_server_observer> (observer_a);
@@ -367,6 +280,9 @@
 	params.disable_bootstrap_bulk_pull_server = flags_a.disable_bootstrap_bulk_pull_server ();
 	params.disable_tcp_realtime = flags_a.disable_tcp_realtime ();
 	params.request_response_visitor_factory = new std::shared_ptr<nano::request_response_visitor_factory> (visitor_factory_a);
+	params.block_uniquer = block_uniquer_a.handle;
+	params.vote_uniquer = vote_uniquer_a.handle;
+	params.tcp_message_manager = tcp_message_manager_a.handle;
 	handle = rsnano::rsn_bootstrap_server_create (&params);
 	debug_assert (socket_a != nullptr);
 }
@@ -381,239 +297,87 @@
 	rsnano::rsn_bootstrap_server_destroy (handle);
 }
 
+void nano::bootstrap_server::start ()
+{
+	rsnano::rsn_bootstrap_server_start (handle);
+}
+
 void nano::bootstrap_server::stop ()
 {
 	rsnano::rsn_bootstrap_server_stop (handle);
-}
-
-void nano::bootstrap_server::receive ()
-{
-	rsnano::rsn_bootstrap_server_receive (handle);
-}
-
-void nano::bootstrap_server::finish_request ()
-{
-	rsnano::rsn_bootstrap_server_finish_request (handle);
-}
-
-void nano::bootstrap_server::finish_request_async ()
-{
-	rsnano::rsn_bootstrap_server_finish_request_async (handle);
-}
-
-bool nano::bootstrap_server::get_handshake_query_received ()
-{
-	return rsnano::rsn_bootstrap_server_handshake_query_received (handle);
-}
-
-void nano::bootstrap_server::set_handshake_query_received ()
-{
-	rsnano::rsn_bootstrap_server_set_handshake_query_received (handle);
-}
-
-void nano::bootstrap_server::timeout ()
-{
-	rsnano::rsn_bootstrap_server_timeout (handle);
-}
-
-void nano::bootstrap_server::push_request (std::unique_ptr<nano::message> msg)
-{
-	rsnano::MessageHandle * msg_handle = nullptr;
-	if (msg)
-	{
-		msg_handle = msg->handle;
-	}
-	rsnano::rsn_bootstrap_server_push_request (handle, msg_handle);
-}
-
-bool nano::bootstrap_server::requests_empty ()
-{
-	return rsnano::rsn_bootstrap_server_requests_empty (handle);
-}
-
-nano::locked_bootstrap_server_requests::locked_bootstrap_server_requests (nano::locked_bootstrap_server_requests && other_a) noexcept :
-	lock{ std::move (other_a.lock) }
-{
-}
-nano::locked_bootstrap_server_requests::locked_bootstrap_server_requests (const nano::locked_bootstrap_server_requests & other_a) :
-	lock{ other_a.lock }
-=======
-void nano::bootstrap_server::receive_message ()
-{
-	if (stopped)
-	{
-		return;
-	}
-
-	message_deserializer->read (socket, [this_l = shared_from_this ()] (boost::system::error_code ec, std::unique_ptr<nano::message> message) {
-		if (ec)
-		{
-			// IO error or critical error when deserializing message
-			this_l->node->stats.inc (nano::stat::type::error, this_l->message_deserializer->parse_status_to_stat_detail ());
-			this_l->stop ();
-			return;
-		}
-		this_l->received_message (std::move (message));
-	});
-}
-
-void nano::bootstrap_server::received_message (std::unique_ptr<nano::message> message)
-{
-	bool should_continue = true;
-	if (message)
-	{
-		should_continue = process_message (std::move (message));
-	}
-	else
-	{
-		// Error while deserializing message
-		debug_assert (message_deserializer->status != bootstrap::message_deserializer::parse_status::success);
-		node->stats.inc (nano::stat::type::error, message_deserializer->parse_status_to_stat_detail ());
-		if (message_deserializer->status == bootstrap::message_deserializer::parse_status::duplicate_publish_message)
-		{
-			node->stats.inc (nano::stat::type::filter, nano::stat::detail::duplicate_publish);
-		}
-	}
-
-	if (should_continue)
-	{
-		receive_message ();
-	}
-}
-
-bool nano::bootstrap_server::process_message (std::unique_ptr<nano::message> message)
-{
-	node->stats.inc (nano::stat::type::bootstrap_server, nano::message_type_to_stat_detail (message->header.type), nano::stat::dir::in);
-
-	debug_assert (is_undefined_connection () || is_realtime_connection () || is_bootstrap_connection ());
-
-	/*
-	 * Server initially starts in undefined state, where it waits for either a handshake or booststrap request message
-	 * If the server receives a handshake (and it is successfully validated) it will switch to a realtime mode.
-	 * In realtime mode messages are deserialized and queued to `tcp_message_manager` for further processing.
-	 * In realtime mode any bootstrap requests are ignored.
-	 *
-	 * If the server receives a bootstrap request before receiving a handshake, it will switch to a bootstrap mode.
-	 * In bootstrap mode once a valid bootstrap request message is received, the server will start a corresponding bootstrap server and pass control to that server.
-	 * Once that server finishes its task, control is passed back to this server to read and process any subsequent messages.
-	 * In bootstrap mode any realtime messages are ignored
-	 */
-	if (is_undefined_connection ())
-	{
-		handshake_message_visitor handshake_visitor{ shared_from_this () };
-		message->visit (handshake_visitor);
-		if (handshake_visitor.process)
-		{
-			queue_realtime (std::move (message));
-			return true;
-		}
-		else if (handshake_visitor.bootstrap)
-		{
-			// Switch to bootstrap connection mode and handle message in subsequent bootstrap visitor
-			to_bootstrap_connection ();
-		}
-		else
-		{
-			// Neither handshake nor bootstrap received when in handshake mode
-			return true;
-		}
-	}
-	else if (is_realtime_connection ())
-	{
-		realtime_message_visitor realtime_visitor{ *this };
-		message->visit (realtime_visitor);
-		if (realtime_visitor.process)
-		{
-			queue_realtime (std::move (message));
-		}
-		return true;
-	}
-	// It is possible for server to switch to bootstrap mode immediately after processing handshake, thus no `else if`
-	if (is_bootstrap_connection ())
-	{
-		bootstrap_message_visitor bootstrap_visitor{ shared_from_this () };
-		message->visit (bootstrap_visitor);
-		return !bootstrap_visitor.processed; // Stop receiving new messages if bootstrap serving started
-	}
-	debug_assert (false);
-	return true; // Continue receiving new messages
-}
-
-void nano::bootstrap_server::queue_realtime (std::unique_ptr<nano::message> message)
-{
-	node->network.tcp_message_manager.put_message (nano::tcp_message_item{ std::move (message), remote_endpoint, remote_node_id, socket });
 }
 
 /*
  * Handshake
  */
 
-nano::bootstrap_server::handshake_message_visitor::handshake_message_visitor (std::shared_ptr<bootstrap_server> server) :
-	server{ std::move (server) }
+nano::bootstrap_server::handshake_message_visitor::handshake_message_visitor (std::shared_ptr<bootstrap_server> server, std::shared_ptr<nano::node> node_a) :
+	server{ std::move (server) },
+	node{ std::move (node_a) }
 {
 }
 
 void nano::bootstrap_server::handshake_message_visitor::node_id_handshake (nano::node_id_handshake const & message)
 {
-	if (server->node->flags.disable_tcp_realtime)
-	{
-		if (server->node->config.logging.network_node_id_handshake_logging ())
-		{
-			server->node->logger.try_log (boost::str (boost::format ("Disabled realtime TCP for handshake %1%") % server->remote_endpoint));
+	if (node->flags.disable_tcp_realtime ())
+	{
+		if (node->config->logging.network_node_id_handshake_logging ())
+		{
+			node->logger->try_log (boost::str (boost::format ("Disabled realtime TCP for handshake %1%") % server->get_remote_endpoint ()));
 		}
 		server->stop ();
 		return;
 	}
 
-	if (message.query && server->handshake_query_received)
-	{
-		if (server->node->config.logging.network_node_id_handshake_logging ())
-		{
-			server->node->logger.try_log (boost::str (boost::format ("Detected multiple node_id_handshake query from %1%") % server->remote_endpoint));
+	if (message.get_query () && server->get_handshake_query_received ())
+	{
+		if (node->config->logging.network_node_id_handshake_logging ())
+		{
+			node->logger->try_log (boost::str (boost::format ("Detected multiple node_id_handshake query from %1%") % server->get_remote_endpoint ()));
 		}
 		server->stop ();
 		return;
 	}
 
-	server->handshake_query_received = true;
-
-	if (server->node->config.logging.network_node_id_handshake_logging ())
-	{
-		server->node->logger.try_log (boost::str (boost::format ("Received node_id_handshake message from %1%") % server->remote_endpoint));
-	}
-
-	if (message.query)
-	{
-		boost::optional<std::pair<nano::account, nano::signature>> response (std::make_pair (server->node->node_id.pub, nano::sign_message (server->node->node_id.prv, server->node->node_id.pub, *message.query)));
-		debug_assert (!nano::validate_message (response->first, *message.query, response->second));
-
-		auto cookie (server->node->network.syn_cookies.assign (nano::transport::map_tcp_to_endpoint (server->remote_endpoint)));
-		nano::node_id_handshake response_message (server->node->network_params.network, cookie, response);
+	server->set_handshake_query_received ();
+
+	if (node->config->logging.network_node_id_handshake_logging ())
+	{
+		node->logger->try_log (boost::str (boost::format ("Received node_id_handshake message from %1%") % server->get_remote_endpoint ()));
+	}
+
+	if (message.get_query ())
+	{
+		boost::optional<std::pair<nano::account, nano::signature>> response (std::make_pair (node->node_id.pub, nano::sign_message (node->node_id.prv, node->node_id.pub, *message.get_query ())));
+		debug_assert (!nano::validate_message (response->first, *message.get_query (), response->second));
+
+		auto cookie (node->network->syn_cookies->assign (nano::transport::map_tcp_to_endpoint (server->get_remote_endpoint ())));
+		nano::node_id_handshake response_message (node->network_params.network, cookie, response);
 
 		auto shared_const_buffer = response_message.to_shared_const_buffer ();
-		server->socket->async_write (shared_const_buffer, [server = std::weak_ptr<nano::bootstrap_server> (server)] (boost::system::error_code const & ec, std::size_t size_a) {
+		server->get_socket ()->async_write (shared_const_buffer, [server = std::weak_ptr<nano::bootstrap_server> (server), config = node->config, logger = node->logger, stats = node->stats] (boost::system::error_code const & ec, std::size_t size_a) {
 			if (auto server_l = server.lock ())
 			{
 				if (ec)
 				{
-					if (server_l->node->config.logging.network_node_id_handshake_logging ())
+					if (config->logging.network_node_id_handshake_logging ())
 					{
-						server_l->node->logger.try_log (boost::str (boost::format ("Error sending node_id_handshake to %1%: %2%") % server_l->remote_endpoint % ec.message ()));
+						logger->try_log (boost::str (boost::format ("Error sending node_id_handshake to %1%: %2%") % server_l->get_remote_endpoint () % ec.message ()));
 					}
 					// Stop invalid handshake
 					server_l->stop ();
 				}
 				else
 				{
-					server_l->node->stats.inc (nano::stat::type::message, nano::stat::detail::node_id_handshake, nano::stat::dir::out);
+					stats->inc (nano::stat::type::message, nano::stat::detail::node_id_handshake, nano::stat::dir::out);
 				}
 			}
 		});
 	}
-	else if (message.response)
-	{
-		nano::account const & node_id (message.response->first);
-		if (!server->node->network.syn_cookies.validate (nano::transport::map_tcp_to_endpoint (server->remote_endpoint), node_id, message.response->second) && node_id != server->node->node_id.pub)
+	else if (message.get_response ())
+	{
+		nano::account const & node_id (message.get_response ()->first);
+		if (!node->network->syn_cookies->validate (nano::transport::map_tcp_to_endpoint (server->get_remote_endpoint ()), node_id, message.get_response ()->second) && node_id != node->node_id.pub)
 		{
 			server->to_realtime_connection (node_id);
 		}
@@ -625,6 +389,16 @@
 	}
 
 	process = true;
+}
+
+bool nano::bootstrap_server::get_handshake_query_received ()
+{
+	return rsnano::rsn_bootstrap_server_handshake_query_received (handle);
+}
+
+void nano::bootstrap_server::set_handshake_query_received ()
+{
+	rsnano::rsn_bootstrap_server_set_handshake_query_received (handle);
 }
 
 void nano::bootstrap_server::handshake_message_visitor::bulk_pull (const nano::bulk_pull & message)
@@ -651,8 +425,9 @@
  * Realtime
  */
 
-nano::bootstrap_server::realtime_message_visitor::realtime_message_visitor (nano::bootstrap_server & bootstrap_server) :
-	server{ bootstrap_server }
+nano::bootstrap_server::realtime_message_visitor::realtime_message_visitor (std::shared_ptr<nano::bootstrap_server> bootstrap_server, std::shared_ptr<nano::node> node_a) :
+	server{ std::move (bootstrap_server) },
+	node{ std::move (node_a) }
 {
 }
 
@@ -684,15 +459,14 @@
 void nano::bootstrap_server::realtime_message_visitor::telemetry_req (const nano::telemetry_req & message)
 {
 	// Only handle telemetry requests if they are outside of the cutoff time
-	bool cache_exceeded = std::chrono::steady_clock::now () >= server.last_telemetry_req + nano::telemetry_cache_cutoffs::network_to_time (server.node->network_params.network);
-	if (cache_exceeded)
-	{
-		server.last_telemetry_req = std::chrono::steady_clock::now ();
+	if (rsnano::rsn_bootstrap_server_telemetry_cutoff_exceeded (server->handle))
+	{
+		rsnano::rsn_bootstrap_server_set_last_telemetry_req (server->handle);
 		process = true;
 	}
 	else
 	{
-		server.node->stats.inc (nano::stat::type::telemetry, nano::stat::detail::request_within_protection_cache_zone);
+		node->stats->inc (nano::stat::type::telemetry, nano::stat::detail::request_within_protection_cache_zone);
 	}
 }
 
@@ -705,43 +479,44 @@
  * Bootstrap
  */
 
-nano::bootstrap_server::bootstrap_message_visitor::bootstrap_message_visitor (std::shared_ptr<bootstrap_server> server) :
-	server{ std::move (server) }
+nano::bootstrap_server::bootstrap_message_visitor::bootstrap_message_visitor (std::shared_ptr<bootstrap_server> server, std::shared_ptr<nano::node> node_a) :
+	server{ std::move (server) },
+	node{ std::move (node_a) }
 {
 }
 
 void nano::bootstrap_server::bootstrap_message_visitor::bulk_pull (const nano::bulk_pull & message)
 {
-	if (server->node->flags.disable_bootstrap_bulk_pull_server)
+	if (node->flags.disable_bootstrap_bulk_pull_server ())
 	{
 		return;
 	}
 
-	if (server->node->config.logging.bulk_pull_logging ())
-	{
-		server->node->logger.try_log (boost::str (boost::format ("Received bulk pull for %1% down to %2%, maximum of %3% from %4%") % message.start.to_string () % message.end.to_string () % message.count % server->remote_endpoint));
+	if (node->config->logging.bulk_pull_logging ())
+	{
+		node->logger->try_log (boost::str (boost::format ("Received bulk pull for %1% down to %2%, maximum of %3% from %4%") % message.get_start ().to_string () % message.get_end ().to_string () % message.get_count () % server->get_remote_endpoint ()));
 	}
 
 	// TODO: Add completion callback to bulk pull server
-	auto bulk_pull_server = std::make_shared<nano::bulk_pull_server> (server, std::make_unique<nano::bulk_pull> (message));
+	auto bulk_pull_server = std::make_shared<nano::bulk_pull_server> (node, server, std::make_unique<nano::bulk_pull> (message));
 	bulk_pull_server->send_next ();
 	processed = true;
 }
 
 void nano::bootstrap_server::bootstrap_message_visitor::bulk_pull_account (const nano::bulk_pull_account & message)
 {
-	if (server->node->flags.disable_bootstrap_bulk_pull_server)
+	if (node->flags.disable_bootstrap_bulk_pull_server ())
 	{
 		return;
 	}
 
-	if (server->node->config.logging.bulk_pull_logging ())
-	{
-		server->node->logger.try_log (boost::str (boost::format ("Received bulk pull account for %1% with a minimum amount of %2%") % message.account.to_account () % nano::amount (message.minimum_amount).format_balance (nano::Mxrb_ratio, 10, true)));
+	if (node->config->logging.bulk_pull_logging ())
+	{
+		node->logger->try_log (boost::str (boost::format ("Received bulk pull account for %1% with a minimum amount of %2%") % message.get_account ().to_account () % nano::amount (message.get_minimum_amount ()).format_balance (nano::Mxrb_ratio, 10, true)));
 	}
 
 	// TODO: Add completion callback to bulk pull server
-	auto bulk_pull_account_server = std::make_shared<nano::bulk_pull_account_server> (server, std::make_unique<nano::bulk_pull_account> (message));
+	auto bulk_pull_account_server = std::make_shared<nano::bulk_pull_account_server> (node, server, std::make_unique<nano::bulk_pull_account> (message));
 	bulk_pull_account_server->send_frontier ();
 	processed = true;
 }
@@ -749,19 +524,19 @@
 void nano::bootstrap_server::bootstrap_message_visitor::bulk_push (const nano::bulk_push &)
 {
 	// TODO: Add completion callback to bulk pull server
-	auto bulk_push_server = std::make_shared<nano::bulk_push_server> (server);
+	auto bulk_push_server = std::make_shared<nano::bulk_push_server> (node, server);
 	bulk_push_server->throttled_receive ();
 	processed = true;
 }
 
 void nano::bootstrap_server::bootstrap_message_visitor::frontier_req (const nano::frontier_req & message)
 {
-	if (server->node->config.logging.bulk_pull_logging ())
-	{
-		server->node->logger.try_log (boost::str (boost::format ("Received frontier request for %1% with age %2%") % message.start.to_string () % message.age));
-	}
-
-	auto response = std::make_shared<nano::frontier_req_server> (server, std::make_unique<nano::frontier_req> (message));
+	if (node->config->logging.bulk_pull_logging ())
+	{
+		node->logger->try_log (boost::str (boost::format ("Received frontier request for %1% with age %2%") % message.get_start ().to_string () % message.get_age ()));
+	}
+
+	auto response = std::make_shared<nano::frontier_req_server> (node, server, std::make_unique<nano::frontier_req> (message));
 	response->send_next ();
 	processed = true;
 }
@@ -769,153 +544,8 @@
 // TODO: We could periodically call this (from a dedicated timeout thread for eg.) but socket already handles timeouts,
 //  and since we only ever store bootstrap_server as weak_ptr, socket timeout will automatically trigger bootstrap_server cleanup
 void nano::bootstrap_server::timeout ()
->>>>>>> 692f89b7
-{
-}
-
-bool nano::bootstrap_server::to_bootstrap_connection ()
-{
-<<<<<<< HEAD
-class request_response_visitor : public nano::message_visitor
-{
-public:
-	explicit request_response_visitor (std::shared_ptr<nano::bootstrap_server> connection_a, std::shared_ptr<nano::node> node_a, nano::locked_bootstrap_server_requests & requests_a) :
-		connection (std::move (connection_a)),
-		node (std::move (node_a)),
-		requests{ std::move (requests_a) }
-	{
-	}
-	void keepalive (nano::keepalive const & message_a) override
-	{
-		node->network->tcp_message_manager.put_message (nano::tcp_message_item{ std::make_shared<nano::keepalive> (message_a), connection->get_remote_endpoint (), connection->get_remote_node_id (), connection->get_socket () });
-	}
-	void publish (nano::publish const & message_a) override
-	{
-		node->network->tcp_message_manager.put_message (nano::tcp_message_item{ std::make_shared<nano::publish> (message_a), connection->get_remote_endpoint (), connection->get_remote_node_id (), connection->get_socket () });
-	}
-	void confirm_req (nano::confirm_req const & message_a) override
-	{
-		node->network->tcp_message_manager.put_message (nano::tcp_message_item{ std::make_shared<nano::confirm_req> (message_a), connection->get_remote_endpoint (), connection->get_remote_node_id (), connection->get_socket () });
-	}
-	void confirm_ack (nano::confirm_ack const & message_a) override
-	{
-		node->network->tcp_message_manager.put_message (nano::tcp_message_item{ std::make_shared<nano::confirm_ack> (message_a), connection->get_remote_endpoint (), connection->get_remote_node_id (), connection->get_socket () });
-	}
-
-	// connection.requests still locked and message still in front of queue!:
-	//----------------------------------------
-	void bulk_pull (nano::bulk_pull const &) override
-	{
-		node->bootstrap_workers.push_task ([node = node, connection = connection, requests = requests] () mutable {
-			auto response (std::make_shared<nano::bulk_pull_server> (node, connection, std::unique_ptr<nano::bulk_pull> (static_cast<nano::bulk_pull *> (requests.release_front_request ()))));
-			response->send_next ();
-		});
-	}
-	void bulk_pull_account (nano::bulk_pull_account const &) override
-	{
-		node->bootstrap_workers.push_task ([node = node, connection = connection, requests = requests] () mutable {
-			auto response (std::make_shared<nano::bulk_pull_account_server> (node, connection, std::unique_ptr<nano::bulk_pull_account> (static_cast<nano::bulk_pull_account *> (requests.release_front_request ()))));
-			response->send_frontier ();
-		});
-	}
-	void bulk_push (nano::bulk_push const &) override
-	{
-		auto response (std::make_shared<nano::bulk_push_server> (node, connection));
-		response->throttled_receive ();
-	}
-	void frontier_req (nano::frontier_req const &) override
-	{
-		node->bootstrap_workers.push_task ([node = node, connection = connection, requests = requests] () mutable {
-			auto response (std::make_shared<nano::frontier_req_server> (node, connection, std::unique_ptr<nano::frontier_req> (static_cast<nano::frontier_req *> (requests.release_front_request ()))));
-			response->send_next ();
-		});
-	}
-	void node_id_handshake (nano::node_id_handshake const & message_a) override
-	{
-		// check for multiple handshake messages, there is no reason to receive more than one
-		if (message_a.get_query () && connection->get_handshake_query_received ())
-		{
-			if (node->config->logging.network_node_id_handshake_logging ())
-			{
-				node->logger->try_log (boost::str (boost::format ("Detected multiple node_id_handshake query from %1%") % connection->get_remote_endpoint ()));
-			}
-			connection->stop ();
-			return;
-		}
-
-		connection->set_handshake_query_received ();
-
-		if (node->config->logging.network_node_id_handshake_logging ())
-		{
-			node->logger->try_log (boost::str (boost::format ("Received node_id_handshake message from %1%") % connection->get_remote_endpoint ()));
-		}
-
-		if (message_a.get_query ())
-		{
-			boost::optional<std::pair<nano::account, nano::signature>> response (std::make_pair (node->node_id.pub, nano::sign_message (node->node_id.prv, node->node_id.pub, *message_a.get_query ())));
-			debug_assert (!nano::validate_message (response->first, *message_a.get_query (), response->second));
-			auto cookie (node->network->syn_cookies->assign (nano::transport::map_tcp_to_endpoint (connection->get_remote_endpoint ())));
-			nano::node_id_handshake response_message (node->network_params.network, cookie, response);
-			auto shared_const_buffer = response_message.to_shared_const_buffer ();
-			connection->get_socket ()->async_write (shared_const_buffer, [connection = nano::bootstrap_server_weak_wrapper (connection), config_l = node->config, stats_l = node->stats, logger_l = node->logger] (boost::system::error_code const & ec, std::size_t size_a) {
-				if (auto connection_l = connection.lock ())
-				{
-					if (ec)
-					{
-						if (config_l->logging.network_node_id_handshake_logging ())
-						{
-							logger_l->try_log (boost::str (boost::format ("Error sending node_id_handshake to %1%: %2%") % connection_l->get_remote_endpoint () % ec.message ()));
-						}
-						// Stop invalid handshake
-						connection_l->stop ();
-					}
-					else
-					{
-						stats_l->inc (nano::stat::type::message, nano::stat::detail::node_id_handshake, nano::stat::dir::out);
-						connection_l->finish_request ();
-					}
-				}
-			});
-		}
-		else if (message_a.get_response ())
-		{
-			nano::account const & node_id (message_a.get_response ()->first);
-			if (!node->network->syn_cookies->validate (nano::transport::map_tcp_to_endpoint (connection->get_remote_endpoint ()), node_id, message_a.get_response ()->second) && node_id != node->node_id.pub)
-			{
-				connection->set_remote_node_id (node_id);
-				connection->get_socket ()->type_set (nano::socket::type_t::realtime);
-				node->bootstrap->inc_realtime_count ();
-				connection->finish_request_async ();
-			}
-			else
-			{
-				// Stop invalid handshake
-				connection->stop ();
-			}
-		}
-		else
-		{
-			connection->finish_request_async ();
-		}
-		nano::account node_id (connection->get_remote_node_id ());
-		nano::socket::type_t type = connection->get_socket ()->type ();
-		debug_assert (node_id.is_zero () || type == nano::socket::type_t::realtime);
-		node->network->tcp_message_manager.put_message (nano::tcp_message_item{ std::make_shared<nano::node_id_handshake> (message_a), connection->get_remote_endpoint (), connection->get_remote_node_id (), connection->get_socket () });
-	}
-	//----------------------------------------
-
-	void telemetry_req (nano::telemetry_req const & message_a) override
-	{
-		node->network->tcp_message_manager.put_message (nano::tcp_message_item{ std::make_shared<nano::telemetry_req> (message_a), connection->get_remote_endpoint (), connection->get_remote_node_id (), connection->get_socket () });
-	}
-	void telemetry_ack (nano::telemetry_ack const & message_a) override
-	{
-		node->network->tcp_message_manager.put_message (nano::tcp_message_item{ std::make_shared<nano::telemetry_ack> (message_a), connection->get_remote_endpoint (), connection->get_remote_node_id (), connection->get_socket () });
-	}
-	std::shared_ptr<nano::bootstrap_server> connection;
-	std::shared_ptr<nano::node> node;
-	nano::locked_bootstrap_server_requests requests;
-};
+{
+	rsnano::rsn_bootstrap_server_timeout (handle);
 }
 
 nano::request_response_visitor_factory::request_response_visitor_factory (nano::node & node_a) :
@@ -923,14 +553,29 @@
 {
 }
 
-std::shared_ptr<nano::message_visitor> nano::request_response_visitor_factory::create_visitor (std::shared_ptr<nano::bootstrap_server> connection_a, nano::locked_bootstrap_server_requests & requests)
-{
-	return std::make_shared<request_response_visitor> (connection_a, node.shared (), requests);
+std::shared_ptr<nano::message_visitor> nano::request_response_visitor_factory::create_handshake (std::shared_ptr<nano::bootstrap_server> connection_a)
+{
+	return std::make_shared<nano::bootstrap_server::handshake_message_visitor> (connection_a, node.shared ());
+}
+
+std::shared_ptr<nano::message_visitor> nano::request_response_visitor_factory::create_bootstrap (std::shared_ptr<nano::bootstrap_server> connection_a)
+{
+	return std::make_shared<nano::bootstrap_server::bootstrap_message_visitor> (connection_a, node.shared ());
+}
+
+std::shared_ptr<nano::message_visitor> nano::request_response_visitor_factory::create_realtime (std::shared_ptr<nano::bootstrap_server> connection_a)
+{
+	return std::make_shared<nano::bootstrap_server::realtime_message_visitor> (connection_a, node.shared ());
 }
 
 bool nano::bootstrap_server::is_stopped () const
 {
 	return rsnano::rsn_bootstrap_server_is_stopped (handle);
+}
+
+bool nano::bootstrap_server::to_realtime_connection (nano::account const & node_id)
+{
+	return rsnano::rsn_bootstrap_server_to_realtime_connection (handle, node_id.bytes.data ());
 }
 
 std::uintptr_t nano::bootstrap_server::unique_id () const
@@ -958,40 +603,6 @@
 }
 
 std::shared_ptr<nano::socket> const nano::bootstrap_server::get_socket () const
-=======
-	if (socket->type () == nano::socket::type_t::undefined && !node->flags.disable_bootstrap_listener && node->bootstrap.bootstrap_count < node->config.bootstrap_connections_max)
-	{
-		++node->bootstrap.bootstrap_count;
-		socket->type_set (nano::socket::type_t::bootstrap);
-		return true;
-	}
-	return false;
-}
-
-bool nano::bootstrap_server::to_realtime_connection (nano::account const & node_id)
-{
-	if (socket->type () == nano::socket::type_t::undefined && !node->flags.disable_tcp_realtime)
-	{
-		remote_node_id = node_id;
-		++node->bootstrap.realtime_count;
-		socket->type_set (nano::socket::type_t::realtime);
-		return true;
-	}
-	return false;
-}
-
-bool nano::bootstrap_server::is_undefined_connection () const
-{
-	return socket->type () == nano::socket::type_t::undefined;
-}
-
-bool nano::bootstrap_server::is_bootstrap_connection () const
-{
-	return socket->is_bootstrap_connection ();
-}
-
-bool nano::bootstrap_server::is_realtime_connection () const
->>>>>>> 692f89b7
 {
 	auto socket_handle = rsnano::rsn_bootstrap_server_socket (handle);
 	return std::make_shared<nano::socket> (socket_handle);
