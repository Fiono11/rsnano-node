#include <nano/node/bootstrap/bootstrap_server.hpp>
#include <nano/node/transport/transport.hpp>
#include <nano/secure/ledger.hpp>
#include <nano/secure/store.hpp>

#include <boost/asio/error.hpp>

// TODO: Make threads configurable
nano::bootstrap_server::bootstrap_server (nano::store & store_a, nano::ledger & ledger_a, nano::network_constants const & network_constants_a, nano::stat & stats_a) :
	store{ store_a },
	ledger{ ledger_a },
	network_constants{ network_constants_a },
	stats{ stats_a },
	request_queue{ stats, nano::stat::type::bootstrap_server, nano::thread_role::name::bootstrap_server, /* threads */ 1, /* max size */ 1024 * 16, /* max batch */ 128 }
{
	request_queue.process_batch = [this] (auto & batch) {
		process_batch (batch);
	};
}

nano::bootstrap_server::~bootstrap_server ()
{
	stop ();
}

void nano::bootstrap_server::start ()
{
	request_queue.start ();
}

void nano::bootstrap_server::stop ()
{
	request_queue.stop ();
}

bool nano::bootstrap_server::verify_request_type (nano::asc_pull_type type) const
{
	switch (type)
	{
		case asc_pull_type::invalid:
			return false;
		case asc_pull_type::blocks:
		case asc_pull_type::account_info:
			return true;
	}
	return false;
}

bool nano::bootstrap_server::verify (const nano::asc_pull_req & message) const
{
	if (!verify_request_type (message.pull_type ()))
	{
		return false;
	}

	struct verify_visitor
	{
		bool operator() (nano::empty_payload const &) const
		{
			return false;
		}
		bool operator() (nano::asc_pull_req::blocks_payload const & pld) const
		{
			return pld.count > 0 && pld.count <= max_blocks;
		}
		bool operator() (nano::asc_pull_req::account_info_payload const & pld) const
		{
			return !pld.target.is_zero ();
		}
	};

	return std::visit (verify_visitor{}, message.payload ());
}

bool nano::bootstrap_server::request (nano::asc_pull_req const & message, std::shared_ptr<nano::transport::channel> channel)
{
	if (!verify (message))
	{
		stats.inc (nano::stat::type::bootstrap_server, nano::stat::detail::invalid);
		return false;
	}

	// If channel is full our response will be dropped anyway, so filter that early
	// TODO: Add per channel limits (this ideally should be done on the channel message processing side)
	if (channel->max ())
	{
		stats.inc (nano::stat::type::bootstrap_server, nano::stat::detail::channel_full, nano::stat::dir::in);
		return false;
	}

	request_queue.add (std::make_pair (message, channel));
	return true;
}

void nano::bootstrap_server::respond (nano::asc_pull_ack & response, std::shared_ptr<nano::transport::channel> & channel)
{
	stats.inc (nano::stat::type::bootstrap_server, nano::stat::detail::response, nano::stat::dir::out);

	// Increase relevant stats depending on payload type
	struct stat_visitor
	{
		nano::stat & stats;

		void operator() (nano::empty_payload const &)
		{
			debug_assert (false, "missing payload");
		}
		void operator() (nano::asc_pull_ack::blocks_payload const & pld)
		{
			stats.inc (nano::stat::type::bootstrap_server, nano::stat::detail::response_blocks, nano::stat::dir::out);
			stats.add (nano::stat::type::bootstrap_server, nano::stat::detail::blocks, nano::stat::dir::out, pld.blocks.size ());
		}
		void operator() (nano::asc_pull_ack::account_info_payload const & pld)
		{
			stats.inc (nano::stat::type::bootstrap_server, nano::stat::detail::response_account_info, nano::stat::dir::out);
		}
	};
	std::visit (stat_visitor{ stats }, response.payload ());

	on_response.notify (response, channel);

	channel->send (
	response, [this] (auto & ec, auto size) {
		if (ec)
		{
			stats.inc (nano::stat::type::bootstrap_server, nano::stat::detail::write_error, nano::stat::dir::out);
		}
	},
	nano::buffer_drop_policy::limiter, nano::bandwidth_limit_type::bootstrap);
}

/*
 * Requests
 */

void nano::bootstrap_server::process_batch (std::deque<request_t> & batch)
{
	auto transaction = store.tx_begin_read ();

	for (auto & [request, channel] : batch)
	{
		if (!channel->max ())
		{
			auto response = process (*transaction, request);
			respond (response, channel);
		}
		else
		{
			stats.inc (nano::stat::type::bootstrap_server, nano::stat::detail::channel_full, nano::stat::dir::out);
		}
	}
}

nano::asc_pull_ack nano::bootstrap_server::process (nano::transaction const & transaction, const nano::asc_pull_req & message)
{
	return std::visit ([this, &transaction, &message] (auto && request) { return process (transaction, message.id (), request); }, message.payload ());
}

nano::asc_pull_ack nano::bootstrap_server::process (const nano::transaction &, nano::asc_pull_req::id_t id, const nano::empty_payload & request)
{
	// Empty payload should never be possible, but return empty response anyway
	debug_assert (false, "missing payload");
	nano::asc_pull_ack response{ network_constants };
	response.set_id (id);
	response.request_invalid ();
	return response;
}

/*
 * Blocks response
 */

nano::asc_pull_ack nano::bootstrap_server::process (nano::transaction const & transaction, nano::asc_pull_req::id_t id, nano::asc_pull_req::blocks_payload const & request)
{
	const std::size_t count = std::min (static_cast<std::size_t> (request.count), max_blocks);

<<<<<<< HEAD
	// `start` can represent either account or block hash
	if (store.block ().exists (transaction, request.start.as_block_hash ()))
	{
		return prepare_response (transaction, id, request.start.as_block_hash (), count);
	}
	if (store.account ().exists (transaction, request.start.as_account ()))
	{
		auto info = store.account ().get (transaction, request.start.as_account ());
		if (info)
		{
			// Start from open block if pulling by account
			return prepare_response (transaction, id, info->open_block (), count);
=======
	switch (request.start_type)
	{
		case asc_pull_req::hash_type::block:
		{
			if (store.block.exists (transaction, request.start.as_block_hash ()))
			{
				return prepare_response (transaction, id, request.start.as_block_hash (), count);
			}
>>>>>>> 7965c512
		}
		break;
		case asc_pull_req::hash_type::account:
		{
			auto info = store.account.get (transaction, request.start.as_account ());
			if (info)
			{
				// Start from open block if pulling by account
				return prepare_response (transaction, id, info->open_block, count);
			}
		}
		break;
	}

	// Neither block nor account found, send empty response to indicate that
	return prepare_empty_blocks_response (id);
}

nano::asc_pull_ack nano::bootstrap_server::prepare_response (nano::transaction const & transaction, nano::asc_pull_req::id_t id, nano::block_hash start_block, std::size_t count)
{
	debug_assert (count <= max_blocks);

	auto blocks = prepare_blocks (transaction, start_block, count);
	debug_assert (blocks.size () <= count);

	nano::asc_pull_ack response{ network_constants };
	response.set_id (id);

	nano::asc_pull_ack::blocks_payload response_payload;
	response_payload.blocks = blocks;
	response.request_blocks (response_payload);
	return response;
}

nano::asc_pull_ack nano::bootstrap_server::prepare_empty_blocks_response (nano::asc_pull_req::id_t id)
{
	nano::asc_pull_ack response{ network_constants };
	response.set_id (id);

	nano::asc_pull_ack::blocks_payload empty_payload{};
	response.request_blocks (empty_payload);

	return response;
}

std::vector<std::shared_ptr<nano::block>> nano::bootstrap_server::prepare_blocks (nano::transaction const & transaction, nano::block_hash start_block, std::size_t count) const
{
	debug_assert (count <= max_blocks);

	std::vector<std::shared_ptr<nano::block>> result;
	if (!start_block.is_zero ())
	{
		std::shared_ptr<nano::block> current = store.block ().get (transaction, start_block);
		while (current && result.size () < count)
		{
			result.push_back (current);

			auto successor = current->sideband ().successor ();
			current = store.block ().get (transaction, successor);
		}
	}
	return result;
}

/*
 * Account info response
 */

nano::asc_pull_ack nano::bootstrap_server::process (const nano::transaction & transaction, nano::asc_pull_req::id_t id, const nano::asc_pull_req::account_info_payload & request)
{
	nano::asc_pull_ack response{ network_constants };
	response.set_id (id);

	nano::account target{ 0 };
	switch (request.target_type)
	{
		case asc_pull_req::hash_type::account:
		{
			target = request.target.as_account ();
		}
		break;
		case asc_pull_req::hash_type::block:
		{
			// Try to lookup account assuming target is block hash
			target = ledger.account_safe (transaction, request.target.as_block_hash ());
		}
		break;
	}

	nano::asc_pull_ack::account_info_payload response_payload{};
	response_payload.account = target;

	auto account_info = store.account ().get (transaction, target);
	if (account_info)
	{
		response_payload.account_open = account_info->open_block ();
		response_payload.account_head = account_info->head ();
		response_payload.account_block_count = account_info->block_count ();

		auto conf_info = store.confirmation_height ().get (transaction, target);
		if (conf_info)
		{
			response_payload.account_conf_frontier = conf_info->frontier ();
			response_payload.account_conf_height = conf_info->height ();
		}
	}
	// If account is missing the response payload will contain all 0 fields, except for the target
	response.request_account_info (response_payload);
	return response;
}<|MERGE_RESOLUTION|>--- conflicted
+++ resolved
@@ -174,38 +174,23 @@
 {
 	const std::size_t count = std::min (static_cast<std::size_t> (request.count), max_blocks);
 
-<<<<<<< HEAD
-	// `start` can represent either account or block hash
-	if (store.block ().exists (transaction, request.start.as_block_hash ()))
-	{
-		return prepare_response (transaction, id, request.start.as_block_hash (), count);
-	}
-	if (store.account ().exists (transaction, request.start.as_account ()))
-	{
-		auto info = store.account ().get (transaction, request.start.as_account ());
-		if (info)
-		{
-			// Start from open block if pulling by account
-			return prepare_response (transaction, id, info->open_block (), count);
-=======
 	switch (request.start_type)
 	{
 		case asc_pull_req::hash_type::block:
 		{
-			if (store.block.exists (transaction, request.start.as_block_hash ()))
+			if (store.block ().exists (transaction, request.start.as_block_hash ()))
 			{
 				return prepare_response (transaction, id, request.start.as_block_hash (), count);
 			}
->>>>>>> 7965c512
 		}
 		break;
 		case asc_pull_req::hash_type::account:
 		{
-			auto info = store.account.get (transaction, request.start.as_account ());
+			auto info = store.account ().get (transaction, request.start.as_account ());
 			if (info)
 			{
 				// Start from open block if pulling by account
-				return prepare_response (transaction, id, info->open_block, count);
+				return prepare_response (transaction, id, info->open_block (), count);
 			}
 		}
 		break;
