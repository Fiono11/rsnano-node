#include <nano/node/bootstrap/block_deserializer.hpp>
#include <nano/node/bootstrap/bootstrap.hpp>
#include <nano/node/bootstrap/bootstrap_bulk_pull.hpp>
#include <nano/node/bootstrap/bootstrap_connections.hpp>
#include <nano/node/bootstrap/bootstrap_lazy.hpp>
#include <nano/node/node.hpp>
#include <nano/node/transport/tcp.hpp>

#include <boost/format.hpp>

nano::pull_info::pull_info (nano::hash_or_account const & account_or_head_a, nano::block_hash const & head_a, nano::block_hash const & end_a, uint64_t bootstrap_id_a, count_t count_a, unsigned retry_limit_a) :
	account_or_head (account_or_head_a),
	head (head_a),
	head_original (head_a),
	end (end_a),
	count (count_a),
	retry_limit (retry_limit_a),
	bootstrap_id (bootstrap_id_a)
{
}
rsnano::PullInfoDto nano::pull_info::to_dto () const
{
	rsnano::PullInfoDto dto;
	std::copy (std::begin (account_or_head.bytes), std::end (account_or_head.bytes), std::begin (dto.account_or_head));
	std::copy (std::begin (head.bytes), std::end (head.bytes), std::begin (dto.head));
	std::copy (std::begin (head_original.bytes), std::end (head_original.bytes), std::begin (dto.head_original));
	std::copy (std::begin (end.bytes), std::end (end.bytes), std::begin (dto.end));
	dto.count = count;
	dto.attempts = attempts;
	dto.processed = processed;
	dto.retry_limit = retry_limit;
	dto.bootstrap_id = bootstrap_id;
	return dto;
}

void nano::pull_info::load_dto (rsnano::PullInfoDto const & dto)
{
	std::copy (std::begin (dto.account_or_head), std::end (dto.account_or_head), std::begin (account_or_head.bytes));
	std::copy (std::begin (dto.head), std::end (dto.head), std::begin (head.bytes));
	std::copy (std::begin (dto.head_original), std::end (dto.head_original), std::begin (head_original.bytes));
	std::copy (std::begin (dto.end), std::end (dto.end), std::begin (end.bytes));
	count = dto.count;
	attempts = dto.attempts;
	processed = dto.processed;
	retry_limit = dto.retry_limit;
	bootstrap_id = dto.bootstrap_id;
}

nano::bulk_pull_client::bulk_pull_client (std::shared_ptr<nano::node> const & node_a, std::shared_ptr<nano::bootstrap_client> const & connection_a, std::shared_ptr<nano::bootstrap_attempt> const & attempt_a, nano::pull_info const & pull_a) :
	node{ node_a },
	connections{ node_a->bootstrap_initiator.connections },
	connection{ connection_a },
	attempt{ attempt_a },
	pull{ pull_a },
	block_deserializer{ std::make_shared<nano::bootstrap::block_deserializer> () },
	logging_enabled{ node_a->config->logging.bulk_pull_logging () },
	network_logging{ node_a->config->logging.network_logging () },
	logger{ *node_a->logger }
{
	attempt->notify_all ();
}

nano::bulk_pull_client::~bulk_pull_client ()
{
	/* If received end block is not expected end block
	Or if given start and end blocks are from different chains (i.e. forked node or malicious node) */
	if (expected != pull.end && !expected.is_zero ())
	{
		pull.head = expected;
		if (attempt->get_mode () != nano::bootstrap_mode::legacy)
		{
			pull.account_or_head = expected;
		}
		pull.processed += pull_blocks - unexpected_count;
		node->bootstrap_initiator.connections->requeue_pull (pull, network_error);
		if (logging_enabled)
		{
			logger.try_log (boost::str (boost::format ("Bulk pull end block is not expected %1% for account %2% or head block %3%") % pull.end.to_string () % pull.account_or_head.to_account () % pull.account_or_head.to_string ()));
		}
	}
	else
	{
		node->bootstrap_initiator.cache.remove (pull);
	}
	attempt->pull_finished ();
}

void nano::bulk_pull_client::request ()
{
	debug_assert (!pull.head.is_zero () || pull.retry_limit <= node->network_params.bootstrap.lazy_retry_limit);
	expected = pull.head;
	nano::bulk_pull req{ node->network_params.network };
	if (pull.head == pull.head_original && pull.attempts % 4 < 3)
	{
		// Account for new pulls
		req.set_start (pull.account_or_head);
	}
	else
	{
		// Head for cached pulls or accounts with public key equal to existing block hash (25% of attempts)
		req.set_start (pull.head);
	}
	req.set_end (pull.end);
	req.set_count (pull.count);
	req.set_count_present (pull.count != 0);

	if (logging_enabled)
	{
		logger.try_log (boost::str (boost::format ("Requesting account %1% or head block %2% from %3%. %4% accounts in queue") % pull.account_or_head.to_account () % pull.account_or_head.to_string () % connection->channel_string () % attempt->get_pulling ()));
	}
	else if (network_logging && attempt->should_log ())
	{
		logger.always_log (boost::str (boost::format ("%1% accounts in pull queue") % attempt->get_pulling ()));
	}
	auto this_l (shared_from_this ());
	connection->send (
	req, [this_l] (boost::system::error_code const & ec, std::size_t size_a) {
		if (!ec)
		{
			this_l->throttled_receive_block ();
		}
		else
		{
			if (this_l->node->config->logging.bulk_pull_logging ())
			{
				this_l->logger.try_log (boost::str (boost::format ("Error sending bulk pull request to %1%: to %2%") % ec.message () % this_l->connection->channel_string ()));
			}
			this_l->node->stats->inc (nano::stat::type::bootstrap, nano::stat::detail::bulk_pull_request_failure, nano::stat::dir::in);
		}
	},
	nano::transport::buffer_drop_policy::no_limiter_drop);
}

void nano::bulk_pull_client::throttled_receive_block ()
{
	debug_assert (!network_error);
	if (!node->block_processor.half_full () && !node->block_processor.flushing)
	{
		receive_block ();
	}
	else
	{
		auto this_l (shared_from_this ());
		node->workers->add_timed_task (std::chrono::steady_clock::now () + std::chrono::seconds (1), [this_l] () {
			if (!this_l->connection->get_pending_stop () && !this_l->attempt->get_stopped ())
			{
				this_l->throttled_receive_block ();
			}
		});
	}
}

void nano::bulk_pull_client::receive_block ()
{
	auto socket{ connection->get_socket () };
	block_deserializer->read (*socket, [this_l = shared_from_this ()] (boost::system::error_code ec, std::shared_ptr<nano::block> block) {
		this_l->received_block (ec, block);
	});
}

void nano::bulk_pull_client::received_block (boost::system::error_code ec, std::shared_ptr<nano::block> block)
{
	if (ec)
	{
		network_error = true;
		return;
	}
	if (block == nullptr)
	{
		// Avoid re-using slow peers, or peers that sent the wrong blocks.
		if (!connection->get_pending_stop () && (expected == pull.end || (pull.count != 0 && pull.count == pull_blocks)))
		{
			connections->pool_connection (connection);
		}
		return;
	}
	if (node->network_params.work.validate_entry (*block))
	{
		if (node->config->logging.bulk_pull_logging ())
		{
			logger.try_log (boost::str (boost::format ("Insufficient work for bulk pull block: %1%") % block->hash ().to_string ()));
		}
		node->stats->inc_detail_only (nano::stat::type::error, nano::stat::detail::insufficient_work);
		return;
	}
	auto hash = block->hash ();
	if (node->config->logging.bulk_pull_logging ())
	{
		std::string block_l;
		block->serialize_json (block_l, node->config->logging.single_line_record ());
		logger.try_log (boost::str (boost::format ("Pulled block %1% %2%") % hash.to_string () % block_l));
	}
	// Is block expected?
	bool block_expected (false);
	// Unconfirmed head is used only for lazy destinations if legacy bootstrap is not available, see nano::bootstrap_attempt::lazy_destinations_increment (...)
	bool unconfirmed_account_head (node->flags.disable_legacy_bootstrap () && pull_blocks == 0 && pull.retry_limit <= node->network_params.bootstrap.lazy_retry_limit && expected == pull.account_or_head.as_block_hash () && block->account () == pull.account_or_head.as_account ());
	if (hash == expected || unconfirmed_account_head)
	{
		expected = block->previous ();
		block_expected = true;
	}
	else
	{
		unexpected_count++;
	}
	if (pull_blocks == 0 && block_expected)
	{
		known_account = block->account ();
	}
	if (connection->inc_block_count () == 0)
	{
		connection->set_start_time ();
	}
	attempt->total_blocks_inc ();
	pull_blocks++;
	bool stop_pull (attempt->process_block (block, known_account, pull_blocks, pull.count, block_expected, pull.retry_limit));
	if (!stop_pull && !connection->get_hard_stop ())
	{
		/* Process block in lazy pull if not stopped
		Stop usual pull request with unexpected block & more than 16k blocks processed
		to prevent spam */
		if (attempt->get_mode () != nano::bootstrap_mode::legacy || unexpected_count < 16384)
		{
			throttled_receive_block ();
		}
	}
	else if (!stop_pull && block_expected)
	{
		connections->pool_connection (connection);
	}
}

nano::bulk_pull_account_client::bulk_pull_account_client (std::shared_ptr<nano::node> const & node_a, std::shared_ptr<nano::bootstrap_client> const & connection_a, std::shared_ptr<nano::bootstrap_attempt_wallet> const & attempt_a, nano::account const & account_a) :
	connection (connection_a),
	attempt (attempt_a),
	account (account_a),
	pull_blocks (0),
	node{ node_a }
{
	attempt->notify_all ();
}

nano::bulk_pull_account_client::~bulk_pull_account_client ()
{
	attempt->pull_finished ();
}

void nano::bulk_pull_account_client::request ()
{
	nano::bulk_pull_account req{ node->network_params.network };
	req.set_account (account);
	req.set_minimum_amount (node->config->receive_minimum);
	req.set_flags (nano::bulk_pull_account_flags::pending_hash_and_amount);
	if (node->config->logging.bulk_pull_logging ())
	{
		node->logger->try_log (boost::str (boost::format ("Requesting pending for account %1% from %2%. %3% accounts in queue") % req.get_account ().to_account () % connection->channel_string () % attempt->wallet_size ()));
	}
	else if (node->config->logging.network_logging () && attempt->should_log ())
	{
		node->logger->always_log (boost::str (boost::format ("%1% accounts in pull queue") % attempt->wallet_size ()));
	}
	auto this_l (shared_from_this ());
	connection->send (
	req, [this_l] (boost::system::error_code const & ec, std::size_t size_a) {
		if (!ec)
		{
			this_l->receive_pending ();
		}
		else
		{
			this_l->attempt->requeue_pending (this_l->account);
			if (this_l->node->config->logging.bulk_pull_logging ())
			{
				this_l->node->logger->try_log (boost::str (boost::format ("Error starting bulk pull request to %1%: to %2%") % ec.message () % this_l->connection->channel_string ()));
			}
			this_l->node->stats->inc (nano::stat::type::bootstrap, nano::stat::detail::bulk_pull_error_starting_request, nano::stat::dir::in);
		}
	},
	nano::transport::buffer_drop_policy::no_limiter_drop);
}

void nano::bulk_pull_account_client::receive_pending ()
{
	auto this_l (shared_from_this ());
	std::size_t size_l (sizeof (nano::uint256_union) + sizeof (nano::uint128_union));
	connection->async_read (size_l, [this_l, size_l] (boost::system::error_code const & ec, std::size_t size_a) {
		// An issue with asio is that sometimes, instead of reporting a bad file descriptor during disconnect,
		// we simply get a size of 0.
		if (size_a == size_l)
		{
			if (!ec)
			{
				nano::block_hash pending;
				nano::bufferstream frontier_stream (this_l->connection->get_receive_buffer (), sizeof (nano::uint256_union));
				auto error1 (nano::try_read (frontier_stream, pending));
				(void)error1;
				debug_assert (!error1);
				nano::amount balance;
				nano::bufferstream balance_stream (this_l->connection->get_receive_buffer () + sizeof (nano::uint256_union), sizeof (nano::uint128_union));
				auto error2 (nano::try_read (balance_stream, balance));
				(void)error2;
				debug_assert (!error2);
				if (this_l->pull_blocks == 0 || !pending.is_zero ())
				{
					if (this_l->pull_blocks == 0 || balance.number () >= this_l->node->config->receive_minimum.number ())
					{
						this_l->pull_blocks++;
						{
							if (!pending.is_zero ())
							{
								if (!this_l->node->ledger.block_or_pruned_exists (pending))
								{
									this_l->node->bootstrap_initiator.bootstrap_lazy (pending, false);
								}
							}
						}
						this_l->receive_pending ();
					}
					else
					{
						this_l->attempt->requeue_pending (this_l->account);
					}
				}
				else
				{
					this_l->node->bootstrap_initiator.connections->pool_connection (this_l->connection);
				}
			}
			else
			{
				this_l->attempt->requeue_pending (this_l->account);
				if (this_l->node->config->logging.network_logging ())
				{
					this_l->node->logger->try_log (boost::str (boost::format ("Error while receiving bulk pull account frontier %1%") % ec.message ()));
				}
			}
		}
		else
		{
			this_l->attempt->requeue_pending (this_l->account);
			if (this_l->node->config->logging.network_message_logging ())
			{
				this_l->node->logger->try_log (boost::str (boost::format ("Invalid size: expected %1%, got %2%") % size_l % size_a));
			}
		}
	});
}

/**
 * Handle a request for the pull of all blocks associated with an account
 * The account is supplied as the "start" member, and the final block to
 * send is the "end" member.  The "start" member may also be a block
 * hash, in which case the that hash is used as the start of a chain
 * to send.  To determine if "start" is interpretted as an account or
 * hash, the ledger is checked to see if the block specified exists,
 * if not then it is interpretted as an account.
 *
 * Additionally, if "start" is specified as a block hash the range
 * is inclusive of that block hash, that is the range will be:
 * [start, end); In the case that a block hash is not specified the
 * range will be exclusive of the frontier for that account with
 * a range of (frontier, end)
 */
void nano::bulk_pull_server::set_current_end ()
{
	include_start = false;
	debug_assert (request != nullptr);
	auto transaction (node->store.tx_begin_read ());
	if (!node->store.block ().exists (*transaction, request->get_end ()))
	{
		if (node->config->logging.bulk_pull_logging ())
		{
			node->logger->try_log (boost::str (boost::format ("Bulk pull end block doesn't exist: %1%, sending everything") % request->get_end ().to_string ()));
		}
		request->set_end (0);
	}

	if (node->store.block ().exists (*transaction, request->get_start ().as_block_hash ()))
	{
		if (node->config->logging.bulk_pull_logging ())
		{
			node->logger->try_log (boost::str (boost::format ("Bulk pull request for block hash: %1%") % request->get_start ().to_string ()));
		}

<<<<<<< HEAD
		current = request->get_start ().as_block_hash ();
=======
		current = ascending () ? connection->node->store.block.successor (transaction, request->start.as_block_hash ()) : request->start.as_block_hash ();
>>>>>>> 1d1d1526
		include_start = true;
	}
	else
	{
		auto info = node->ledger.account_info (*transaction, request->get_start ().as_account ());
		if (!info)
		{
			if (node->config->logging.bulk_pull_logging ())
			{
				node->logger->try_log (boost::str (boost::format ("Request for unknown account: %1%") % request->get_start ().to_account ()));
			}
			current = request->get_end ();
		}
		else
		{
			current = ascending () ? info->open_block () : info->head ();
			if (!request->get_end ().is_zero ())
			{
				auto account (node->ledger.account (*transaction, request->get_end ()));
				if (account != request->get_start ().as_account ())
				{
					if (node->config->logging.bulk_pull_logging ())
					{
						node->logger->try_log (boost::str (boost::format ("Request for block that is not on account chain: %1% not on %2%") % request->get_end ().to_string () % request->get_start ().to_account ()));
					}
					current = request->get_end ();
				}
			}
		}
	}

	sent_count = 0;
	if (request->is_count_present ())
	{
		max_count = request->get_count ();
	}
	else
	{
		max_count = 0;
	}
}

void nano::bulk_pull_server::send_next ()
{
	auto block = get_next ();
	if (block != nullptr)
	{
		std::vector<uint8_t> send_buffer;
		{
			nano::vectorstream stream (send_buffer);
			nano::serialize_block (stream, *block);
		}
		if (node->config->logging.bulk_pull_logging ())
		{
			node->logger->try_log (boost::str (boost::format ("Sending block: %1%") % block->hash ().to_string ()));
		}
		connection->get_socket ()->async_write (nano::shared_const_buffer (std::move (send_buffer)), [this_l = shared_from_this ()] (boost::system::error_code const & ec, std::size_t size_a) {
			this_l->sent_action (ec, size_a);
		});
	}
	else
	{
		send_finished ();
	}
}

std::shared_ptr<nano::block> nano::bulk_pull_server::get_next ()
{
	std::shared_ptr<nano::block> result;
	bool send_current = false, set_current_to_end = false;

	/*
	 * Determine if we should reply with a block
	 *
	 * If our cursor is on the final block, we should signal that we
	 * are done by returning a null result.
	 *
	 * Unless we are including the "start" member and this is the
	 * start member, then include it anyway.
	 */
	if (current != request->get_end ())
	{
		send_current = true;
	}
	else if (current == request->get_end () && include_start == true)
	{
		send_current = true;

		/*
		 * We also need to ensure that the next time
		 * are invoked that we return a null result
		 */
		set_current_to_end = true;
	}

	/*
	 * Account for how many blocks we have provided.  If this
	 * exceeds the requested maximum, return an empty object
	 * to signal the end of results
	 */
	if (max_count != 0 && sent_count >= max_count)
	{
		send_current = false;
	}

	if (send_current)
	{
		result = node->block (current);
		if (result != nullptr && set_current_to_end == false)
		{
			auto next = ascending () ? result->sideband ().successor () : result->previous ();
			if (!next.is_zero ())
			{
				current = next;
			}
			else
			{
				current = request->get_end ();
			}
		}
		else
		{
			current = request->get_end ();
		}

		sent_count++;
	}

	/*
	 * Once we have processed "get_next()" once our cursor is no longer on
	 * the "start" member, so this flag is not relevant is always false.
	 */
	include_start = false;

	return result;
}

void nano::bulk_pull_server::sent_action (boost::system::error_code const & ec, std::size_t size_a)
{
	if (!ec)
	{
		node->bootstrap_workers.push_task ([this_l = shared_from_this ()] () {
			this_l->send_next ();
		});
	}
	else
	{
		if (node->config->logging.bulk_pull_logging ())
		{
			node->logger->try_log (boost::str (boost::format ("Unable to bulk send block: %1%") % ec.message ()));
		}
	}
}

void nano::bulk_pull_server::send_finished ()
{
	nano::shared_const_buffer send_buffer (static_cast<uint8_t> (nano::block_type::not_a_block));
	auto this_l (shared_from_this ());
	if (node->config->logging.bulk_pull_logging ())
	{
		node->logger->try_log ("Bulk sending finished");
	}
	connection->get_socket ()->async_write (send_buffer, [this_l] (boost::system::error_code const & ec, std::size_t size_a) {
		this_l->no_block_sent (ec, size_a);
	});
}

void nano::bulk_pull_server::no_block_sent (boost::system::error_code const & ec, std::size_t size_a)
{
	if (!ec)
	{
		debug_assert (size_a == 1);
		connection->start ();
	}
	else
	{
		if (node->config->logging.bulk_pull_logging ())
		{
			node->logger->try_log ("Unable to send not-a-block");
		}
	}
}

bool nano::bulk_pull_server::ascending () const
{
	return request->is_ascending ();
}

nano::bulk_pull_server::bulk_pull_server (std::shared_ptr<nano::node> const & node_a, std::shared_ptr<nano::transport::tcp_server> const & connection_a, std::unique_ptr<nano::bulk_pull> request_a) :
	connection (connection_a),
	request (std::move (request_a)),
	node{ node_a }
{
	set_current_end ();
}

/**
 * Bulk pull blocks related to an account
 */
void nano::bulk_pull_account_server::set_params ()
{
	debug_assert (request != nullptr);

	/*
	 * Parse the flags
	 */
	invalid_request = false;
	pending_include_address = false;
	pending_address_only = false;
	if (request->get_flags () == nano::bulk_pull_account_flags::pending_address_only)
	{
		pending_address_only = true;
	}
	else if (request->get_flags () == nano::bulk_pull_account_flags::pending_hash_amount_and_address)
	{
		/**
		 ** This is the same as "pending_hash_and_amount" but with the
		 ** sending address appended, for UI purposes mainly.
		 **/
		pending_include_address = true;
	}
	else if (request->get_flags () == nano::bulk_pull_account_flags::pending_hash_and_amount)
	{
		/** The defaults are set above **/
	}
	else
	{
		if (node->config->logging.bulk_pull_logging ())
		{
			node->logger->try_log (boost::str (boost::format ("Invalid bulk_pull_account flags supplied %1%") % static_cast<uint8_t> (request->get_flags ())));
		}

		invalid_request = true;

		return;
	}

	/*
	 * Initialize the current item from the requested account
	 */
	current_key.account = request->get_account ();
	current_key.hash = 0;
}

void nano::bulk_pull_account_server::send_frontier ()
{
	/*
	 * This function is really the entry point into this class,
	 * so handle the invalid_request case by terminating the
	 * request without any response
	 */
	if (!invalid_request)
	{
		auto stream_transaction (node->store.tx_begin_read ());

		// Get account balance and frontier block hash
		auto account_frontier_hash (node->ledger.latest (*stream_transaction, request->get_account ()));
		auto account_frontier_balance_int (node->ledger.account_balance (*stream_transaction, request->get_account ()));
		nano::uint128_union account_frontier_balance (account_frontier_balance_int);

		// Write the frontier block hash and balance into a buffer
		std::vector<uint8_t> send_buffer;
		{
			nano::vectorstream output_stream (send_buffer);
			write (output_stream, account_frontier_hash.bytes);
			write (output_stream, account_frontier_balance.bytes);
		}

		// Send the buffer to the requestor
		auto this_l (shared_from_this ());
		connection->get_socket ()->async_write (nano::shared_const_buffer (std::move (send_buffer)), [this_l] (boost::system::error_code const & ec, std::size_t size_a) {
			this_l->sent_action (ec, size_a);
		});
	}
}

void nano::bulk_pull_account_server::send_next_block ()
{
	/*
	 * Get the next item from the queue, it is a tuple with the key (which
	 * contains the account and hash) and data (which contains the amount)
	 */
	auto block_data (get_next ());
	auto block_info_key (block_data.first.get ());
	auto block_info (block_data.second.get ());

	if (block_info_key != nullptr)
	{
		/*
		 * If we have a new item, emit it to the socket
		 */

		std::vector<uint8_t> send_buffer;
		if (pending_address_only)
		{
			nano::vectorstream output_stream (send_buffer);

			if (node->config->logging.bulk_pull_logging ())
			{
				node->logger->try_log (boost::str (boost::format ("Sending address: %1%") % block_info->source.to_string ()));
			}

			write (output_stream, block_info->source.bytes);
		}
		else
		{
			nano::vectorstream output_stream (send_buffer);

			if (node->config->logging.bulk_pull_logging ())
			{
				node->logger->try_log (boost::str (boost::format ("Sending block: %1%") % block_info_key->hash.to_string ()));
			}

			write (output_stream, block_info_key->hash.bytes);
			write (output_stream, block_info->amount.bytes);

			if (pending_include_address)
			{
				/**
				 ** Write the source address as well, if requested
				 **/
				write (output_stream, block_info->source.bytes);
			}
		}

		auto this_l (shared_from_this ());
		connection->get_socket ()->async_write (nano::shared_const_buffer (std::move (send_buffer)), [this_l] (boost::system::error_code const & ec, std::size_t size_a) {
			this_l->sent_action (ec, size_a);
		});
	}
	else
	{
		/*
		 * Otherwise, finalize the connection
		 */
		if (node->config->logging.bulk_pull_logging ())
		{
			node->logger->try_log (boost::str (boost::format ("Done sending blocks")));
		}

		send_finished ();
	}
}

std::pair<std::unique_ptr<nano::pending_key>, std::unique_ptr<nano::pending_info>> nano::bulk_pull_account_server::get_next ()
{
	std::pair<std::unique_ptr<nano::pending_key>, std::unique_ptr<nano::pending_info>> result;

	while (true)
	{
		/*
		 * For each iteration of this loop, establish and then
		 * destroy a database transaction, to avoid locking the
		 * database for a prolonged period.
		 */
		auto stream_transaction (node->store.tx_begin_read ());
		auto stream (node->store.pending ().begin (*stream_transaction, current_key));

		if (stream == nano::store_iterator<nano::pending_key, nano::pending_info> (nullptr))
		{
			break;
		}

		nano::pending_key key (stream->first);
		nano::pending_info info (stream->second);

		/*
		 * Get the key for the next value, to use in the next call or iteration
		 */
		current_key.account = key.account;
		current_key.hash = key.hash.number () + 1;

		/*
		 * Finish up if the response is for a different account
		 */
		if (key.account != request->get_account ())
		{
			break;
		}

		/*
		 * Skip entries where the amount is less than the requested
		 * minimum
		 */
		if (info.amount < request->get_minimum_amount ())
		{
			continue;
		}

		/*
		 * If the pending_address_only flag is set, de-duplicate the
		 * responses.  The responses are the address of the sender,
		 * so they are are part of the pending table's information
		 * and not key, so we have to de-duplicate them manually.
		 */
		if (pending_address_only)
		{
			if (!deduplication.insert (info.source).second)
			{
				/*
				 * If the deduplication map gets too
				 * large, clear it out.  This may
				 * result in some duplicates getting
				 * sent to the client, but we do not
				 * want to commit too much memory
				 */
				if (deduplication.size () > 4096)
				{
					deduplication.clear ();
				}
				continue;
			}
		}

		result.first = std::make_unique<nano::pending_key> (key);
		result.second = std::make_unique<nano::pending_info> (info);

		break;
	}

	return result;
}

void nano::bulk_pull_account_server::sent_action (boost::system::error_code const & ec, std::size_t size_a)
{
	if (!ec)
	{
		node->bootstrap_workers.push_task ([this_l = shared_from_this ()] () {
			this_l->send_next_block ();
		});
	}
	else
	{
		if (node->config->logging.bulk_pull_logging ())
		{
			node->logger->try_log (boost::str (boost::format ("Unable to bulk send block: %1%") % ec.message ()));
		}
	}
}

void nano::bulk_pull_account_server::send_finished ()
{
	/*
	 * The "bulk_pull_account" final sequence is a final block of all
	 * zeros.  If we are sending only account public keys (with the
	 * "pending_address_only" flag) then it will be 256-bits of zeros,
	 * otherwise it will be either 384-bits of zeros (if the
	 * "pending_include_address" flag is not set) or 640-bits of zeros
	 * (if that flag is set).
	 */
	std::vector<uint8_t> send_buffer;
	{
		nano::vectorstream output_stream (send_buffer);
		nano::uint256_union account_zero (0);
		nano::uint128_union balance_zero (0);

		write (output_stream, account_zero.bytes);

		if (!pending_address_only)
		{
			write (output_stream, balance_zero.bytes);
			if (pending_include_address)
			{
				write (output_stream, account_zero.bytes);
			}
		}
	}

	auto this_l (shared_from_this ());

	if (node->config->logging.bulk_pull_logging ())
	{
		node->logger->try_log ("Bulk sending for an account finished");
	}

	connection->get_socket ()->async_write (nano::shared_const_buffer (std::move (send_buffer)), [this_l] (boost::system::error_code const & ec, std::size_t size_a) {
		this_l->complete (ec, size_a);
	});
}

void nano::bulk_pull_account_server::complete (boost::system::error_code const & ec, std::size_t size_a)
{
	if (!ec)
	{
		if (pending_address_only)
		{
			debug_assert (size_a == 32);
		}
		else
		{
			if (pending_include_address)
			{
				debug_assert (size_a == 80);
			}
			else
			{
				debug_assert (size_a == 48);
			}
		}

		connection->start ();
	}
	else
	{
		if (node->config->logging.bulk_pull_logging ())
		{
			node->logger->try_log ("Unable to pending-as-zero");
		}
	}
}

nano::bulk_pull_account_server::bulk_pull_account_server (std::shared_ptr<nano::node> const & node_a, std::shared_ptr<nano::transport::tcp_server> const & connection_a, std::unique_ptr<nano::bulk_pull_account> request_a) :
	connection (connection_a),
	request (std::move (request_a)),
	current_key (0, 0),
	node{ node_a }
{
	/*
	 * Setup the streaming response for the first call to "send_frontier" and  "send_next_block"
	 */
	set_params ();
}<|MERGE_RESOLUTION|>--- conflicted
+++ resolved
@@ -382,11 +382,7 @@
 			node->logger->try_log (boost::str (boost::format ("Bulk pull request for block hash: %1%") % request->get_start ().to_string ()));
 		}
 
-<<<<<<< HEAD
-		current = request->get_start ().as_block_hash ();
-=======
-		current = ascending () ? connection->node->store.block.successor (transaction, request->start.as_block_hash ()) : request->start.as_block_hash ();
->>>>>>> 1d1d1526
+		current = ascending () ? node->store.block ().successor (*transaction, request->get_start ().as_block_hash ()) : request->get_start ().as_block_hash ();
 		include_start = true;
 	}
 	else
