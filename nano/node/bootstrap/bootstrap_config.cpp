--- conflicted
+++ resolved
@@ -2,6 +2,8 @@
 
 #include <nano/lib/tomlconfig.hpp>
 #include <nano/node/bootstrap/bootstrap_config.hpp>
+
+#include <chrono>
 
 /*
  * account_sets_config
@@ -24,7 +26,7 @@
 	dto.consideration_count = consideration_count;
 	dto.priorities_max = priorities_max;
 	dto.blocking_max = blocking_max;
-	dto.cooldown_ms = cooldown;
+	dto.cooldown_ms = cooldown.count ();
 	return dto;
 }
 
@@ -33,7 +35,7 @@
 	consideration_count = dto.consideration_count;
 	priorities_max = dto.priorities_max;
 	blocking_max = dto.blocking_max;
-	cooldown = dto.cooldown_ms;
+	cooldown = std::chrono::milliseconds{ dto.cooldown_ms };
 }
 
 nano::error nano::account_sets_config::deserialize (nano::tomlconfig & toml)
@@ -58,15 +60,8 @@
 
 nano::bootstrap_ascending_config::bootstrap_ascending_config (rsnano::BootstrapAscendingConfigDto const & dto_a)
 {
-<<<<<<< HEAD
 	load_dto (dto_a);
 }
-=======
-	toml.put ("consideration_count", consideration_count, "Limit the number of account candidates to consider and also the number of iterations.\ntype:uint64");
-	toml.put ("priorities_max", priorities_max, "Cutoff size limit for the priority list.\ntype:uint64");
-	toml.put ("blocking_max", blocking_max, "Cutoff size limit for the blocked accounts from the priority list.\ntype:uint64");
-	toml.put ("cooldown", cooldown.count (), "Waiting time for an account to become available.\ntype:milliseconds");
->>>>>>> bbe61105
 
 rsnano::BootstrapAscendingConfigDto nano::bootstrap_ascending_config::to_dto () const
 {
@@ -74,9 +69,9 @@
 	dto.database_requests_limit = database_requests_limit;
 	dto.requests_limit = requests_limit;
 	dto.pull_count = pull_count;
-	dto.timeout_ms = timeout;
+	dto.timeout_ms = request_timeout.count ();
 	dto.throttle_coefficient = throttle_coefficient;
-	dto.throttle_wait_ms = throttle_wait;
+	dto.throttle_wait_ms = throttle_wait.count ();
 	dto.block_wait_count = block_wait_count;
 	dto.account_sets = account_sets.to_dto ();
 	return dto;
@@ -87,9 +82,9 @@
 	database_requests_limit = dto.database_requests_limit;
 	requests_limit = dto.requests_limit;
 	pull_count = dto.pull_count;
-	timeout = dto.timeout_ms;
+	request_timeout = std::chrono::milliseconds{ dto.timeout_ms };
 	throttle_coefficient = dto.throttle_coefficient;
-	throttle_wait = dto.throttle_wait_ms;
+	throttle_wait = std::chrono::milliseconds{ dto.throttle_wait_ms };
 	block_wait_count = dto.block_wait_count;
 	account_sets.load_dto (dto.account_sets);
 }
@@ -111,24 +106,4 @@
 	}
 
 	return toml.get_error ();
-<<<<<<< HEAD
-=======
-}
-
-nano::error nano::bootstrap_ascending_config::serialize (nano::tomlconfig & toml) const
-{
-	toml.put ("requests_limit", requests_limit, "Request limit to ascending bootstrap after which requests will be dropped.\nNote: changing to unlimited (0) is not recommended.\ntype:uint64");
-	toml.put ("database_requests_limit", database_requests_limit, "Request limit for accounts from database after which requests will be dropped.\nNote: changing to unlimited (0) is not recommended as this operation competes for resources on querying the database.\ntype:uint64");
-	toml.put ("pull_count", pull_count, "Number of requested blocks for ascending bootstrap request.\ntype:uint64");
-	toml.put ("timeout", request_timeout.count (), "Timeout in milliseconds for incoming ascending bootstrap messages to be processed.\ntype:milliseconds");
-	toml.put ("throttle_coefficient", throttle_coefficient, "Scales the number of samples to track for bootstrap throttling.\ntype:uint64");
-	toml.put ("throttle_wait", throttle_wait.count (), "Length of time to wait between requests when throttled.\ntype:milliseconds");
-	toml.put ("block_wait_count", block_wait_count, "Asending bootstrap will wait while block processor has more than this many blocks queued.\ntype:uint64");
-
-	nano::tomlconfig account_sets_l;
-	account_sets.serialize (account_sets_l);
-	toml.put_child ("account_sets", account_sets_l);
-
-	return toml.get_error ();
->>>>>>> bbe61105
 }