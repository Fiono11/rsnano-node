#include <nano/lib/config.hpp>
#include <nano/lib/jsonconfig.hpp>
#include <nano/lib/tomlconfig.hpp>
#include <nano/lib/walletconfig.hpp>
#include <nano/node/daemonconfig.hpp>

#include <sstream>
#include <vector>

nano::daemon_config::daemon_config (boost::filesystem::path const & data_path_a, nano::network_params & network_params) :
	node{ network_params },
	data_path{ data_path_a }
{
	rsnano::DaemonConfigDto dto;
	auto network_dto{ network_params.to_dto () };
	if (rsnano::rsn_daemon_config_create (&dto, &network_dto.dto) < 0)
		throw std::runtime_error ("could not create daemon_config");
	rpc_enable = dto.rpc_enable;
	node.load_dto (dto.node);
	opencl.load_dto (dto.opencl);
	opencl_enable = dto.opencl_enable;
	pow_server.load_dto (dto.pow_server);
	rpc.load_dto (dto.rpc);
}

rsnano::DaemonConfigDto to_daemon_config_dto (nano::daemon_config const & config)
{
	rsnano::DaemonConfigDto dto;
	dto.rpc_enable = config.rpc_enable;
	dto.opencl = config.opencl.to_dto ();
	dto.node = config.node.to_dto ();
	dto.opencl_enable = config.opencl_enable;
	dto.pow_server = config.pow_server.to_dto ();
	dto.rpc = config.rpc.to_dto ();
	return dto;
}

nano::error nano::daemon_config::serialize_toml (nano::tomlconfig & toml)
{
<<<<<<< HEAD
	auto dto{ to_daemon_config_dto (*this) };
	if (rsnano::rsn_daemon_config_serialize_toml (&dto, &toml) < 0)
		return nano::error ("could not TOML serialize daemon_config");
=======
	nano::tomlconfig rpc_l;
	rpc.serialize_toml (rpc_l);
	rpc_l.doc ("enable", "Enable or disable RPC\ntype:bool");
	rpc_l.put ("enable", rpc_enable);
	toml.put_child ("rpc", rpc_l);

	nano::tomlconfig node_l;
	node.serialize_toml (node_l);
	nano::tomlconfig node (node_l);
	toml.put_child ("node", node);

	nano::tomlconfig opencl_l;
	opencl.serialize_toml (opencl_l);
	opencl_l.doc ("enable", "Enable or disable OpenCL work generation\ntype:bool");
	opencl_l.put ("enable", opencl_enable);
	toml.put_child ("opencl", opencl_l);
>>>>>>> 48edec9b

	return toml.get_error ();
}

nano::error nano::daemon_config::deserialize_toml (nano::tomlconfig & toml)
{
	auto rpc_l (toml.get_optional_child ("rpc"));
	if (!toml.get_error () && rpc_l)
	{
		rpc_l->get_optional<bool> ("enable", rpc_enable);
		rpc.deserialize_toml (*rpc_l);
	}

	auto node_l (toml.get_optional_child ("node"));
	if (!toml.get_error () && node_l)
	{
		node.deserialize_toml (*node_l);
	}

	auto opencl_l (toml.get_optional_child ("opencl"));
	if (!toml.get_error () && opencl_l)
	{
		opencl_l->get_optional<bool> ("enable", opencl_enable);
		opencl.deserialize_toml (*opencl_l);
	}

	return toml.get_error ();
}

nano::error nano::read_node_config_toml (boost::filesystem::path const & data_path_a, nano::daemon_config & config_a, std::vector<std::string> const & config_overrides)
{
	nano::error error;
	auto toml_config_path = nano::get_node_toml_config_path (data_path_a);
	auto toml_qt_config_path = nano::get_qtwallet_toml_config_path (data_path_a);

	// Parse and deserialize
	nano::tomlconfig toml;

	std::stringstream config_overrides_stream;
	for (auto const & entry : config_overrides)
	{
		config_overrides_stream << entry << std::endl;
	}
	config_overrides_stream << std::endl;

	// Make sure we don't create an empty toml file if it doesn't exist. Running without a toml file is the default.
	if (!error)
	{
		if (boost::filesystem::exists (toml_config_path))
		{
			error = toml.read (config_overrides_stream, toml_config_path);
		}
		else
		{
			error = toml.read (config_overrides_stream);
		}
	}

	if (!error)
	{
		error = config_a.deserialize_toml (toml);
	}

	return error;
}<|MERGE_RESOLUTION|>--- conflicted
+++ resolved
@@ -19,7 +19,6 @@
 	node.load_dto (dto.node);
 	opencl.load_dto (dto.opencl);
 	opencl_enable = dto.opencl_enable;
-	pow_server.load_dto (dto.pow_server);
 	rpc.load_dto (dto.rpc);
 }
 
@@ -30,35 +29,15 @@
 	dto.opencl = config.opencl.to_dto ();
 	dto.node = config.node.to_dto ();
 	dto.opencl_enable = config.opencl_enable;
-	dto.pow_server = config.pow_server.to_dto ();
 	dto.rpc = config.rpc.to_dto ();
 	return dto;
 }
 
 nano::error nano::daemon_config::serialize_toml (nano::tomlconfig & toml)
 {
-<<<<<<< HEAD
 	auto dto{ to_daemon_config_dto (*this) };
 	if (rsnano::rsn_daemon_config_serialize_toml (&dto, &toml) < 0)
 		return nano::error ("could not TOML serialize daemon_config");
-=======
-	nano::tomlconfig rpc_l;
-	rpc.serialize_toml (rpc_l);
-	rpc_l.doc ("enable", "Enable or disable RPC\ntype:bool");
-	rpc_l.put ("enable", rpc_enable);
-	toml.put_child ("rpc", rpc_l);
-
-	nano::tomlconfig node_l;
-	node.serialize_toml (node_l);
-	nano::tomlconfig node (node_l);
-	toml.put_child ("node", node);
-
-	nano::tomlconfig opencl_l;
-	opencl.serialize_toml (opencl_l);
-	opencl_l.doc ("enable", "Enable or disable OpenCL work generation\ntype:bool");
-	opencl_l.put ("enable", opencl_enable);
-	toml.put_child ("opencl", opencl_l);
->>>>>>> 48edec9b
 
 	return toml.get_error ();
 }
