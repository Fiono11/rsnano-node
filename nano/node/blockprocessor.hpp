#pragma once

#include <nano/node/transport/channel.hpp>
#include <nano/secure/common.hpp>

#include <chrono>
#include <functional>
#include <future>
#include <memory>
#include <optional>
#include <thread>

namespace nano
{
class block;
class node;
class logger;
}

namespace nano::store
{
class write_transaction;
class write_queue;
}

namespace nano
{
class node_config;
class ledger;
class node_flags;
class network;
class stats;
class local_vote_history;
class active_transactions;
class election_scheduler;
class unchecked_map;
class gap_cache;
class bootstrap_initiator;
class vote_cache;
class signature_checker;

namespace websocket
{
	class listener;
}

class block_processor_lock;

enum class block_source
{
	unknown = 0,
	live,
	bootstrap,
	bootstrap_legacy,
	unchecked,
	local,
	forced,
};

std::string_view to_string (block_source);

class block_processor_config final
{
public:
	block_processor_config () = default;
	explicit block_processor_config (rsnano::BlockProcessorConfigDto const &);

	nano::error deserialize (nano::tomlconfig & toml);
	rsnano::BlockProcessorConfigDto to_dto () const;

public:
	// Maximum number of blocks to queue from network peers
	size_t max_peer_queue;
	// Maximum number of blocks to queue from system components (local RPC, bootstrap)
	size_t max_system_queue;

	// Higher priority gets processed more frequently
	size_t priority_live;
	size_t priority_bootstrap;
	size_t priority_local;
};

/**
 * Processing blocks is a potentially long IO operation.
 * This class isolates block insertion from other operations like servicing network operations
 */
class block_processor final
{
public: // Context
	class context
	{
	public:
		context (std::shared_ptr<block> block, block_source source);
		explicit context (rsnano::BlockProcessorContextHandle * handle_a);
		context (context const &) = delete;
		context (context &&);
		~context ();

		block_source const source{};
		std::shared_ptr<nano::block> get_block () const;

	public:
		using result_t = nano::block_status;
		std::future<result_t> get_future ();

	private:
		void set_result (result_t const &);

		friend class block_processor;

	public:
		rsnano::BlockProcessorContextHandle * handle;
	};

public:
<<<<<<< HEAD
	block_processor (nano::node &, nano::store::write_database_queue &);
	block_processor (nano::block_processor const &) = delete;
	block_processor (nano::block_processor &&) = delete;
=======
	block_processor (nano::node &, nano::store::write_queue &);
>>>>>>> 24a55d8f
	~block_processor ();

	void start ();
	void stop ();

	std::size_t size () const;
	std::size_t size (block_source) const;
	bool full () const;
	bool half_full () const;
	void process_active (std::shared_ptr<nano::block> const & incoming);
	bool add (std::shared_ptr<nano::block> const &, block_source = block_source::live, std::shared_ptr<nano::transport::channel> const & channel = nullptr);
	std::optional<nano::block_status> add_blocking (std::shared_ptr<nano::block> const & block, block_source);
	void force (std::shared_ptr<nano::block> const &);
	bool flushing ();

	std::unique_ptr<nano::container_info_component> collect_container_info (std::string const & name);

	rsnano::BlockProcessorHandle const * get_handle () const;

public: // Events
	using processed_t = std::tuple<nano::block_status, context>;
	using processed_batch_t = std::deque<processed_t>;

	void set_blocks_rolled_back_callback (std::function<void (std::vector<std::shared_ptr<nano::block>> const &, std::shared_ptr<nano::block> const &)> callback);

	// The batch observer feeds the processed observer
	nano::observer_set<nano::block_status const &, context const &> block_processed;
	nano::observer_set<processed_batch_t const &> batch_processed;
	nano::observer_set<std::shared_ptr<nano::block> const &> rolled_back;

private:
	void run ();
<<<<<<< HEAD
	processed_batch_t process_batch (nano::block_processor_lock &);
=======
	// Roll back block in the ledger that conflicts with 'block'
	void rollback_competitor (store::write_transaction const &, nano::block const & block);
	nano::block_status process_one (store::write_transaction const &, context const &, bool forced = false);
	void queue_unchecked (store::write_transaction const &, nano::hash_or_account const &);
	processed_batch_t process_batch (nano::unique_lock<nano::mutex> &);
	context next ();
	bool add_impl (context, std::shared_ptr<nano::transport::channel> const & channel = nullptr);

private: // Dependencies
	block_processor_config const & config;
	nano::node & node;
	nano::store::write_queue & write_queue;
>>>>>>> 24a55d8f

	bool stopped{ false };
	nano::stats & stats;
	nano::logger & logger;
	nano::node_config & config; // already ported
	nano::network_params & network_params; // already ported

public:
	rsnano::BlockProcessorHandle * handle;

private:
	nano::node_flags & flags; // already ported
	std::thread thread;

	friend std::unique_ptr<container_info_component> collect_container_info (block_processor & block_processor, std::string const & name);
	friend class block_processor_lock;
};
}<|MERGE_RESOLUTION|>--- conflicted
+++ resolved
@@ -113,13 +113,9 @@
 	};
 
 public:
-<<<<<<< HEAD
-	block_processor (nano::node &, nano::store::write_database_queue &);
+	block_processor (nano::node &, nano::store::write_queue &);
 	block_processor (nano::block_processor const &) = delete;
 	block_processor (nano::block_processor &&) = delete;
-=======
-	block_processor (nano::node &, nano::store::write_queue &);
->>>>>>> 24a55d8f
 	~block_processor ();
 
 	void start ();
@@ -152,22 +148,7 @@
 
 private:
 	void run ();
-<<<<<<< HEAD
 	processed_batch_t process_batch (nano::block_processor_lock &);
-=======
-	// Roll back block in the ledger that conflicts with 'block'
-	void rollback_competitor (store::write_transaction const &, nano::block const & block);
-	nano::block_status process_one (store::write_transaction const &, context const &, bool forced = false);
-	void queue_unchecked (store::write_transaction const &, nano::hash_or_account const &);
-	processed_batch_t process_batch (nano::unique_lock<nano::mutex> &);
-	context next ();
-	bool add_impl (context, std::shared_ptr<nano::transport::channel> const & channel = nullptr);
-
-private: // Dependencies
-	block_processor_config const & config;
-	nano::node & node;
-	nano::store::write_queue & write_queue;
->>>>>>> 24a55d8f
 
 	bool stopped{ false };
 	nano::stats & stats;
