--- conflicted
+++ resolved
@@ -83,7 +83,6 @@
 	blocking_observer blocking;
 
 private:
-<<<<<<< HEAD
 	std::deque<processed_t> process_batch (nano::block_processor_lock &);
 
 	bool stopped{ false };
@@ -91,7 +90,6 @@
 
 	nano::stats & stats;
 	nano::logger_mt & logger; // already ported
-	nano::signature_checker & checker; // already ported
 	nano::node_config & config; // already ported
 	nano::network_params & network_params; // already ported
 	nano::block_arrival & block_arrival; // already ported
@@ -101,23 +99,6 @@
 
 private:
 	nano::node_flags & flags; // already ported
-=======
-	// Roll back block in the ledger that conflicts with 'block'
-	void rollback_competitor (store::write_transaction const & transaction, nano::block const & block);
-	nano::process_return process_one (store::write_transaction const &, std::shared_ptr<nano::block> block, bool const = false);
-	void queue_unchecked (store::write_transaction const &, nano::hash_or_account const &);
-	std::deque<processed_t> process_batch (nano::unique_lock<nano::mutex> &);
-	void add_impl (std::shared_ptr<nano::block> block);
-	bool stopped{ false };
-	bool active{ false };
-	std::chrono::steady_clock::time_point next_log;
-	std::deque<std::shared_ptr<nano::block>> blocks;
-	std::deque<std::shared_ptr<nano::block>> forced;
-	nano::condition_variable condition;
-	nano::node & node;
-	nano::write_database_queue & write_database_queue;
-	nano::mutex mutex{ mutex_identifier (mutexes::block_processor) };
->>>>>>> dc536b93
 	std::thread processing_thread;
 
 	friend std::unique_ptr<container_info_component> collect_container_info (block_processor & block_processor, std::string const & name);
