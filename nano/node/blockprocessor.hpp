#pragma once

#include <nano/secure/common.hpp>

#include <chrono>
#include <functional>
#include <future>
#include <memory>
#include <optional>
#include <thread>

namespace nano
{
class block;
class node;
class write_database_queue;
class logger;
}

namespace nano::store
{
class write_transaction;
}

namespace nano
{
class node_config;
class ledger;
class node_flags;
class network;
class stats;
class local_vote_history;
class active_transactions;
class election_scheduler;
class unchecked_map;
class gap_cache;
class bootstrap_initiator;
class vote_cache;
class signature_checker;

namespace websocket
{
	class listener;
}

class block_processor_lock;

enum class block_source
{
	unknown = 0,
	live,
	bootstrap,
	bootstrap_legacy,
	unchecked,
	local,
	forced,
};

std::string_view to_string (block_source);

/**
 * Processing blocks is a potentially long IO operation.
 * This class isolates block insertion from other operations like servicing network operations
 */
class block_processor final
{
public: // Context
	class context
	{
	public:
		context (std::shared_ptr<block> block, block_source source);
		explicit context (rsnano::BlockProcessorContextHandle * handle_a);
		context (context const &) = delete;
		context (context &&);
		~context ();

		block_source const source{};
		std::shared_ptr<nano::block> get_block () const;

	public:
		using result_t = nano::block_status;
		std::future<result_t> get_future ();

	private:
		void set_result (result_t const &);

		friend class block_processor;

	public:
		rsnano::BlockProcessorContextHandle * handle;
	};

public:
	block_processor (nano::node &, nano::write_database_queue &);
<<<<<<< HEAD
	block_processor (nano::block_processor const &) = delete;
	block_processor (nano::block_processor &&) = delete;
	~block_processor ();
=======
	~block_processor ();

>>>>>>> 5c7b115c
	void start ();
	void stop ();

	std::size_t size ();
	bool full ();
	bool half_full ();
	void process_active (std::shared_ptr<nano::block> const & incoming);
	void add (std::shared_ptr<nano::block> const &, block_source = block_source::live);
	std::optional<nano::block_status> add_blocking (std::shared_ptr<nano::block> const & block, block_source);
	void force (std::shared_ptr<nano::block> const &);
<<<<<<< HEAD
	bool have_blocks_ready (nano::block_processor_lock & lock_a);
	bool have_blocks (nano::block_processor_lock & lock_a);
	void process_blocks ();
	bool flushing ();
	std::unique_ptr<nano::container_info_component> collect_container_info (std::string const & name);
=======
	bool should_log ();
	bool have_blocks_ready ();
	bool have_blocks ();

	std::unique_ptr<container_info_component> collect_container_info (std::string const & name);
>>>>>>> 5c7b115c

	rsnano::BlockProcessorHandle const * get_handle () const;

public: // Events
	using processed_t = std::tuple<nano::block_status, context>;
	using processed_batch_t = std::deque<processed_t>;

	void set_blocks_rolled_back_callback (std::function<void (std::vector<std::shared_ptr<nano::block>> const &, std::shared_ptr<nano::block> const &)> callback);

	// The batch observer feeds the processed observer
	nano::observer_set<nano::block_status const &, context const &> block_processed;
	nano::observer_set<processed_batch_t const &> batch_processed;
	nano::observer_set<std::shared_ptr<nano::block> const &> rolled_back;

private:
<<<<<<< HEAD
	processed_batch_t process_batch (nano::block_processor_lock &);

	bool stopped{ false };
	bool active{ false };

	nano::stats & stats;
	nano::logger & logger;
	nano::node_config & config; // already ported
	nano::network_params & network_params; // already ported

public:
	rsnano::BlockProcessorHandle * handle;

private:
	nano::node_flags & flags; // already ported
	std::thread processing_thread;

	friend std::unique_ptr<container_info_component> collect_container_info (block_processor & block_processor, std::string const & name);
	friend class block_processor_lock;
=======
	void run ();
	// Roll back block in the ledger that conflicts with 'block'
	void rollback_competitor (store::write_transaction const &, nano::block const & block);
	nano::block_status process_one (store::write_transaction const &, context const &, bool forced = false);
	void queue_unchecked (store::write_transaction const &, nano::hash_or_account const &);
	processed_batch_t process_batch (nano::unique_lock<nano::mutex> &);
	context next ();
	void add_impl (context);

private: // Dependencies
	nano::node & node;
	nano::write_database_queue & write_database_queue;

private:
	std::deque<context> blocks;
	std::deque<context> forced;

	std::chrono::steady_clock::time_point next_log;

	bool stopped{ false };
	nano::condition_variable condition;
	nano::mutex mutex{ mutex_identifier (mutexes::block_processor) };
	std::thread thread;
>>>>>>> 5c7b115c
};
}<|MERGE_RESOLUTION|>--- conflicted
+++ resolved
@@ -92,14 +92,10 @@
 
 public:
 	block_processor (nano::node &, nano::write_database_queue &);
-<<<<<<< HEAD
 	block_processor (nano::block_processor const &) = delete;
 	block_processor (nano::block_processor &&) = delete;
 	~block_processor ();
-=======
-	~block_processor ();
 
->>>>>>> 5c7b115c
 	void start ();
 	void stop ();
 
@@ -110,19 +106,11 @@
 	void add (std::shared_ptr<nano::block> const &, block_source = block_source::live);
 	std::optional<nano::block_status> add_blocking (std::shared_ptr<nano::block> const & block, block_source);
 	void force (std::shared_ptr<nano::block> const &);
-<<<<<<< HEAD
 	bool have_blocks_ready (nano::block_processor_lock & lock_a);
 	bool have_blocks (nano::block_processor_lock & lock_a);
-	void process_blocks ();
 	bool flushing ();
+
 	std::unique_ptr<nano::container_info_component> collect_container_info (std::string const & name);
-=======
-	bool should_log ();
-	bool have_blocks_ready ();
-	bool have_blocks ();
-
-	std::unique_ptr<container_info_component> collect_container_info (std::string const & name);
->>>>>>> 5c7b115c
 
 	rsnano::BlockProcessorHandle const * get_handle () const;
 
@@ -138,12 +126,10 @@
 	nano::observer_set<std::shared_ptr<nano::block> const &> rolled_back;
 
 private:
-<<<<<<< HEAD
+	void run ();
 	processed_batch_t process_batch (nano::block_processor_lock &);
 
 	bool stopped{ false };
-	bool active{ false };
-
 	nano::stats & stats;
 	nano::logger & logger;
 	nano::node_config & config; // already ported
@@ -154,34 +140,9 @@
 
 private:
 	nano::node_flags & flags; // already ported
-	std::thread processing_thread;
+	std::thread thread;
 
 	friend std::unique_ptr<container_info_component> collect_container_info (block_processor & block_processor, std::string const & name);
 	friend class block_processor_lock;
-=======
-	void run ();
-	// Roll back block in the ledger that conflicts with 'block'
-	void rollback_competitor (store::write_transaction const &, nano::block const & block);
-	nano::block_status process_one (store::write_transaction const &, context const &, bool forced = false);
-	void queue_unchecked (store::write_transaction const &, nano::hash_or_account const &);
-	processed_batch_t process_batch (nano::unique_lock<nano::mutex> &);
-	context next ();
-	void add_impl (context);
-
-private: // Dependencies
-	nano::node & node;
-	nano::write_database_queue & write_database_queue;
-
-private:
-	std::deque<context> blocks;
-	std::deque<context> forced;
-
-	std::chrono::steady_clock::time_point next_log;
-
-	bool stopped{ false };
-	nano::condition_variable condition;
-	nano::mutex mutex{ mutex_identifier (mutexes::block_processor) };
-	std::thread thread;
->>>>>>> 5c7b115c
 };
 }