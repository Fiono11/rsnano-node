#pragma once

#include <nano/node/transport/channel.hpp>
#include <nano/secure/common.hpp>

#include <memory>
#include <optional>

namespace nano
{
class block;
class node;
class logger;
}

namespace nano::store
{
class write_transaction;
}

namespace nano
{
class node_config;
class ledger;
class node_flags;
class network;
class stats;
class local_vote_history;
class election_scheduler;
class unchecked_map;
class gap_cache;
class signature_checker;

namespace websocket
{
	class listener;
}

enum class block_source
{
	unknown = 0,
	live,
	bootstrap,
	bootstrap_legacy,
	unchecked,
	local,
	forced,
};

class block_processor_config final
{
public:
	block_processor_config () = default;
	explicit block_processor_config (rsnano::BlockProcessorConfigDto const &);

	nano::error deserialize (nano::tomlconfig & toml);
	rsnano::BlockProcessorConfigDto to_dto () const;

public:
	// Maximum number of blocks to queue from network peers
	size_t max_peer_queue;
	// Maximum number of blocks to queue from system components (local RPC, bootstrap)
	size_t max_system_queue;

	// Higher priority gets processed more frequently
	size_t priority_live;
	size_t priority_bootstrap;
	size_t priority_local;
};

/**
 * Processing blocks is a potentially long IO operation.
 * This class isolates block insertion from other operations like servicing network operations
 */
class block_processor final
{
public:
	block_processor (rsnano::BlockProcessorHandle * handle);
	block_processor (nano::block_processor const &) = delete;
	block_processor (nano::block_processor &&) = delete;
	~block_processor ();

	void stop ();

	bool full () const;
	bool half_full () const;
	void process_active (std::shared_ptr<nano::block> const & incoming);
	bool add (std::shared_ptr<nano::block> const &, block_source = block_source::live, std::shared_ptr<nano::transport::channel> const & channel = nullptr);
	std::optional<nano::block_status> add_blocking (std::shared_ptr<nano::block> const & block, block_source);
	void force (std::shared_ptr<nano::block> const &);

<<<<<<< HEAD
	rsnano::BlockProcessorHandle const * get_handle () const;
=======
	std::unique_ptr<container_info_component> collect_container_info (std::string const & name);

	std::atomic<bool> flushing{ false };

public: // Events
	using processed_t = std::tuple<nano::block_status, context>;
	using processed_batch_t = std::deque<processed_t>;

	// The batch observer feeds the processed observer
	nano::observer_set<nano::block_status const &, context const &> block_processed;
	nano::observer_set<processed_batch_t const &> batch_processed;
	nano::observer_set<std::shared_ptr<nano::block> const &> rolled_back;
>>>>>>> ee9169ab

public:
	rsnano::BlockProcessorHandle * handle;
};
}<|MERGE_RESOLUTION|>--- conflicted
+++ resolved
@@ -82,29 +82,12 @@
 
 	void stop ();
 
-	bool full () const;
-	bool half_full () const;
 	void process_active (std::shared_ptr<nano::block> const & incoming);
 	bool add (std::shared_ptr<nano::block> const &, block_source = block_source::live, std::shared_ptr<nano::transport::channel> const & channel = nullptr);
 	std::optional<nano::block_status> add_blocking (std::shared_ptr<nano::block> const & block, block_source);
 	void force (std::shared_ptr<nano::block> const &);
 
-<<<<<<< HEAD
 	rsnano::BlockProcessorHandle const * get_handle () const;
-=======
-	std::unique_ptr<container_info_component> collect_container_info (std::string const & name);
-
-	std::atomic<bool> flushing{ false };
-
-public: // Events
-	using processed_t = std::tuple<nano::block_status, context>;
-	using processed_batch_t = std::deque<processed_t>;
-
-	// The batch observer feeds the processed observer
-	nano::observer_set<nano::block_status const &, context const &> block_processed;
-	nano::observer_set<processed_batch_t const &> batch_processed;
-	nano::observer_set<std::shared_ptr<nano::block> const &> rolled_back;
->>>>>>> ee9169ab
 
 public:
 	rsnano::BlockProcessorHandle * handle;
