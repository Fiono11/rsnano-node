--- conflicted
+++ resolved
@@ -753,12 +753,7 @@
 	{
 		auto erased (rsnano::rsn_active_transactions_lock_blocks_erase (lock_a.handle, hash.bytes.data ()));
 		(void)erased;
-<<<<<<< HEAD
 		debug_assert (erased);
-		node.vote_cache.erase (hash);
-=======
-		debug_assert (erased == 1);
->>>>>>> 8edbf6db
 	}
 
 	auto election_root{ election->qualified_root () };
