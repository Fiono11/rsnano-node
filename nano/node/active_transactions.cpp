--- conflicted
+++ resolved
@@ -157,21 +157,13 @@
 		if (cemented_bootstrap_count_reached && was_active)
 		{
 			// Start or vote for the next unconfirmed block
-<<<<<<< HEAD
-			scheduler.activate (account, *transaction);
-=======
-			node.scheduler.buckets.activate (account, transaction);
->>>>>>> afa74c33
+			node.scheduler.buckets.activate (account, *transaction);
 
 			// Start or vote for the next unconfirmed block in the destination account
 			auto const & destination (node.ledger.block_destination (*transaction, *block_a));
 			if (!destination.is_zero () && destination != account)
 			{
-<<<<<<< HEAD
-				scheduler.activate (destination, *transaction);
-=======
-				node.scheduler.buckets.activate (destination, transaction);
->>>>>>> afa74c33
+				node.scheduler.buckets.activate (destination, *transaction);
 			}
 		}
 	}
@@ -396,7 +388,7 @@
 	 */
 	while (vacancy () < -(limit () / 4))
 	{
-		node.stats.inc (nano::stat::type::active, nano::stat::detail::erase_oldest);
+		node.stats->inc (nano::stat::type::active, nano::stat::detail::erase_oldest);
 		erase_oldest ();
 	}
 }
