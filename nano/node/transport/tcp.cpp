--- conflicted
+++ resolved
@@ -627,27 +627,18 @@
 			if (!ec && channel)
 			{
 				// TCP node ID handshake
-<<<<<<< HEAD
-				auto cookie (this_l->syn_cookies->assign (endpoint_a));
-				nano::node_id_handshake message (network_consts, cookie, boost::none);
-				if (config_l->logging.network_node_id_handshake_logging ())
-				{
-					logger_l->try_log (boost::str (boost::format ("Node ID handshake request sent with node ID %1% to %2%: query %3%") % this_l->node_id.pub.to_node_id () % endpoint_a % (cookie.has_value () ? cookie->to_string () : "not set")));
-=======
-
 				std::optional<nano::node_id_handshake::query_payload> query;
-				if (auto cookie = node_l->network.syn_cookies.assign (endpoint_a); cookie)
+				if (auto cookie = this_l->syn_cookies->assign (endpoint_a); cookie)
 				{
 					nano::node_id_handshake::query_payload pld{ *cookie };
 					query = pld;
 				}
 
-				nano::node_id_handshake message{ node_l->network_params.network, query };
-
-				if (node_l->config.logging.network_node_id_handshake_logging ())
+				nano::node_id_handshake message{ network_consts, query };
+
+				if (config_l->logging.network_node_id_handshake_logging ())
 				{
-					node_l->logger.try_log (boost::str (boost::format ("Node ID handshake request sent with node ID %1% to %2%: query %3%") % node_l->node_id.pub.to_node_id () % endpoint_a % (query ? query->cookie.to_string () : "not set")));
->>>>>>> 62774e01
+					logger_l->try_log (boost::str (boost::format ("Node ID handshake request sent with node ID %1% to %2%: query %3%") % this_l->node_id.pub.to_node_id () % endpoint_a % (query ? query->cookie.to_string () : "not set")));
 				}
 
 				channel->set_endpoint ();
@@ -778,19 +769,13 @@
 			cleanup_node_id_handshake_socket (endpoint_a);
 			return;
 		}
-<<<<<<< HEAD
 		channel_a->set_network_version (header.get_version_using ());
-		auto node_id_l (message.get_response ()->first);
-		bool process (!this_l->syn_cookies->validate (endpoint_a, node_id_l, message.get_response ()->second) && node_id_l != this_l->node_id.pub);
-=======
-		channel_a->set_network_version (header.version_using);
-
-		debug_assert (message.query);
-		debug_assert (message.response);
-
-		auto node_id = message.response->node_id;
-		bool process = (!node_l->network.syn_cookies.validate (endpoint_a, node_id, message.response->signature) && node_id != node_l->node_id.pub);
->>>>>>> 62774e01
+
+		debug_assert (message.get_query ());
+		debug_assert (message.get_response ());
+
+		auto node_id_l (message.get_response ()->node_id);
+		bool process (!this_l->syn_cookies->validate (endpoint_a, node_id_l, message.get_response ()->signature) && node_id_l != this_l->node_id.pub);
 		if (!process)
 		{
 			return;
@@ -803,35 +788,20 @@
 		{
 			return;
 		}
-<<<<<<< HEAD
 		channel_a->set_node_id (node_id_l);
 		channel_a->set_last_packet_received (std::chrono::steady_clock::now ());
-		boost::optional<std::pair<nano::account, nano::signature>> response (std::make_pair (this_l->node_id.pub, nano::sign_message (this_l->node_id.prv, this_l->node_id.pub, *message.get_query ())));
-		nano::node_id_handshake response_message (network_consts, boost::none, response);
+
+		nano::node_id_handshake::response_payload response{ this_l->node_id.pub, nano::sign_message (this_l->node_id.prv, this_l->node_id.pub, message.get_query ()->cookie) };
+		nano::node_id_handshake handshake_response (network_consts, std::nullopt, response);
+
 		if (config_l->logging.network_node_id_handshake_logging ())
 		{
-			logger_l->try_log (boost::str (boost::format ("Node ID handshake response sent with node ID %1% to %2%: query %3%") % this_l->node_id.pub.to_node_id () % endpoint_a % (*message.get_query ()).to_string ()));
-		}
-		channel_a->send (response_message, [this_w, channel_a, endpoint_a, cleanup_node_id_handshake_socket, config_l, logger_l, flags_l] (boost::system::error_code const & ec, std::size_t size_a) {
+			logger_l->try_log (boost::str (boost::format ("Node ID handshake response sent with node ID %1% to %2%: query %3%") % this_l->node_id.pub.to_node_id () % endpoint_a % message.get_query ()->cookie.to_string ()));
+		}
+
+		channel_a->send (handshake_response, [this_w, channel_a, endpoint_a, cleanup_node_id_handshake_socket, config_l, logger_l, flags_l] (boost::system::error_code const & ec, std::size_t size_a) {
 			auto this_l = this_w.lock ();
 			if (!this_l)
-=======
-
-		channel_a->set_node_id (node_id);
-		channel_a->set_last_packet_received (std::chrono::steady_clock::now ());
-
-		nano::node_id_handshake::response_payload response{ node_l->node_id.pub, nano::sign_message (node_l->node_id.prv, node_l->node_id.pub, message.query->cookie) };
-		nano::node_id_handshake handshake_response (node_l->network_params.network, std::nullopt, response);
-
-		if (node_l->config.logging.network_node_id_handshake_logging ())
-		{
-			node_l->logger.try_log (boost::str (boost::format ("Node ID handshake response sent with node ID %1% to %2%: query %3%") % node_l->node_id.pub.to_node_id () % endpoint_a % message.query->cookie.to_string ()));
-		}
-
-		channel_a->send (handshake_response, [node_w, channel_a, endpoint_a, cleanup_node_id_handshake_socket] (boost::system::error_code const & ec, std::size_t size_a) {
-			auto node_l = node_w.lock ();
-			if (!node_l)
->>>>>>> 62774e01
 			{
 				return;
 			}
