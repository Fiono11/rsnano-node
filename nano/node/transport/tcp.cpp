--- conflicted
+++ resolved
@@ -21,7 +21,6 @@
 
 uint8_t nano::transport::channel_tcp::get_network_version () const
 {
-<<<<<<< HEAD
 	return rsnano::rsn_channel_tcp_network_version (handle);
 }
 
@@ -40,17 +39,6 @@
 bool nano::transport::channel_tcp::max ()
 {
 	return rsnano::rsn_channel_tcp_max (handle);
-=======
-	nano::lock_guard<nano::mutex> lk (channel_mutex);
-	// Close socket. Exception: socket is used by tcp_server
-	if (auto socket_l = socket.lock ())
-	{
-		if (!temporary)
-		{
-			socket_l->close ();
-		}
-	}
->>>>>>> f2ddac1b
 }
 
 std::size_t nano::transport::channel_tcp::hash_code () const
@@ -137,19 +125,19 @@
 	rsnano::rsn_channel_tcp_set_peering_endpoint (handle, &dto);
 }
 
-nano::transport::bootstrap_server_factory::bootstrap_server_factory (nano::node & node) :
+nano::transport::tcp_server_factory::tcp_server_factory (nano::node & node) :
 	node{ node }
 {
 }
 
-std::shared_ptr<nano::bootstrap_server> nano::transport::bootstrap_server_factory::create_bootstrap_server (const std::shared_ptr<nano::transport::channel_tcp> & channel_a, const std::shared_ptr<nano::socket> & socket_a)
+std::shared_ptr<nano::transport::tcp_server> nano::transport::tcp_server_factory::create_tcp_server (const std::shared_ptr<nano::transport::channel_tcp> & channel_a, const std::shared_ptr<nano::socket> & socket_a)
 {
 	channel_a->set_last_packet_sent (std::chrono::steady_clock::now ());
 
-	auto response_server = std::make_shared<nano::bootstrap_server> (
+	auto response_server = std::make_shared<nano::transport::tcp_server> (
 	node.io_ctx, socket_a, node.logger,
 	*node.stats, node.flags, *node.config,
-	node.bootstrap, std::make_shared<nano::request_response_visitor_factory> (node),
+	node.tcp_listener, std::make_shared<nano::transport::request_response_visitor_factory> (node),
 	node.workers, *node.network->publish_filter, node.block_uniquer, node.vote_uniquer, node.network->tcp_message_manager,
 	*node.network->syn_cookies, node.node_id, true);
 
@@ -169,7 +157,7 @@
 }
 
 nano::transport::tcp_channels::tcp_channels (nano::node & node, std::function<void (nano::message const &, std::shared_ptr<nano::transport::channel> const &)> sink) :
-	bootstrap_server_factory{ node },
+	tcp_server_factory{ node },
 	node_id{ node.node_id },
 	network_params{ node.network_params },
 	syn_cookies{ node.network->syn_cookies },
@@ -185,16 +173,12 @@
 {
 }
 
-<<<<<<< HEAD
 nano::transport::tcp_channels::~tcp_channels ()
 {
 	rsnano::rsn_tcp_channels_destroy (handle);
 }
 
-bool nano::transport::tcp_channels::insert (std::shared_ptr<nano::transport::channel_tcp> const & channel_a, std::shared_ptr<nano::socket> const & socket_a, std::shared_ptr<nano::bootstrap_server> const & bootstrap_server_a)
-=======
 bool nano::transport::tcp_channels::insert (std::shared_ptr<nano::transport::channel_tcp> const & channel_a, std::shared_ptr<nano::socket> const & socket_a, std::shared_ptr<nano::transport::tcp_server> const & server_a)
->>>>>>> f2ddac1b
 {
 	auto endpoint (channel_a->get_tcp_endpoint ());
 	debug_assert (endpoint.address ().is_v6 ());
@@ -754,15 +738,9 @@
 			return;
 		}
 		/* If node ID is known, don't establish new connection
-<<<<<<< HEAD
-		   Exception: temporary channels from bootstrap_server */
+		   Exception: temporary channels from tcp_server */
 		auto existing_channel (this_l->find_node_id (node_id_l));
 		if (existing_channel && !existing_channel->is_temporary ())
-=======
-		   Exception: temporary channels from tcp_server */
-		auto existing_channel (node_l->network.tcp_channels.find_node_id (node_id));
-		if (existing_channel && !existing_channel->temporary)
->>>>>>> f2ddac1b
 		{
 			return;
 		}
@@ -795,25 +773,8 @@
 			{
 				return;
 			}
-<<<<<<< HEAD
-			auto response_server = this_l->bootstrap_server_factory.create_bootstrap_server (channel_a, socket_l);
+			auto response_server = this_l->tcp_server_factory.create_tcp_server (channel_a, socket_l);
 			this_l->insert (channel_a, socket_l, response_server);
-=======
-			channel_a->set_last_packet_sent (std::chrono::steady_clock::now ());
-			auto response_server = std::make_shared<nano::transport::tcp_server> (socket_l, node_l);
-			node_l->network.tcp_channels.insert (channel_a, socket_l, response_server);
-			// Listen for possible responses
-			response_server->socket->type_set (nano::socket::type_t::realtime_response_server);
-			response_server->remote_node_id = channel_a->get_node_id ();
-			response_server->start ();
-
-			if (!node_l->flags.disable_initial_telemetry_requests)
-			{
-				node_l->telemetry->get_metrics_single_peer_async (channel_a, [] (nano::telemetry_data_response const &) {
-					// Intentionally empty, starts the telemetry request cycle to more quickly disconnect from invalid peers
-				});
-			}
->>>>>>> f2ddac1b
 		});
 	});
 }
@@ -860,11 +821,11 @@
 	channel_observer = std::move (observer_a);
 }
 
-nano::transport::tcp_channels::channel_tcp_wrapper::channel_tcp_wrapper (std::shared_ptr<nano::transport::channel_tcp> channel_a, std::shared_ptr<nano::socket> socket_a, std::shared_ptr<nano::bootstrap_server> server_a) :
+nano::transport::tcp_channels::channel_tcp_wrapper::channel_tcp_wrapper (std::shared_ptr<nano::transport::channel_tcp> channel_a, std::shared_ptr<nano::socket> socket_a, std::shared_ptr<nano::transport::tcp_server> server_a) :
 	channel{ channel_a },
 	server{ server_a }
 {
-	rsnano::BootstrapServerHandle * server_handle = nullptr;
+	rsnano::TcpServerHandle * server_handle = nullptr;
 	if (server_a)
 		server_handle = server_a->handle;
 	handle = rsnano::rsn_channel_tcp_wrapper_create (channel_a->handle, socket_a->handle, server_handle);
@@ -879,7 +840,7 @@
 {
 	return channel;
 }
-std::shared_ptr<nano::bootstrap_server> nano::transport::tcp_channels::channel_tcp_wrapper::get_response_server () const
+std::shared_ptr<nano::transport::tcp_server> nano::transport::tcp_channels::channel_tcp_wrapper::get_response_server () const
 {
 	return server;
 }
