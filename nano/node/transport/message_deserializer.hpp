--- conflicted
+++ resolved
@@ -59,38 +59,6 @@
 		 */
 		void read (std::shared_ptr<nano::transport::socket> socket, callback_type const && callback);
 
-<<<<<<< HEAD
-=======
-	private:
-		void received_header (std::shared_ptr<nano::transport::socket> socket, callback_type const && callback);
-		void received_message (nano::message_header header, std::size_t payload_size, callback_type const && callback);
-
-		/*
-		 * Deserializes message using data in `read_buffer`.
-		 * @return If successful returns non-null message, otherwise sets `status` to error appropriate code and returns nullptr
-		 */
-		std::unique_ptr<nano::message> deserialize (nano::message_header header, std::size_t payload_size);
-		std::unique_ptr<nano::keepalive> deserialize_keepalive (nano::stream &, nano::message_header const &);
-		std::unique_ptr<nano::publish> deserialize_publish (nano::stream &, nano::message_header const &, nano::uint128_t const & = 0);
-		std::unique_ptr<nano::confirm_req> deserialize_confirm_req (nano::stream &, nano::message_header const &);
-		std::unique_ptr<nano::confirm_ack> deserialize_confirm_ack (nano::stream &, nano::message_header const &);
-		std::unique_ptr<nano::node_id_handshake> deserialize_node_id_handshake (nano::stream &, nano::message_header const &);
-		std::unique_ptr<nano::telemetry_req> deserialize_telemetry_req (nano::stream &, nano::message_header const &);
-		std::unique_ptr<nano::telemetry_ack> deserialize_telemetry_ack (nano::stream &, nano::message_header const &);
-		std::unique_ptr<nano::bulk_pull> deserialize_bulk_pull (nano::stream &, nano::message_header const &);
-		std::unique_ptr<nano::bulk_pull_account> deserialize_bulk_pull_account (nano::stream &, nano::message_header const &);
-		std::unique_ptr<nano::bulk_push> deserialize_bulk_push (nano::stream &, nano::message_header const &);
-		std::unique_ptr<nano::frontier_req> deserialize_frontier_req (nano::stream &, nano::message_header const &);
-		std::unique_ptr<nano::asc_pull_req> deserialize_asc_pull_req (nano::stream &, nano::message_header const &);
-		std::unique_ptr<nano::asc_pull_ack> deserialize_asc_pull_ack (nano::stream &, nano::message_header const &);
-
-		std::shared_ptr<std::vector<uint8_t>> read_buffer;
-
-	private: // Constants
-		static constexpr std::size_t HEADER_SIZE = 8;
-		static constexpr std::size_t MAX_MESSAGE_SIZE = 1024 * 65;
-
->>>>>>> 0526a8b6
 	private: // Dependencies
 		rsnano::MessageDeserializerHandle * handle_m;
 
