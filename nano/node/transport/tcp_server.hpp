#pragma once

#include <nano/node/common.hpp>
#include <nano/node/messages.hpp>
#include <nano/node/transport/socket.hpp>

#include <atomic>

namespace rsnano
{
class BootstrapServerHandle;
class BootstrapServerWeakHandle;
}

namespace nano
{
class tcp_server;
class node_config;
class node_flags;
class network;

namespace transport
{
	class tcp_channels;
}

class tcp_server_observer
{
public:
	virtual void tcp_server_timeout (std::uintptr_t inner_ptr) = 0;
	virtual void tcp_server_exited (nano::socket::type_t type_a, std::uintptr_t inner_ptr, nano::tcp_endpoint const &) = 0;
	virtual std::size_t get_bootstrap_count () = 0;
	virtual void inc_bootstrap_count () = 0;
	virtual void inc_realtime_count () = 0;
};

class tcp_server_weak_wrapper
{
public:
	tcp_server_weak_wrapper () = default;
	explicit tcp_server_weak_wrapper (std::shared_ptr<nano::transport::tcp_server> const & server);
	tcp_server_weak_wrapper (tcp_server_weak_wrapper const &);
	tcp_server_weak_wrapper (tcp_server_weak_wrapper &&) noexcept;
	~tcp_server_weak_wrapper ();
	tcp_server_weak_wrapper & operator= (tcp_server_weak_wrapper && other_a) noexcept;
	[[nodiscard]] std::shared_ptr<nano::transport::tcp_server> lock () const;

private:
	rsnano::BootstrapServerWeakHandle * handle{ nullptr };
};
class message;
class tcp_message_manager;
class syn_cookies;
}

namespace nano::transport
{
class message_deserializer;
class tcp_server;

/**
 * Server side portion of bootstrap sessions. Listens for new socket connections and spawns tcp_server objects when connected.
 */
class tcp_listener final : public nano::tcp_server_observer
{
public:
	tcp_listener (uint16_t, nano::node &);
	void start ();
	void stop ();
	void accept_action (boost::system::error_code const &, std::shared_ptr<nano::transport::socket> const &);
	std::size_t connection_count ();
	void erase_connection (std::uintptr_t conn_ptr);

	std::size_t get_bootstrap_count () override;
	void inc_bootstrap_count () override;
	void dec_bootstrap_count ();

	std::size_t get_realtime_count ();
	void inc_realtime_count () override;
	void dec_realtime_count ();

	void tcp_server_timeout (std::uintptr_t inner_ptr) override;
	void tcp_server_exited (nano::socket::type_t type_a, std::uintptr_t inner_ptr_a, nano::tcp_endpoint const & endpoint_a) override;

	nano::mutex mutex;
	std::unordered_map<std::size_t, tcp_server_weak_wrapper> connections;
	nano::tcp_endpoint endpoint ();
	std::shared_ptr<nano::node_config> config;
	std::shared_ptr<nano::logger_mt> logger;
	std::shared_ptr<nano::network> network;
	nano::node & node;
	std::shared_ptr<nano::transport::server_socket> listening_socket;
	bool on{ false };
	uint16_t port;

private:
	std::atomic<std::size_t> bootstrap_count{ 0 };
	std::atomic<std::size_t> realtime_count{ 0 };
};

std::unique_ptr<container_info_component> collect_container_info (tcp_listener & bootstrap_listener, std::string const & name);

class request_response_visitor_factory
{
public:
<<<<<<< HEAD
	explicit request_response_visitor_factory (nano::node & node_a);
	std::shared_ptr<nano::message_visitor> create_bootstrap (std::shared_ptr<nano::transport::tcp_server> connection_a);
=======
	tcp_server (std::shared_ptr<nano::transport::socket>, std::shared_ptr<nano::node>, bool allow_bootstrap = true);
	~tcp_server ();
>>>>>>> 0526a8b6

private:
	nano::node & node; // shared_ptr isn't possible, because this factory gets created in node's constructor
};

namespace bootstrap
{
	class message_deserializer;
};

class tcp_server final : public std::enable_shared_from_this<nano::transport::tcp_server>
{
public:
	tcp_server (
	boost::asio::io_context & io_ctx_a,
	std::shared_ptr<nano::socket> const & socket_a,
	std::shared_ptr<nano::logger_mt> const & logger_a,
	nano::stats const & stats_a,
	nano::node_flags const & flags_a,
	nano::node_config const & config_a,
	std::shared_ptr<nano::tcp_server_observer> const & observer_a,
	std::shared_ptr<nano::transport::request_response_visitor_factory> visitor_factory_a,
	std::shared_ptr<nano::thread_pool> const & workers_a,
	nano::network_filter const & publish_filter_a,
	nano::block_uniquer & block_uniquer_a,
	nano::vote_uniquer & vote_uniquer_a,
	nano::tcp_message_manager & tcp_message_manager_a,
	nano::syn_cookies & syn_cookies_a,
	nano::keypair & node_id_a,
	bool allow_bootstrap_a = true);
	explicit tcp_server (rsnano::TcpServerHandle * handle_a);
	tcp_server (nano::transport::tcp_server const &) = delete;
	tcp_server (nano::transport::tcp_server &&) = delete;
	~tcp_server ();
	void start ();
	void stop ();
	void timeout ();
	void send_handshake_response (nano::uint256_union query);
	bool is_stopped () const;
	std::size_t unique_id () const;
	void set_remote_node_id (nano::account account_a);
	nano::tcp_endpoint get_remote_endpoint () const;
	std::shared_ptr<nano::socket> const get_socket () const;

<<<<<<< HEAD
	rsnano::TcpServerHandle * handle;
=======
	std::shared_ptr<nano::transport::socket> const socket;
	std::shared_ptr<nano::node> const node;
	nano::mutex mutex;
	std::atomic<bool> stopped{ false };
	std::atomic<bool> handshake_query_received{ false };
	// Remote enpoint used to remove response channel even after socket closing
	nano::tcp_endpoint remote_endpoint{ boost::asio::ip::address_v6::any (), 0 };
	nano::account remote_node_id{};
	std::chrono::steady_clock::time_point last_telemetry_req{};

private:
	void receive_message ();
	void received_message (std::unique_ptr<nano::message> message);
	bool process_message (std::unique_ptr<nano::message> message);

	void queue_realtime (std::unique_ptr<nano::message> message);

	bool to_bootstrap_connection ();
	bool to_realtime_connection (nano::account const & node_id);
	bool is_undefined_connection () const;
	bool is_bootstrap_connection () const;
	bool is_realtime_connection () const;

	std::shared_ptr<nano::transport::message_deserializer> message_deserializer;

	bool allow_bootstrap;

private:
	class handshake_message_visitor : public nano::message_visitor
	{
	public:
		bool process{ false };
		bool bootstrap{ false };

		explicit handshake_message_visitor (std::shared_ptr<tcp_server>);

		void node_id_handshake (nano::node_id_handshake const &) override;
		void bulk_pull (nano::bulk_pull const &) override;
		void bulk_pull_account (nano::bulk_pull_account const &) override;
		void bulk_push (nano::bulk_push const &) override;
		void frontier_req (nano::frontier_req const &) override;

	private:
		std::shared_ptr<tcp_server> server;
	};

	class realtime_message_visitor : public nano::message_visitor
	{
	public:
		bool process{ false };

		explicit realtime_message_visitor (tcp_server &);

		void keepalive (nano::keepalive const &) override;
		void publish (nano::publish const &) override;
		void confirm_req (nano::confirm_req const &) override;
		void confirm_ack (nano::confirm_ack const &) override;
		void frontier_req (nano::frontier_req const &) override;
		void telemetry_req (nano::telemetry_req const &) override;
		void telemetry_ack (nano::telemetry_ack const &) override;
		void asc_pull_req (nano::asc_pull_req const &) override;
		void asc_pull_ack (nano::asc_pull_ack const &) override;

	private:
		tcp_server & server;
	};
>>>>>>> 0526a8b6

	class bootstrap_message_visitor : public nano::message_visitor
	{
	public:
		bool processed{ false };

		explicit bootstrap_message_visitor (std::shared_ptr<tcp_server>, std::shared_ptr<nano::node>);

		void bulk_pull (nano::bulk_pull const &) override;
		void bulk_pull_account (nano::bulk_pull_account const &) override;
		void bulk_push (nano::bulk_push const &) override;
		void frontier_req (nano::frontier_req const &) override;

	private:
		std::shared_ptr<tcp_server> server;
		std::shared_ptr<nano::node> node;
	};
};
}<|MERGE_RESOLUTION|>--- conflicted
+++ resolved
@@ -14,7 +14,6 @@
 
 namespace nano
 {
-class tcp_server;
 class node_config;
 class node_flags;
 class network;
@@ -22,13 +21,14 @@
 namespace transport
 {
 	class tcp_channels;
+	class tcp_server;
 }
 
 class tcp_server_observer
 {
 public:
 	virtual void tcp_server_timeout (std::uintptr_t inner_ptr) = 0;
-	virtual void tcp_server_exited (nano::socket::type_t type_a, std::uintptr_t inner_ptr, nano::tcp_endpoint const &) = 0;
+	virtual void tcp_server_exited (nano::transport::socket::type_t type_a, std::uintptr_t inner_ptr, nano::tcp_endpoint const &) = 0;
 	virtual std::size_t get_bootstrap_count () = 0;
 	virtual void inc_bootstrap_count () = 0;
 	virtual void inc_realtime_count () = 0;
@@ -80,7 +80,7 @@
 	void dec_realtime_count ();
 
 	void tcp_server_timeout (std::uintptr_t inner_ptr) override;
-	void tcp_server_exited (nano::socket::type_t type_a, std::uintptr_t inner_ptr_a, nano::tcp_endpoint const & endpoint_a) override;
+	void tcp_server_exited (nano::transport::socket::type_t type_a, std::uintptr_t inner_ptr_a, nano::tcp_endpoint const & endpoint_a) override;
 
 	nano::mutex mutex;
 	std::unordered_map<std::size_t, tcp_server_weak_wrapper> connections;
@@ -103,13 +103,8 @@
 class request_response_visitor_factory
 {
 public:
-<<<<<<< HEAD
 	explicit request_response_visitor_factory (nano::node & node_a);
 	std::shared_ptr<nano::message_visitor> create_bootstrap (std::shared_ptr<nano::transport::tcp_server> connection_a);
-=======
-	tcp_server (std::shared_ptr<nano::transport::socket>, std::shared_ptr<nano::node>, bool allow_bootstrap = true);
-	~tcp_server ();
->>>>>>> 0526a8b6
 
 private:
 	nano::node & node; // shared_ptr isn't possible, because this factory gets created in node's constructor
@@ -125,7 +120,7 @@
 public:
 	tcp_server (
 	boost::asio::io_context & io_ctx_a,
-	std::shared_ptr<nano::socket> const & socket_a,
+	std::shared_ptr<nano::transport::socket> const & socket_a,
 	std::shared_ptr<nano::logger_mt> const & logger_a,
 	nano::stats const & stats_a,
 	nano::node_flags const & flags_a,
@@ -152,78 +147,9 @@
 	std::size_t unique_id () const;
 	void set_remote_node_id (nano::account account_a);
 	nano::tcp_endpoint get_remote_endpoint () const;
-	std::shared_ptr<nano::socket> const get_socket () const;
+	std::shared_ptr<nano::transport::socket> const get_socket () const;
 
-<<<<<<< HEAD
 	rsnano::TcpServerHandle * handle;
-=======
-	std::shared_ptr<nano::transport::socket> const socket;
-	std::shared_ptr<nano::node> const node;
-	nano::mutex mutex;
-	std::atomic<bool> stopped{ false };
-	std::atomic<bool> handshake_query_received{ false };
-	// Remote enpoint used to remove response channel even after socket closing
-	nano::tcp_endpoint remote_endpoint{ boost::asio::ip::address_v6::any (), 0 };
-	nano::account remote_node_id{};
-	std::chrono::steady_clock::time_point last_telemetry_req{};
-
-private:
-	void receive_message ();
-	void received_message (std::unique_ptr<nano::message> message);
-	bool process_message (std::unique_ptr<nano::message> message);
-
-	void queue_realtime (std::unique_ptr<nano::message> message);
-
-	bool to_bootstrap_connection ();
-	bool to_realtime_connection (nano::account const & node_id);
-	bool is_undefined_connection () const;
-	bool is_bootstrap_connection () const;
-	bool is_realtime_connection () const;
-
-	std::shared_ptr<nano::transport::message_deserializer> message_deserializer;
-
-	bool allow_bootstrap;
-
-private:
-	class handshake_message_visitor : public nano::message_visitor
-	{
-	public:
-		bool process{ false };
-		bool bootstrap{ false };
-
-		explicit handshake_message_visitor (std::shared_ptr<tcp_server>);
-
-		void node_id_handshake (nano::node_id_handshake const &) override;
-		void bulk_pull (nano::bulk_pull const &) override;
-		void bulk_pull_account (nano::bulk_pull_account const &) override;
-		void bulk_push (nano::bulk_push const &) override;
-		void frontier_req (nano::frontier_req const &) override;
-
-	private:
-		std::shared_ptr<tcp_server> server;
-	};
-
-	class realtime_message_visitor : public nano::message_visitor
-	{
-	public:
-		bool process{ false };
-
-		explicit realtime_message_visitor (tcp_server &);
-
-		void keepalive (nano::keepalive const &) override;
-		void publish (nano::publish const &) override;
-		void confirm_req (nano::confirm_req const &) override;
-		void confirm_ack (nano::confirm_ack const &) override;
-		void frontier_req (nano::frontier_req const &) override;
-		void telemetry_req (nano::telemetry_req const &) override;
-		void telemetry_ack (nano::telemetry_ack const &) override;
-		void asc_pull_req (nano::asc_pull_req const &) override;
-		void asc_pull_ack (nano::asc_pull_ack const &) override;
-
-	private:
-		tcp_server & server;
-	};
->>>>>>> 0526a8b6
 
 	class bootstrap_message_visitor : public nano::message_visitor
 	{
