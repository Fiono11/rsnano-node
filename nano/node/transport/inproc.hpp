#pragma once

#include <nano/node/transport/channel.hpp>
#include <nano/node/transport/transport.hpp>

namespace nano
{
class node;

namespace transport
{
	/**
	 * In-process transport channel. Mostly useful for unit tests
	 **/
	namespace inproc
	{
		class channel final : public nano::transport::channel
		{
		public:
			explicit channel (nano::node & node, nano::node & destination);

			uint8_t get_network_version () const override
			{
				return network_version;
			}

			void set_network_version (uint8_t network_version_a) override
			{
				network_version = network_version_a;
			}

			std::size_t hash_code () const override;
			bool operator== (nano::transport::channel const &) const override;
			// TODO: investigate clang-tidy warning about default parameters on virtual/override functions
			//
<<<<<<< HEAD
			void send (nano::message & message_a, std::function<void (boost::system::error_code const &, std::size_t)> const & callback_a = nullptr, nano::buffer_drop_policy policy_a = nano::buffer_drop_policy::limiter, nano::bandwidth_limit_type = nano::bandwidth_limit_type::standard) override;
			void send_buffer (nano::shared_const_buffer const &, std::function<void (boost::system::error_code const &, std::size_t)> const & = nullptr, nano::buffer_drop_policy = nano::buffer_drop_policy::limiter) override;
=======
			void send_buffer (nano::shared_const_buffer const &, std::function<void (boost::system::error_code const &, std::size_t)> const & = nullptr, nano::transport::buffer_drop_policy = nano::transport::buffer_drop_policy::limiter) override;
>>>>>>> 0526a8b6
			std::string to_string () const override;
			bool operator== (nano::transport::inproc::channel const & other_a) const
			{
				return endpoint == other_a.get_endpoint ();
			}

			nano::endpoint get_endpoint () const override
			{
				return endpoint;
			}

			nano::tcp_endpoint get_tcp_endpoint () const override
			{
				return nano::transport::map_endpoint_to_tcp (endpoint);
			}

			nano::transport::transport_type get_type () const override
			{
				return nano::transport::transport_type::loopback;
			}

			nano::endpoint get_peering_endpoint () const override;
			void set_peering_endpoint (nano::endpoint endpoint) override;

		private:
			boost::asio::io_context & io_ctx;
			nano::stats & stats;
			nano::logger_mt & logger;
			nano::outbound_bandwidth_limiter & limiter;
			bool network_packet_logging;
			mutable nano::mutex channel_mutex;
			std::atomic<uint8_t> network_version{ 0 };
			nano::node & node;
			nano::node & destination;
			nano::endpoint const endpoint;
			std::optional<nano::endpoint> peering_endpoint{};
		};
	} // namespace inproc
} // namespace transport
} // namespace nano<|MERGE_RESOLUTION|>--- conflicted
+++ resolved
@@ -33,12 +33,8 @@
 			bool operator== (nano::transport::channel const &) const override;
 			// TODO: investigate clang-tidy warning about default parameters on virtual/override functions
 			//
-<<<<<<< HEAD
-			void send (nano::message & message_a, std::function<void (boost::system::error_code const &, std::size_t)> const & callback_a = nullptr, nano::buffer_drop_policy policy_a = nano::buffer_drop_policy::limiter, nano::bandwidth_limit_type = nano::bandwidth_limit_type::standard) override;
-			void send_buffer (nano::shared_const_buffer const &, std::function<void (boost::system::error_code const &, std::size_t)> const & = nullptr, nano::buffer_drop_policy = nano::buffer_drop_policy::limiter) override;
-=======
+			void send (nano::message & message_a, std::function<void (boost::system::error_code const &, std::size_t)> const & callback_a = nullptr, nano::transport::buffer_drop_policy policy_a = nano::transport::buffer_drop_policy::limiter, nano::bandwidth_limit_type = nano::bandwidth_limit_type::standard) override;
 			void send_buffer (nano::shared_const_buffer const &, std::function<void (boost::system::error_code const &, std::size_t)> const & = nullptr, nano::transport::buffer_drop_policy = nano::transport::buffer_drop_policy::limiter) override;
->>>>>>> 0526a8b6
 			std::string to_string () const override;
 			bool operator== (nano::transport::inproc::channel const & other_a) const
 			{
