--- conflicted
+++ resolved
@@ -22,11 +22,6 @@
 	void observe (std::shared_ptr<nano::block> const & block, nano::block_processor::context const &);
 
 	nano::network & network;
-<<<<<<< HEAD
-	std::unordered_set<nano::block_hash> local; // Blocks originated on this node
-	nano::mutex mutex;
-=======
->>>>>>> f1cf12db
 	bool enabled;
 };
 }