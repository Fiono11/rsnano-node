--- conflicted
+++ resolved
@@ -224,10 +224,6 @@
 	 * If the election reaches consensus, it will be confirmed
 	 */
 	nano::vote_code vote (nano::election & election, nano::account const & rep, uint64_t timestamp_a, nano::block_hash const & block_hash_a, nano::vote_source vote_source_a = nano::vote_source::live);
-	/**
-	 * Inserts votes stored in the cache entry into this election
-	 */
-	std::size_t fill_from_cache (nano::election & election, nano::vote_cache::entry const & entry);
 	nano::election_extended_status current_status (nano::election & election) const;
 	nano::tally_t tally (nano::election & election) const;
 	void on_block_confirmed (std::function<void (std::shared_ptr<nano::block> const &, nano::store::read_transaction const &, nano::election_status_type)> callback);
@@ -242,17 +238,7 @@
 	void cleanup_election (nano::active_transactions_lock & lock_a, std::shared_ptr<nano::election>);
 	nano::stat::type completion_type (nano::election const & election) const;
 	// Returns a list of elections sorted by difficulty, mutex must be locked
-<<<<<<< HEAD
 	std::vector<std::shared_ptr<nano::election>> list_active_impl (std::size_t, nano::active_transactions_lock & guard) const;
-	/**
-	 * Checks if vote passes minimum representative weight threshold and adds it to inactive vote cache
-	 * TODO: Should be moved to `vote_cache` class
-	 */
-	void add_vote_cache (nano::block_hash const & hash, std::shared_ptr<nano::vote> vote);
-=======
-	std::vector<std::shared_ptr<nano::election>> list_active_impl (std::size_t) const;
-	void activate_successors (nano::store::read_transaction const & transaction, std::shared_ptr<nano::block> const & block);
->>>>>>> b00c757b
 	void notify_observers (nano::store::read_transaction const & transaction, nano::election_status const & status, std::vector<nano::vote_with_weight_info> const & votes);
 	/**
 	 * Broadcast vote for current election winner. Generates final vote if reached quorum or already confirmed
