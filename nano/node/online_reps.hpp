--- conflicted
+++ resolved
@@ -18,11 +18,8 @@
 {
 public:
 	online_reps (nano::ledger & ledger_a, nano::node_config const & config_a);
-<<<<<<< HEAD
-=======
 	online_reps (online_reps const &) = delete;
 	online_reps (online_reps &&) = delete;
->>>>>>> c3ac9979
 	~online_reps ();
 	/** Add voting account \p rep_account to the set of online representatives */
 	void observe (nano::account const & rep_account);
