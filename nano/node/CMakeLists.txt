if(${CMAKE_SYSTEM_NAME} MATCHES "Darwin")
  # No opencl
elseif(${CMAKE_SYSTEM_NAME} MATCHES "Windows")
  set(platform_sources plat/windows/openclapi.cpp)
  set(psapi_lib Psapi)
elseif(${CMAKE_SYSTEM_NAME} MATCHES "Linux")
  set(platform_sources plat/posix/openclapi.cpp)
elseif(${CMAKE_SYSTEM_NAME} MATCHES "FreeBSD")
  set(platform_sources plat/posix/openclapi.cpp)
else()
  error("Unknown platform: ${CMAKE_SYSTEM_NAME}")
endif()

add_library(
  node
  ${platform_sources}
  active_transactions.hpp
  active_transactions.cpp
  backlog_population.hpp
  backlog_population.cpp
  bandwidth_limiter.hpp
  bandwidth_limiter.cpp
  block_arrival.hpp
  block_arrival.cpp
  block_broadcast.cpp
  block_broadcast.hpp
  block_publisher.cpp
  block_publisher.hpp
  gap_tracker.cpp
  gap_tracker.hpp
  blocking_observer.cpp
  blocking_observer.hpp
  blockprocessor.hpp
  blockprocessor.cpp
  bootstrap/block_deserializer.hpp
  bootstrap/block_deserializer.cpp
  bootstrap/bootstrap_attempt.hpp
  bootstrap/bootstrap_attempt.cpp
  bootstrap/bootstrap_bulk_pull.hpp
  bootstrap/bootstrap_bulk_pull.cpp
  bootstrap/bootstrap_bulk_push.hpp
  bootstrap/bootstrap_bulk_push.cpp
  bootstrap/bootstrap_config.hpp
  bootstrap/bootstrap_config.cpp
  bootstrap/bootstrap_connections.hpp
  bootstrap/bootstrap_connections.cpp
  bootstrap/bootstrap_frontier.hpp
  bootstrap/bootstrap_frontier.cpp
  bootstrap/bootstrap_lazy.hpp
  bootstrap/bootstrap_lazy.cpp
  bootstrap/bootstrap_legacy.hpp
  bootstrap/bootstrap_legacy.cpp
  bootstrap/bootstrap.hpp
  bootstrap/bootstrap.cpp
  bootstrap/bootstrap_server.hpp
  bootstrap/bootstrap_server.cpp
  bootstrap_ascending/common.hpp
  bootstrap_ascending/throttle.hpp
  bootstrap_ascending/throttle.cpp
  bootstrap_ascending/account_sets.hpp
  bootstrap_ascending/account_sets.cpp
  bootstrap_ascending/iterators.hpp
  bootstrap_ascending/iterators.cpp
  bootstrap_ascending/peer_scoring.hpp
  bootstrap_ascending/peer_scoring.cpp
  bootstrap_ascending/service.hpp
  bootstrap_ascending/service.cpp
  cli.hpp
  cli.cpp
  common.hpp
  common.cpp
  confirmation_height_processor.hpp
  confirmation_height_processor.cpp
  confirmation_solicitor.hpp
  confirmation_solicitor.cpp
  daemonconfig.hpp
  daemonconfig.cpp
  distributed_work.hpp
  distributed_work.cpp
  distributed_work_factory.hpp
  distributed_work_factory.cpp
  election.hpp
  election.cpp
  election_insertion_result.hpp
  epoch_upgrader.hpp
  epoch_upgrader.cpp
  gap_cache.hpp
  gap_cache.cpp
  inactive_cache_information.hpp
  inactive_cache_information.cpp
  inactive_cache_status.hpp
  inactive_cache_status.cpp
  ipc/action_handler.hpp
  ipc/action_handler.cpp
  ipc/flatbuffers_handler.hpp
  ipc/flatbuffers_handler.cpp
  ipc/flatbuffers_util.hpp
  ipc/flatbuffers_util.cpp
  ipc/ipc_access_config.hpp
  ipc/ipc_access_config.cpp
  ipc/ipc_broker.hpp
  ipc/ipc_broker.cpp
  ipc/ipc_config.hpp
  ipc/ipc_config.cpp
  ipc/ipc_server.hpp
  ipc/ipc_server.cpp
  json_handler.hpp
  json_handler.cpp
  lmdb/account_store.hpp
  lmdb/account_store.cpp
  lmdb/block_store.hpp
  lmdb/block_store.cpp
  lmdb/confirmation_height_store.hpp
  lmdb/confirmation_height_store.cpp
  lmdb/final_vote_store.hpp
  lmdb/final_vote_store.cpp
  lmdb/frontier_store.hpp
  lmdb/frontier_store.cpp
  lmdb/online_weight_store.hpp
  lmdb/online_weight_store.cpp
  lmdb/peer_store.hpp
  lmdb/peer_store.cpp
  lmdb/pending_store.hpp
  lmdb/pending_store.cpp
  lmdb/pruned_store.hpp
  lmdb/pruned_store.cpp
  lmdb/version_store.hpp
  lmdb/version_store.cpp
  lmdb/lmdb.hpp
  lmdb/lmdb.cpp
  lmdb/lmdb_env.hpp
  lmdb/lmdb_env.cpp
  lmdb/lmdb_iterator.hpp
  lmdb/lmdb_txn.hpp
  lmdb/lmdb_txn.cpp
  lmdb/wallet_value.hpp
  lmdb/wallet_value.cpp
  logging.hpp
  logging.cpp
  network.hpp
  network.cpp
  nodeconfig.hpp
  nodeconfig.cpp
  node_observers.hpp
  node_observers.cpp
  node_rpc_config.hpp
  node_rpc_config.cpp
  node.hpp
  node.cpp
  online_reps.hpp
  online_reps.cpp
  openclconfig.hpp
  openclconfig.cpp
  openclwork.hpp
  openclwork.cpp
  peer_exclusion.hpp
  peer_exclusion.cpp
  portmapping.hpp
  portmapping.cpp
  prioritization.cpp
  prioritization.hpp
  process_live_dispatcher.cpp
  process_live_dispatcher.hpp
  repcrawler.hpp
  repcrawler.cpp
  request_aggregator.hpp
  request_aggregator.cpp
<<<<<<< HEAD
  rsnano_callbacks.hpp
  rsnano_callbacks.cpp
  scheduler/buckets.hpp
  scheduler/buckets.cpp
=======
  rocksdb/account_store.hpp
  rocksdb/account_store.cpp
  rocksdb/block_store.hpp
  rocksdb/block_store.cpp
  rocksdb/confirmation_height_store.hpp
  rocksdb/confirmation_height_store.cpp
  rocksdb/final_vote_store.hpp
  rocksdb/final_vote_store.cpp
  rocksdb/frontier_store.hpp
  rocksdb/frontier_store.cpp
  rocksdb/online_weight_store.hpp
  rocksdb/online_weight_store.cpp
  rocksdb/peer_store.hpp
  rocksdb/peer_store.cpp
  rocksdb/pending_store.hpp
  rocksdb/pending_store.cpp
  rocksdb/pruned_store.hpp
  rocksdb/pruned_store.cpp
  rocksdb/version_store.hpp
  rocksdb/version_store.cpp
  rocksdb/rocksdb.hpp
  rocksdb/rocksdb.cpp
  rocksdb/rocksdb_iterator.hpp
  rocksdb/rocksdb_txn.hpp
  rocksdb/rocksdb_txn.cpp
>>>>>>> 21b77a88
  scheduler/component.hpp
  scheduler/component.cpp
  scheduler/hinted.hpp
  scheduler/hinted.cpp
  scheduler/optimistic.hpp
  scheduler/optimistic.cpp
  scheduler/priority.hpp
  scheduler/priority.cpp
  signatures.hpp
  signatures.cpp
  state_block_signature_verification.hpp
  state_block_signature_verification.cpp
  telemetry.hpp
  telemetry.cpp
  transport/channel.hpp
  transport/channel.cpp
  transport/fake.hpp
  transport/fake.cpp
  transport/inproc.hpp
  transport/inproc.cpp
  transport/socket.hpp
  transport/socket.cpp
  transport/tcp.hpp
  transport/tcp.cpp
  transport/tcp_server.hpp
  transport/tcp_server.cpp
  transport/transport.hpp
  transport/transport.cpp
  unchecked_map.cpp
  unchecked_map.hpp
  vote_cache.hpp
  vote_cache.cpp
  vote_processor.hpp
  vote_processor.cpp
  voting.hpp
  voting.cpp
  wallet.hpp
  wallet.cpp
  websocket.hpp
  websocket.cpp
  websocketconfig.hpp
  websocketconfig.cpp
  websocket_stream.hpp
  websocket_stream.cpp
  write_database_queue.hpp
  write_database_queue.cpp
  messages.hpp
  messages.cpp
  xorshift.hpp)

target_link_libraries(
  node
  rpc
  secure
  nano_lib
  libminiupnpc-static
  Boost::beast
  Boost::filesystem
  Boost::log_setup
  Boost::log
  Boost::program_options
  Boost::stacktrace
  Boost::system
  Boost::thread
  ${CMAKE_DL_LIBS}
  ${psapi_lib})

target_compile_definitions(
  node PRIVATE -DTAG_VERSION_STRING=${TAG_VERSION_STRING}
               -DGIT_COMMIT_HASH=${GIT_COMMIT_HASH})

# This ensures that any changes to Flatbuffers source files will cause a
# regeneration of any C++ header files.
add_dependencies(node ipc_flatbuffers_lib)

include_directories(${CMAKE_SOURCE_DIR}/submodules)
include_directories(${CMAKE_SOURCE_DIR}/submodules/cpptoml/include)
include_directories(${CMAKE_SOURCE_DIR}/submodules/lmdb)
include_directories(
  ${CMAKE_SOURCE_DIR}/submodules/nano-pow-server/deps/cpptoml/include)<|MERGE_RESOLUTION|>--- conflicted
+++ resolved
@@ -165,38 +165,8 @@
   repcrawler.cpp
   request_aggregator.hpp
   request_aggregator.cpp
-<<<<<<< HEAD
   rsnano_callbacks.hpp
   rsnano_callbacks.cpp
-  scheduler/buckets.hpp
-  scheduler/buckets.cpp
-=======
-  rocksdb/account_store.hpp
-  rocksdb/account_store.cpp
-  rocksdb/block_store.hpp
-  rocksdb/block_store.cpp
-  rocksdb/confirmation_height_store.hpp
-  rocksdb/confirmation_height_store.cpp
-  rocksdb/final_vote_store.hpp
-  rocksdb/final_vote_store.cpp
-  rocksdb/frontier_store.hpp
-  rocksdb/frontier_store.cpp
-  rocksdb/online_weight_store.hpp
-  rocksdb/online_weight_store.cpp
-  rocksdb/peer_store.hpp
-  rocksdb/peer_store.cpp
-  rocksdb/pending_store.hpp
-  rocksdb/pending_store.cpp
-  rocksdb/pruned_store.hpp
-  rocksdb/pruned_store.cpp
-  rocksdb/version_store.hpp
-  rocksdb/version_store.cpp
-  rocksdb/rocksdb.hpp
-  rocksdb/rocksdb.cpp
-  rocksdb/rocksdb_iterator.hpp
-  rocksdb/rocksdb_txn.hpp
-  rocksdb/rocksdb_txn.cpp
->>>>>>> 21b77a88
   scheduler/component.hpp
   scheduler/component.cpp
   scheduler/hinted.hpp
