if(${CMAKE_SYSTEM_NAME} MATCHES "Darwin")
  # No opencl
elseif(${CMAKE_SYSTEM_NAME} MATCHES "Windows")
  set(platform_sources plat/windows/openclapi.cpp)
  set(psapi_lib Psapi)
elseif(${CMAKE_SYSTEM_NAME} MATCHES "Linux")
  set(platform_sources plat/posix/openclapi.cpp)
elseif(${CMAKE_SYSTEM_NAME} MATCHES "FreeBSD")
  set(platform_sources plat/posix/openclapi.cpp)
else()
  error("Unknown platform: ${CMAKE_SYSTEM_NAME}")
endif()

add_library(
  node
  ${platform_sources}
  active_transactions.hpp
  active_transactions.cpp
  backlog_population.hpp
  backlog_population.cpp
  bandwidth_limiter.hpp
  bandwidth_limiter.cpp
  blockprocessor.hpp
  blockprocessor.cpp
  bootstrap/block_deserializer.hpp
  bootstrap/block_deserializer.cpp
  bootstrap/bootstrap_attempt.hpp
  bootstrap/bootstrap_attempt.cpp
  bootstrap/bootstrap_bulk_pull.hpp
  bootstrap/bootstrap_bulk_pull.cpp
  bootstrap/bootstrap_bulk_push.hpp
  bootstrap/bootstrap_bulk_push.cpp
  bootstrap/bootstrap_config.hpp
  bootstrap/bootstrap_config.cpp
  bootstrap/bootstrap_connections.hpp
  bootstrap/bootstrap_connections.cpp
  bootstrap/bootstrap_frontier.hpp
  bootstrap/bootstrap_frontier.cpp
  bootstrap/bootstrap_lazy.hpp
  bootstrap/bootstrap_lazy.cpp
  bootstrap/bootstrap_legacy.hpp
  bootstrap/bootstrap_legacy.cpp
  bootstrap/bootstrap.hpp
  bootstrap/bootstrap.cpp
  bootstrap/bootstrap_server.hpp
  bootstrap/bootstrap_server.cpp
  bootstrap_ascending/common.hpp
  bootstrap_ascending/throttle.hpp
  bootstrap_ascending/throttle.cpp
  bootstrap_ascending/account_sets.hpp
  bootstrap_ascending/account_sets.cpp
  bootstrap_ascending/iterators.hpp
  bootstrap_ascending/iterators.cpp
  bootstrap_ascending/peer_scoring.hpp
  bootstrap_ascending/peer_scoring.cpp
  bootstrap_ascending/service.hpp
  bootstrap_ascending/service.cpp
  cli.hpp
  cli.cpp
  common.hpp
  common.cpp
  confirming_set.hpp
  confirming_set.cpp
  confirmation_solicitor.hpp
  confirmation_solicitor.cpp
  daemonconfig.hpp
  daemonconfig.cpp
  distributed_work.hpp
  distributed_work.cpp
  distributed_work_factory.hpp
  distributed_work_factory.cpp
  election.hpp
  election.cpp
  election_behavior.hpp
  election_insertion_result.hpp
  election_status.hpp
  election_status.cpp
  epoch_upgrader.hpp
  epoch_upgrader.cpp
<<<<<<< HEAD
=======
  fair_queue.hpp
  inactive_cache_information.hpp
  inactive_cache_information.cpp
  inactive_cache_status.hpp
  inactive_cache_status.cpp
>>>>>>> 619258d7
  ipc/action_handler.hpp
  ipc/action_handler.cpp
  ipc/flatbuffers_handler.hpp
  ipc/flatbuffers_handler.cpp
  ipc/flatbuffers_util.hpp
  ipc/flatbuffers_util.cpp
  ipc/ipc_access_config.hpp
  ipc/ipc_access_config.cpp
  ipc/ipc_broker.hpp
  ipc/ipc_broker.cpp
  ipc/ipc_config.hpp
  ipc/ipc_config.cpp
  ipc/ipc_server.hpp
  ipc/ipc_server.cpp
  json_handler.hpp
  json_handler.cpp
  local_block_broadcaster.cpp
  local_block_broadcaster.hpp
  local_vote_history.cpp
  local_vote_history.hpp
  make_store.hpp
  make_store.cpp
  network.hpp
  network.cpp
  nodeconfig.hpp
  nodeconfig.cpp
  node_observers.hpp
  node_observers.cpp
  node_rpc_config.hpp
  node_rpc_config.cpp
  node.hpp
  node.cpp
  online_reps.hpp
  online_reps.cpp
  openclconfig.hpp
  openclconfig.cpp
  openclwork.hpp
  openclwork.cpp
  peer_exclusion.hpp
  peer_exclusion.cpp
  portmapping.hpp
  portmapping.cpp
  process_live_dispatcher.cpp
  process_live_dispatcher.hpp
  repcrawler.hpp
  repcrawler.cpp
  rep_tiers.hpp
  rep_tiers.cpp
  request_aggregator.hpp
  request_aggregator.cpp
  rsnano_callbacks.hpp
  rsnano_callbacks.cpp
  scheduler/buckets.cpp
  scheduler/buckets.hpp
  scheduler/component.hpp
  scheduler/component.cpp
  scheduler/hinted.hpp
  scheduler/hinted.cpp
  scheduler/manual.hpp
  scheduler/manual.cpp
  scheduler/optimistic.hpp
  scheduler/optimistic.cpp
  scheduler/priority.hpp
  scheduler/priority.cpp
  telemetry.hpp
  telemetry.cpp
  transport/channel.hpp
  transport/channel.cpp
  transport/fake.hpp
  transport/fake.cpp
  transport/inproc.hpp
  transport/inproc.cpp
  transport/socket.hpp
  transport/socket.cpp
  transport/tcp.hpp
  transport/tcp.cpp
  transport/tcp_listener.hpp
  transport/tcp_listener.cpp
  transport/tcp_server.hpp
  transport/tcp_server.cpp
  transport/transport.hpp
  transport/transport.cpp
  unchecked_map.cpp
  unchecked_map.hpp
  vote_cache.hpp
  vote_cache.cpp
  vote_generator.hpp
  vote_generator.cpp
  vote_processor.hpp
  vote_processor.cpp
  vote_spacing.hpp
  vote_spacing.cpp
  vote_with_weight_info.hpp
  wallet.hpp
  wallet.cpp
  websocket.hpp
  websocket.cpp
  websocketconfig.hpp
  websocketconfig.cpp
  websocket_stream.hpp
  websocket_stream.cpp
  write_database_queue.hpp
  write_database_queue.cpp
  messages.hpp
  messages.cpp
  xorshift.hpp)

target_link_libraries(
  node
  nano_lib
  nano_store
  secure
  rpc
  libminiupnpc-static
  Boost::beast
  Boost::log_setup
  Boost::log
  Boost::program_options
  Boost::stacktrace
  Boost::system
  Boost::thread
  ${CMAKE_DL_LIBS}
  ${psapi_lib})

target_compile_definitions(
  node PRIVATE -DTAG_VERSION_STRING=${TAG_VERSION_STRING}
               -DGIT_COMMIT_HASH=${GIT_COMMIT_HASH})

# This ensures that any changes to Flatbuffers source files will cause a
# regeneration of any C++ header files.
add_dependencies(node ipc_flatbuffers_lib)

include_directories(${CMAKE_SOURCE_DIR}/submodules)
include_directories(
  ${CMAKE_SOURCE_DIR}/submodules/nano-pow-server/deps/cpptoml/include)<|MERGE_RESOLUTION|>--- conflicted
+++ resolved
@@ -77,14 +77,7 @@
   election_status.cpp
   epoch_upgrader.hpp
   epoch_upgrader.cpp
-<<<<<<< HEAD
-=======
   fair_queue.hpp
-  inactive_cache_information.hpp
-  inactive_cache_information.cpp
-  inactive_cache_status.hpp
-  inactive_cache_status.cpp
->>>>>>> 619258d7
   ipc/action_handler.hpp
   ipc/action_handler.cpp
   ipc/flatbuffers_handler.hpp
