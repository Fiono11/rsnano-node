#pragma once

#include <nano/lib/locks.hpp>
#include <nano/lib/timer.hpp>
#include <nano/node/transport/channel.hpp>
#include <nano/node/transport/fake.hpp>
#include <nano/secure/account_info.hpp>

#include <gtest/gtest.h>

#include <boost/iostreams/concepts.hpp>
#include <boost/multiprecision/cpp_int.hpp>

#include <atomic>
#include <chrono>
#include <condition_variable>
#include <mutex>
#include <string>

#define GTEST_TEST_ERROR_CODE(expression, text, actual, expected, fail)                       \
	GTEST_AMBIGUOUS_ELSE_BLOCKER_                                                             \
	if (const ::testing::AssertionResult gtest_ar_ = ::testing::AssertionResult (expression)) \
		;                                                                                     \
	else                                                                                      \
		fail (::testing::internal::GetBoolAssertionFailureMessage (                           \
		gtest_ar_, text, actual, expected)                                                    \
			  .c_str ())

/** Extends gtest with a std::error_code assert that prints the error code message when non-zero */
#define ASSERT_NO_ERROR(condition)                                                      \
	GTEST_TEST_ERROR_CODE (!(condition), #condition, condition.message ().c_str (), "", \
	GTEST_FATAL_FAILURE_)

/** Extends gtest with a std::error_code assert that prints the error code message when non-zero */
#define EXPECT_NO_ERROR(condition)                                                      \
	GTEST_TEST_ERROR_CODE (!(condition), #condition, condition.message ().c_str (), "", \
	GTEST_NONFATAL_FAILURE_)

/** Extends gtest with a std::error_code assert that expects an error */
#define ASSERT_IS_ERROR(condition)                                                             \
	GTEST_TEST_ERROR_CODE ((condition.value () != 0), #condition, "An error was expected", "", \
	GTEST_FATAL_FAILURE_)

/** Extends gtest with a std::error_code assert that expects an error */
#define EXPECT_IS_ERROR(condition)                                                             \
	GTEST_TEST_ERROR_CODE ((condition.value () != 0), #condition, "An error was expected", "", \
	GTEST_NONFATAL_FAILURE_)

/** Asserts that the condition becomes true within the deadline */
#define ASSERT_TIMELY(time, condition)    \
	system.deadline_set (time);           \
	while (!(condition))                  \
	{                                     \
		ASSERT_NO_ERROR (system.poll ()); \
	}

/** Expects that the condition becomes true within the deadline */
#define EXPECT_TIMELY(time, condition)                  \
	system.deadline_set (time);                         \
	{                                                   \
		std::error_code _ec;                            \
		while (!(condition) && !(_ec = system.poll ())) \
		{                                               \
		}                                               \
		EXPECT_NO_ERROR (_ec);                          \
	}

/*
 * Asserts that the `val1 == val2` condition becomes true within the deadline
 * Condition must hold for at least 2 consecutive reads
 */
#define ASSERT_TIMELY_EQ(time, val1, val2)         \
	system.deadline_set (time);                    \
	while (!((val1) == (val2)) && !system.poll ()) \
	{                                              \
	}                                              \
	ASSERT_EQ (val1, val2);

/*
 * Waits specified number of time while keeping system running.
 * Useful for asserting conditions that should still hold after some delay of time
 */
#define WAIT(time)              \
	system.deadline_set (time); \
	while (!system.poll ())     \
	{                           \
	}

/*
 * Asserts that condition is always true during the specified amount of time
 */
#define ASSERT_ALWAYS(time, condition) \
	system.deadline_set (time);        \
	while (!system.poll ())            \
	{                                  \
		ASSERT_TRUE (condition);       \
	}

/*
 * Asserts that condition is always true during the specified amount of time
 */
#define ASSERT_ALWAYS_EQ(time, val1, val2) \
	system.deadline_set (time);            \
	while (!system.poll ())                \
	{                                      \
		ASSERT_EQ (val1, val2);            \
	}

/*
 * Asserts that condition is never true during the specified amount of time
 */
#define ASSERT_NEVER(time, condition) \
	system.deadline_set (time);       \
	while (!system.poll ())           \
	{                                 \
		ASSERT_FALSE (condition);     \
	}

namespace nano::test
{
template <class... Ts>
class start_stop_guard
{
public:
	explicit start_stop_guard (Ts &... refs_a) :
		refs{ std::forward<Ts &> (refs_a)... }
	{
		std::apply ([] (Ts &... refs) { (refs.start (), ...); }, refs);
	}

	~start_stop_guard ()
	{
		std::apply ([] (Ts &... refs) { (refs.stop (), ...); }, refs);
	}

private:
	std::tuple<Ts &...> refs;
};

template <class... Ts>
class stop_guard
{
public:
	explicit stop_guard (Ts &... refs_a) :
		refs{ std::forward<Ts &> (refs_a)... }
	{
	}

	~stop_guard ()
	{
		std::apply ([] (Ts &... refs) { (refs.stop (), ...); }, refs);
	}

private:
	std::tuple<Ts &...> refs;
};
}

/* Convenience globals for gtest projects */
namespace nano
{
class node;
using uint128_t = boost::multiprecision::uint128_t;
class keypair;
class public_key;
class block_hash;
class telemetry_data;
class network_params;
class vote;
class block;
class election;
class ledger;

extern nano::uint128_t const & genesis_amount;

namespace test
{
	class system;

	class cout_redirect
	{
	public:
		cout_redirect (std::streambuf * new_buffer)
		{
			std::cout.rdbuf (new_buffer);
		}

		~cout_redirect ()
		{
			std::cout.rdbuf (old);
		}

	private:
		std::streambuf * old{ std::cout.rdbuf () };
	};

	/**
	 * Helper to signal completion of async handlers in tests.
	 * Subclasses implement specific conditions for completion.
	 */
	class completion_signal
	{
	public:
		virtual ~completion_signal ()
		{
			notify ();
		}

		/** Explicitly notify the completion */
		void notify ()
		{
			cv.notify_all ();
		}

	protected:
		nano::condition_variable cv;
		nano::mutex mutex;
	};

	/**
	 * Signals completion when a count is reached.
	 */
	class counted_completion : public completion_signal
	{
	public:
		/**
		 * Constructor
		 * @param required_count_a When increment() reaches this count within the deadline, await_count_for() will return false.
		 */
		counted_completion (unsigned required_count_a) :
			required_count (required_count_a)
		{
		}

		/**
		 * Wait for increment() to signal completion, or reaching the deadline.
		 * @param deadline_duration_a Deadline as a std::chrono duration
		 * @return true if the count is reached within the deadline
		 */
		template <typename UNIT>
		bool await_count_for (UNIT deadline_duration_a)
		{
			nano::timer<UNIT> timer (nano::timer_state::started);
			bool error = true;
			while (error && timer.before_deadline (deadline_duration_a))
			{
				error = count < required_count;
				if (error)
				{
					nano::unique_lock<nano::mutex> lock{ mutex };
					cv.wait_for (lock, std::chrono::milliseconds (1));
				}
			}
			return error;
		}

		/** Increments the current count. If the required count is reached, await_count_for() waiters are notified. */
		unsigned increment ()
		{
			auto val (count.fetch_add (1));
			if (val >= required_count)
			{
				notify ();
			}
			return val;
		}

		void increment_required_count ()
		{
			++required_count;
		}

	private:
		std::atomic<unsigned> count{ 0 };
		std::atomic<unsigned> required_count;
	};

	void wait_peer_connections (nano::test::system &);

	/**
	 * Generate a random block hash
	 */
	nano::hash_or_account random_hash_or_account ();
	/**
	 * Generate a random block hash
	 */
	nano::block_hash random_hash ();
	/**
	 * Generate a random block hash
	 */
	nano::account random_account ();

	/**
		Convenience function to call `node::process` function for multiple blocks at once.
		@return true if all blocks were successfully processed and inserted into ledger
	 */
	bool process (nano::node & node, std::vector<std::shared_ptr<nano::block>> blocks);
	/*
	 * Convenience function to process multiple blocks as if they were live blocks arriving from the network
	 * It is not guaranted that those blocks will be inserted into ledger (there might be forks, missing links etc)
	 * @return true if all blocks were successfully processed
	 */
	bool process_live (nano::node & node, std::vector<std::shared_ptr<nano::block>> blocks);
	/*
	 * Convenience function to check whether a list of blocks is confirmed.
	 * @return true if all blocks are confirmed, false otherwise
	 */
	bool confirmed (nano::node & node, std::vector<std::shared_ptr<nano::block>> blocks);
	/*
	 * Convenience function to check whether a list of hashes is confirmed.
	 * @return true if all blocks are confirmed, false otherwise
	 */
	bool confirmed (nano::node & node, std::vector<nano::block_hash> hashes);
	/*
	 * Convenience function to check whether a list of hashes exists in node ledger.
	 * @return true if all blocks are fully processed and inserted in the ledger, false otherwise
	 */
	bool exists (nano::node & node, std::vector<nano::block_hash> hashes);
	/*
	 * Convenience function to check whether a list of blocks exists in node ledger.
	 * @return true if all blocks are fully processed and inserted in the ledger, false otherwise
	 */
	bool exists (nano::node & node, std::vector<std::shared_ptr<nano::block>> blocks);
	/*
	 * Convenience function to check whether *all* of the hashes exists in node ledger or in the pruned table.
	 * @return true if all blocks are fully processed and inserted in the ledger, false otherwise
	 */
	bool block_or_pruned_all_exists (nano::node & node, std::vector<nano::block_hash> hashes);
	/*
	 * Convenience function to check whether *all* of the blocks exists in node ledger or their hash exists in the pruned table.
	 * @return true if all blocks are fully processed and inserted in the ledger, false otherwise
	 */
	bool block_or_pruned_all_exists (nano::node & node, std::vector<std::shared_ptr<nano::block>> blocks);
	/*
	 * Convenience function to check whether *none* of the hashes exists in node ledger or in the pruned table.
	 * @return true if none of the blocks are processed and inserted in the ledger, false otherwise
	 */
	bool block_or_pruned_none_exists (nano::node & node, std::vector<nano::block_hash> hashes);
	/*
	 * Convenience function to check whether *none* of the blocks exists in node ledger or their hash exists in the pruned table.
	 * @return true if none of the blocks are processed and inserted in the ledger, false otherwise
	 */
	bool block_or_pruned_none_exists (nano::node & node, std::vector<std::shared_ptr<nano::block>> blocks);
	/*
	 * Convenience function to start elections for a list of hashes. Blocks are loaded from ledger.
	 * @return true if all blocks exist and were queued to election scheduler
	 */
	bool activate (nano::node & node, std::vector<nano::block_hash> hashes);
	/*
	 * Convenience function to start elections for a list of hashes. Blocks are loaded from ledger.
	 * @return true if all blocks exist and were queued to election scheduler
	 */
	bool activate (nano::node & node, std::vector<std::shared_ptr<nano::block>> blocks);
	/*
	 * Convenience function that checks whether all hashes from list have currently active elections
	 * @return true if all blocks have currently active elections, false othersie
	 */
	bool active (nano::node & node, std::vector<nano::block_hash> hashes);
	/*
	 * Convenience function that checks whether all hashes from list have currently active elections
	 * @return true if all blocks have currently active elections, false othersie
	 */
	bool active (nano::node & node, std::vector<std::shared_ptr<nano::block>> blocks);
	/*
	 * Convenience function to create a new vote from list of blocks
	 */
	std::shared_ptr<nano::vote> make_vote (nano::keypair key, std::vector<std::shared_ptr<nano::block>> blocks, uint64_t timestamp = 0, uint8_t duration = 0);
	/*
	 * Convenience function to create a new vote from list of block hashes
	 */
	std::shared_ptr<nano::vote> make_vote (nano::keypair key, std::vector<nano::block_hash> hashes, uint64_t timestamp = 0, uint8_t duration = 0);
	/*
	 * Convenience function to create a new final vote from list of blocks
	 */
	std::shared_ptr<nano::vote> make_final_vote (nano::keypair key, std::vector<std::shared_ptr<nano::block>> blocks);
	/*
	 * Convenience function to create a new final vote from list of block hashes
	 */
	std::shared_ptr<nano::vote> make_final_vote (nano::keypair key, std::vector<nano::block_hash> hashes);
	/*
	 * Converts list of blocks to list of hashes
	 */
	std::vector<nano::block_hash> blocks_to_hashes (std::vector<std::shared_ptr<nano::block>> blocks);
	/*
	 * Creates a new fake channel associated with `node`
	 */
	std::shared_ptr<nano::transport::fake::channel> fake_channel (nano::node & node, nano::account node_id = { 0 });
	/*
	 * Start an election on system system_a, node node_a and hash hash_a by reading the block
	 * out of the ledger and adding it to the manual election scheduler queue.
	 * It waits up to 5 seconds for the block to appear in the ledger and the election to start
	 * and calls the system poll function while waiting.
	 * Returns nullptr if the election did not start within the timeframe.
	 */
	std::shared_ptr<nano::election> start_election (nano::test::system & system_a, nano::node & node_a, const nano::block_hash & hash_a);
	/*
	 * Call start_election for every block identified in the hash vector.
	 * Optionally, force confirm the election if forced_a is set.
	 * @return true if all elections were successfully started
	 * NOTE: Each election is given 5 seconds to complete, if it does not complete in 5 seconds, it will return an error
	 */
	[[nodiscard]] bool start_elections (nano::test::system &, nano::node &, std::vector<nano::block_hash> const &, bool const forced_a = false);
	/*
	 * Call start_election for every block in the vector.
	 * Optionally, force confirm the election if forced_a is set.
	 * @return true if all elections were successfully started
	 * NOTE: Each election is given 5 seconds to complete, if it does not complete in 5 seconds, it will return an error.
	 */
	[[nodiscard]] bool start_elections (nano::test::system &, nano::node &, std::vector<std::shared_ptr<nano::block>> const &, bool const forced_a = false);

	/**
	 *  Return account_info for account "acc", if account is not found, a default initialised object is returned
	 */
	nano::account_info account_info (nano::node const & node, nano::account const & acc);

	/**
	 * Return the account height, returns 0 on error
	 */
	uint64_t account_height (nano::node const & node, nano::account const & acc);

	/**
	 * \brief Debugging function to print all entries in the pending table. Intended to be used to debug unit tests.
	 */
	void print_all_receivable_entries (const nano::store::component & store);

	/**
	 * \brief Debugging function to print all accounts in a ledger. Intended to be used to debug unit tests.
	 */
<<<<<<< HEAD
	void print_all_blocks (nano::node & node);

	/**
	 * Returns all blocks in the ledger
	 */
	std::vector<std::shared_ptr<nano::block>> all_blocks (nano::node &);
=======
	void print_all_account_info (const nano::ledger & ledger);

	/**
	 * \brief Debugging function to print all blocks in a node. Intended to be used to debug unit tests.
	 */
	void print_all_blocks (const nano::store::component & store);
>>>>>>> 86015438
}
}<|MERGE_RESOLUTION|>--- conflicted
+++ resolved
@@ -426,20 +426,16 @@
 	/**
 	 * \brief Debugging function to print all accounts in a ledger. Intended to be used to debug unit tests.
 	 */
-<<<<<<< HEAD
-	void print_all_blocks (nano::node & node);
+	void print_all_account_info (const nano::ledger & ledger);
+
+	/**
+	 * \brief Debugging function to print all blocks in a node. Intended to be used to debug unit tests.
+	 */
+	void print_all_blocks (const nano::store::component & store);
 
 	/**
 	 * Returns all blocks in the ledger
 	 */
 	std::vector<std::shared_ptr<nano::block>> all_blocks (nano::node &);
-=======
-	void print_all_account_info (const nano::ledger & ledger);
-
-	/**
-	 * \brief Debugging function to print all blocks in a node. Intended to be used to debug unit tests.
-	 */
-	void print_all_blocks (const nano::store::component & store);
->>>>>>> 86015438
 }
 }