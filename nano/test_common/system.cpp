--- conflicted
+++ resolved
@@ -448,11 +448,7 @@
 		auto item = node_a.ledger.receivable_upper_bound (*transaction, random_account);
 		if (!item.is_end ())
 		{
-<<<<<<< HEAD
-			send_block = node_a.ledger.block (*transaction, item->first.hash);
-=======
-			send_block = node_a.ledger.any.block_get (transaction, item->first.hash);
->>>>>>> fb689884
+			send_block = node_a.ledger.any ().block_get (*transaction, item->first.hash);
 		}
 	}
 	if (send_block != nullptr)
