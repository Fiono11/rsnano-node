--- conflicted
+++ resolved
@@ -29,7 +29,8 @@
  */
 
 nano::test::system::system () :
-	io_ctx{ std::make_shared<boost::asio::io_context> () }
+	async_rt{ false },
+	io_guard{ boost::asio::make_work_guard (async_rt.io_ctx) }
 {
 	auto scale_str = std::getenv ("DEADLINE_SCALE_FACTOR");
 	if (scale_str)
@@ -66,6 +67,7 @@
 	}
 #endif
 }
+
 
 nano::node & nano::test::system::node (std::size_t index) const
 {
@@ -187,49 +189,6 @@
 	return node;
 }
 
-<<<<<<< HEAD
-nano::test::system::system () :
-	async_rt{ false },
-	io_guard{ boost::asio::make_work_guard (async_rt.io_ctx) }
-{
-	auto scale_str = std::getenv ("DEADLINE_SCALE_FACTOR");
-	if (scale_str)
-	{
-		deadline_scaling_factor = std::stod (scale_str);
-	}
-}
-
-nano::test::system::system (uint16_t count_a, nano::transport::transport_type type_a, nano::node_flags flags_a) :
-	system ()
-{
-	nodes.reserve (count_a);
-	for (uint16_t i (0); i < count_a; ++i)
-	{
-		add_node (default_config (), flags_a, type_a);
-	}
-}
-
-nano::test::system::~system ()
-{
-	// Only stop system in destructor to avoid confusing and random bugs when debugging assertions that hit deadline expired condition
-	stop ();
-
-#ifndef _WIN32
-	// Windows cannot remove the log and data files while they are still owned by this process.
-	// They will be removed later
-
-	// Clean up tmp directories created by the tests. Since it's sometimes useful to
-	// see log files after test failures, an environment variable is supported to
-	// retain the files.
-	if (std::getenv ("TEST_KEEP_TMPDIRS") == nullptr)
-	{
-		nano::remove_temporary_directories ();
-	}
-#endif
-}
-
-=======
->>>>>>> f57bcdea
 void nano::test::system::ledger_initialization_set (std::vector<nano::keypair> const & reps, nano::amount const & reserve)
 {
 	nano::block_hash previous = nano::dev::genesis->hash ();
@@ -326,11 +285,7 @@
 std::error_code nano::test::system::poll (std::chrono::nanoseconds const & wait_time)
 {
 #if NANO_ASIO_HANDLER_TRACKING == 0
-<<<<<<< HEAD
 	async_rt.io_ctx.run_one_for (wait_time);
-=======
-	io_ctx->run_one_for (wait_time);
->>>>>>> f57bcdea
 #else
 	nano::timer<> timer;
 	timer.start ();
@@ -376,11 +331,7 @@
 	auto endtime = now + delay;
 	while (now <= endtime)
 	{
-<<<<<<< HEAD
 		async_rt.io_ctx.run_one_for (endtime - now);
-=======
-		io_ctx->run_one_for (endtime - now);
->>>>>>> f57bcdea
 		now = std::chrono::steady_clock::now ();
 		if (async_rt.io_ctx.stopped ())
 		{
