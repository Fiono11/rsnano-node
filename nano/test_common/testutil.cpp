#include <nano/crypto_lib/random_pool.hpp>
#include <nano/node/scheduler/component.hpp>
#include <nano/node/scheduler/manual.hpp>
#include <nano/node/scheduler/priority.hpp>
#include <nano/node/transport/fake.hpp>
#include <nano/store/block.hpp>
#include <nano/test_common/system.hpp>
#include <nano/test_common/testutil.hpp>

#include <gtest/gtest.h>

#include <cstdlib>
#include <numeric>

using namespace std::chrono_literals;

void nano::test::wait_peer_connections (nano::test::system & system_a)
{
	auto wait_peer_count = [&system_a] (bool in_memory) {
		auto num_nodes = system_a.nodes.size ();
		system_a.deadline_set (20s);
		size_t peer_count = 0;
		while (peer_count != num_nodes * (num_nodes - 1))
		{
			ASSERT_NO_ERROR (system_a.poll ());
			peer_count = std::accumulate (system_a.nodes.cbegin (), system_a.nodes.cend (), std::size_t{ 0 }, [in_memory] (auto total, auto const & node) {
				if (in_memory)
				{
					return total += node->network->size ();
				}
				else
				{
					auto transaction = node->store.tx_begin_read ();
					return total += node->store.peer ().count (*transaction);
				}
			});
		}
	};

	// Do a pre-pass with in-memory containers to reduce IO if still in the process of connecting to peers
	wait_peer_count (true);
	wait_peer_count (false);
}

nano::hash_or_account nano::test::random_hash_or_account ()
{
	nano::hash_or_account random_hash;
	nano::random_pool::generate_block (random_hash.bytes.data (), random_hash.bytes.size ());
	return random_hash;
}

nano::block_hash nano::test::random_hash ()
{
	return nano::test::random_hash_or_account ().as_block_hash ();
}

nano::account nano::test::random_account ()
{
	return nano::test::random_hash_or_account ().as_account ();
}

bool nano::test::process (nano::node & node, std::vector<std::shared_ptr<nano::block>> blocks)
{
	auto const transaction = node.store.tx_begin_write ({ tables::accounts, tables::blocks, tables::frontiers, tables::pending });
	for (auto & block : blocks)
	{
		auto result = node.process (*transaction, block);
		if (result != nano::block_status::progress)
		{
			return false;
		}
	}
	return true;
}

bool nano::test::process_live (nano::node & node, std::vector<std::shared_ptr<nano::block>> blocks)
{
	for (auto & block : blocks)
	{
		node.process_active (block);
	}
	return true;
}

bool nano::test::confirmed (nano::node & node, std::vector<nano::block_hash> hashes)
{
	for (auto & hash : hashes)
	{
		if (!node.block_confirmed (hash))
		{
			return false;
		}
	}
	return true;
}

bool nano::test::confirmed (nano::node & node, std::vector<std::shared_ptr<nano::block>> blocks)
{
	return confirmed (node, blocks_to_hashes (blocks));
}

bool nano::test::exists (nano::node & node, std::vector<nano::block_hash> hashes)
{
	for (auto & hash : hashes)
	{
		if (!node.block (hash))
		{
			return false;
		}
	}
	return true;
}

bool nano::test::exists (nano::node & node, std::vector<std::shared_ptr<nano::block>> blocks)
{
	return exists (node, blocks_to_hashes (blocks));
}

bool nano::test::block_or_pruned_all_exists (nano::node & node, std::vector<nano::block_hash> hashes)
{
	return std::all_of (hashes.begin (), hashes.end (),
	[&] (const auto & hash) {
		return node.ledger.block_or_pruned_exists (hash);
	});
}

bool nano::test::block_or_pruned_all_exists (nano::node & node, std::vector<std::shared_ptr<nano::block>> blocks)
{
	return block_or_pruned_all_exists (node, blocks_to_hashes (blocks));
}

bool nano::test::block_or_pruned_none_exists (nano::node & node, std::vector<nano::block_hash> hashes)
{
	return std::none_of (hashes.begin (), hashes.end (),
	[&] (const auto & hash) {
		return node.ledger.block_or_pruned_exists (hash);
	});
}

bool nano::test::block_or_pruned_none_exists (nano::node & node, std::vector<std::shared_ptr<nano::block>> blocks)
{
	return block_or_pruned_none_exists (node, blocks_to_hashes (blocks));
}

bool nano::test::activate (nano::node & node, std::vector<nano::block_hash> hashes)
{
	for (auto & hash : hashes)
	{
		auto disk_block = node.block (hash);
		if (disk_block == nullptr)
		{
			// Block does not exist in the ledger yet
			return false;
		}
		node.scheduler.manual.push (disk_block);
	}
	return true;
}

bool nano::test::activate (nano::node & node, std::vector<std::shared_ptr<nano::block>> blocks)
{
	return activate (node, blocks_to_hashes (blocks));
}

bool nano::test::active (nano::node & node, std::vector<nano::block_hash> hashes)
{
	for (auto & hash : hashes)
	{
		if (!node.active.active (hash))
		{
			return false;
		}
	}
	return true;
}

bool nano::test::active (nano::node & node, std::vector<std::shared_ptr<nano::block>> blocks)
{
	return active (node, blocks_to_hashes (blocks));
}

std::shared_ptr<nano::vote> nano::test::make_vote (nano::keypair key, std::vector<nano::block_hash> hashes, uint64_t timestamp, uint8_t duration)
{
	return std::make_shared<nano::vote> (key.pub, key.prv, timestamp, duration, hashes);
}

std::shared_ptr<nano::vote> nano::test::make_vote (nano::keypair key, std::vector<std::shared_ptr<nano::block>> blocks, uint64_t timestamp, uint8_t duration)
{
	std::vector<nano::block_hash> hashes;
	std::transform (blocks.begin (), blocks.end (), std::back_inserter (hashes), [] (auto & block) { return block->hash (); });
	return make_vote (key, hashes, timestamp, duration);
}

std::shared_ptr<nano::vote> nano::test::make_final_vote (nano::keypair key, std::vector<nano::block_hash> hashes)
{
	return make_vote (key, hashes, nano::vote::timestamp_max, nano::vote::duration_max);
}

std::shared_ptr<nano::vote> nano::test::make_final_vote (nano::keypair key, std::vector<std::shared_ptr<nano::block>> blocks)
{
	return make_vote (key, blocks, nano::vote::timestamp_max, nano::vote::duration_max);
}

std::vector<nano::block_hash> nano::test::blocks_to_hashes (std::vector<std::shared_ptr<nano::block>> blocks)
{
	std::vector<nano::block_hash> hashes;
	std::transform (blocks.begin (), blocks.end (), std::back_inserter (hashes), [] (auto & block) { return block->hash (); });
	return hashes;
}

std::shared_ptr<nano::transport::channel> nano::test::fake_channel (nano::node & node, nano::account node_id)
{
	auto channel = std::make_shared<nano::transport::fake::channel> (node);
	if (!node_id.is_zero ())
	{
		channel->set_node_id (node_id);
	}
	return channel;
}

std::shared_ptr<nano::election> nano::test::start_election (nano::test::system & system_a, nano::node & node_a, const nano::block_hash & hash_a)
{
	system_a.deadline_set (5s);

	// wait until and ensure that the block is in the ledger
	auto block_l = node_a.block (hash_a);
	while (!block_l)
	{
		if (system_a.poll ())
		{
			return nullptr;
		}
		block_l = node_a.block (hash_a);
	}

	node_a.scheduler.manual.push (block_l);

	// wait for the election to appear
	std::shared_ptr<nano::election> election = node_a.active.election (block_l->qualified_root ());
	while (!election)
	{
		if (system_a.poll ())
		{
			return nullptr;
		}
		election = node_a.active.election (block_l->qualified_root ());
	}

	election->transition_active ();
	return election;
}

bool nano::test::start_elections (nano::test::system & system_a, nano::node & node_a, std::vector<nano::block_hash> const & hashes_a, bool const forced_a)
{
	for (auto const & hash_l : hashes_a)
	{
		auto election = nano::test::start_election (system_a, node_a, hash_l);
		if (!election)
		{
			return false;
		}
		if (forced_a)
		{
			node_a.active.force_confirm (*election);
		}
	}
	return true;
}

bool nano::test::start_elections (nano::test::system & system_a, nano::node & node_a, std::vector<std::shared_ptr<nano::block>> const & blocks_a, bool const forced_a)
{
	return nano::test::start_elections (system_a, node_a, blocks_to_hashes (blocks_a), forced_a);
}

nano::account_info nano::test::account_info (nano::node const & node, nano::account const & acc)
{
	auto const tx = node.ledger.store.tx_begin_read ();
	auto opt = node.ledger.account_info (*tx, acc);
	if (opt.has_value ())
	{
		return opt.value ();
	}
	return {};
}

uint64_t nano::test::account_height (nano::node const & node, nano::account const & acc)
{
	auto const tx = node.ledger.store.tx_begin_read ();
	nano::confirmation_height_info height_info;
<<<<<<< HEAD
	if (!node.ledger.store.confirmation_height ().get (*tx, acc, height_info))
=======
	if (node.ledger.store.confirmation_height.get (tx, acc, height_info))
>>>>>>> 950c1848
	{
		return 0;
	}
	return height_info.height ();
}

void nano::test::print_all_account_info (nano::node & node)
{
	auto const tx = node.ledger.store.tx_begin_read ();
	auto const end = node.ledger.store.account ().end ();
	for (auto i = node.ledger.store.account ().begin (*tx); i != end; ++i)
	{
		nano::account acc = i->first;
		nano::account_info acc_info = i->second;
		nano::confirmation_height_info height_info;
		std::cout << "Account: " << acc.to_account () << std::endl;
		std::cout << "  Unconfirmed Balance: " << acc_info.balance ().to_string_dec () << std::endl;
		std::cout << "  Confirmed Balance:   " << node.ledger.account_balance (*tx, acc, true) << std::endl;
		std::cout << "  Block Count:         " << acc_info.block_count () << std::endl;
		if (!node.ledger.store.confirmation_height ().get (*tx, acc, height_info))
		{
			std::cout << "  Conf. Height:        " << height_info.height () << std::endl;
			std::cout << "  Conf. Frontier:      " << height_info.frontier ().to_string () << std::endl;
		}
	}
}<|MERGE_RESOLUTION|>--- conflicted
+++ resolved
@@ -287,11 +287,7 @@
 {
 	auto const tx = node.ledger.store.tx_begin_read ();
 	nano::confirmation_height_info height_info;
-<<<<<<< HEAD
-	if (!node.ledger.store.confirmation_height ().get (*tx, acc, height_info))
-=======
-	if (node.ledger.store.confirmation_height.get (tx, acc, height_info))
->>>>>>> 950c1848
+	if (node.ledger.store.confirmation_height ().get (*tx, acc, height_info))
 	{
 		return 0;
 	}
