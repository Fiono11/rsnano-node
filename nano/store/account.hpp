--- conflicted
+++ resolved
@@ -21,30 +21,16 @@
 class account
 {
 public:
-<<<<<<< HEAD
-	virtual ~account_store (){};
-	virtual void put (nano::write_transaction const &, nano::account const &, nano::account_info const &) = 0;
-	virtual bool get (nano::transaction const &, nano::account const &, nano::account_info &) = 0;
-	std::optional<nano::account_info> get (nano::transaction const &, nano::account const &);
-	virtual void del (nano::write_transaction const &, nano::account const &) = 0;
-	virtual bool exists (nano::transaction const &, nano::account const &) = 0;
-	virtual size_t count (nano::transaction const &) = 0;
-	virtual nano::store_iterator<nano::account, nano::account_info> begin (nano::transaction const &, nano::account const &) const = 0;
-	virtual nano::store_iterator<nano::account, nano::account_info> begin (nano::transaction const &) const = 0;
-	virtual nano::store_iterator<nano::account, nano::account_info> end () const = 0;
-	virtual void for_each_par (std::function<void (nano::read_transaction const &, nano::store_iterator<nano::account, nano::account_info>, nano::store_iterator<nano::account, nano::account_info>)> const &) const = 0;
-=======
+	virtual ~account (){};
 	virtual void put (store::write_transaction const &, nano::account const &, nano::account_info const &) = 0;
 	virtual bool get (store::transaction const &, nano::account const &, nano::account_info &) = 0;
 	std::optional<nano::account_info> get (store::transaction const &, nano::account const &);
 	virtual void del (store::write_transaction const &, nano::account const &) = 0;
 	virtual bool exists (store::transaction const &, nano::account const &) = 0;
 	virtual size_t count (store::transaction const &) = 0;
-	virtual iterator<nano::account, nano::account_info> begin (store::transaction const &, nano::account const &) const = 0;
-	virtual iterator<nano::account, nano::account_info> begin (store::transaction const &) const = 0;
-	virtual iterator<nano::account, nano::account_info> rbegin (store::transaction const &) const = 0;
-	virtual iterator<nano::account, nano::account_info> end () const = 0;
-	virtual void for_each_par (std::function<void (store::read_transaction const &, iterator<nano::account, nano::account_info>, iterator<nano::account, nano::account_info>)> const &) const = 0;
->>>>>>> 1e57b5b4
+	virtual nano::store::iterator<nano::account, nano::account_info> begin (store::transaction const &, nano::account const &) const = 0;
+	virtual nano::store::iterator<nano::account, nano::account_info> begin (store::transaction const &) const = 0;
+	virtual nano::store::iterator<nano::account, nano::account_info> end () const = 0;
+	virtual void for_each_par (std::function<void (store::read_transaction const &, nano::store::iterator<nano::account, nano::account_info>, nano::store::iterator<nano::account, nano::account_info>)> const &) const = 0;
 };
 } // namespace nano::store