#include <nano/lib/rsnanoutils.hpp>
#include <nano/lib/utility.hpp>
#include <nano/secure/buffer.hpp>
#include <nano/secure/ledger.hpp>
#include <nano/store/lmdb/iterator.hpp>
<<<<<<< HEAD
=======
#include <nano/store/lmdb/lmdb.hpp>
#include <nano/store/lmdb/wallet_value.hpp>
#include <nano/store/version.hpp>
#include <nano/store/versioning.hpp>
>>>>>>> 41feb779

#include <boost/filesystem.hpp>
#include <boost/format.hpp>
#include <boost/polymorphic_cast.hpp>

#include <queue>

<<<<<<< HEAD
namespace nano
{
template <>
void * mdb_val::data () const
{
	return value.mv_data;
}

template <>
std::size_t mdb_val::size () const
{
	return value.mv_size;
}

template <>
mdb_val::db_val (std::size_t size_a, void * data_a) :
	value ({ size_a, data_a })
{
}

template <>
void mdb_val::convert_buffer_to_value ()
{
	value = { buffer->size (), const_cast<uint8_t *> (buffer->data ()) };
}
}
namespace
=======
nano::lmdb::store::store (nano::logger_mt & logger_a, boost::filesystem::path const & path_a, nano::ledger_constants & constants, nano::txn_tracking_config const & txn_tracking_config_a, std::chrono::milliseconds block_processor_batch_max_time_a, nano::lmdb_config const & lmdb_config_a, bool backup_before_upgrade_a) :
	// clang-format off
	nano::store::component{
		block_store,
		frontier_store,
		account_store,
		pending_store,
		online_weight_store,
		pruned_store,
		peer_store,
		confirmation_height_store,
		final_vote_store,
		version_store
	},
	// clang-format on
	block_store{ *this },
	frontier_store{ *this },
	account_store{ *this },
	pending_store{ *this },
	online_weight_store{ *this },
	pruned_store{ *this },
	peer_store{ *this },
	confirmation_height_store{ *this },
	final_vote_store{ *this },
	version_store{ *this },
	logger (logger_a),
	env (error, path_a, nano::mdb_env::options::make ().set_config (lmdb_config_a).set_use_no_mem_init (true)),
	mdb_txn_tracker (logger_a, txn_tracking_config_a, block_processor_batch_max_time_a),
	txn_tracking_enabled (txn_tracking_config_a.enable)
{
	if (!error)
	{
		debug_assert (path_a.filename () == "data.ldb");

		auto is_fully_upgraded (false);
		auto is_fresh_db (false);
		{
			auto transaction (tx_begin_read ());
			auto err = mdb_dbi_open (env.tx (transaction), "meta", 0, &block_store.meta_handle);
			is_fresh_db = err != MDB_SUCCESS;
			if (err == MDB_SUCCESS)
			{
				is_fully_upgraded = (version.get (transaction) == version_current);
				mdb_dbi_close (env, block_store.meta_handle);
			}
		}

		// Only open a write lock when upgrades are needed. This is because CLI commands
		// open inactive nodes which can otherwise be locked here if there is a long write
		// (can be a few minutes with the --fast_bootstrap flag for instance)
		if (!is_fully_upgraded)
		{
			if (!is_fresh_db)
			{
				logger.always_log ("Upgrade in progress...");
				if (backup_before_upgrade_a)
				{
					create_backup_file (env, path_a, logger_a);
				}
			}
			auto needs_vacuuming = false;
			{
				auto transaction (tx_begin_write ());
				open_databases (error, transaction, MDB_CREATE);
				if (!error)
				{
					error |= do_upgrades (transaction, constants, needs_vacuuming);
				}
			}

			if (needs_vacuuming)
			{
				logger.always_log ("Preparing vacuum...");
				auto vacuum_success = vacuum_after_upgrade (path_a, lmdb_config_a);
				logger.always_log (vacuum_success ? "Vacuum succeeded." : "Failed to vacuum. (Optional) Ensure enough disk space is available for a copy of the database and try to vacuum after shutting down the node");
			}
		}
		else
		{
			auto transaction (tx_begin_read ());
			open_databases (error, transaction, 0);
		}
	}
}

bool nano::lmdb::store::vacuum_after_upgrade (boost::filesystem::path const & path_a, nano::lmdb_config const & lmdb_config_a)
{
	// Vacuum the database. This is not a required step and may actually fail if there isn't enough storage space.
	auto vacuum_path = path_a.parent_path () / "vacuumed.ldb";

	auto vacuum_success = copy_db (vacuum_path);
	if (vacuum_success)
	{
		// Need to close the database to release the file handle
		mdb_env_sync (env.environment, true);
		mdb_env_close (env.environment);
		env.environment = nullptr;

		// Replace the ledger file with the vacuumed one
		boost::filesystem::rename (vacuum_path, path_a);

		// Set up the environment again
		auto options = nano::mdb_env::options::make ()
					   .set_config (lmdb_config_a)
					   .set_use_no_mem_init (true);
		env.init (error, path_a, options);
		if (!error)
		{
			auto transaction (tx_begin_read ());
			open_databases (error, transaction, 0);
		}
	}
	else
	{
		// The vacuum file can be in an inconsistent state if there wasn't enough space to create it
		boost::filesystem::remove (vacuum_path);
	}
	return vacuum_success;
}

void nano::lmdb::store::serialize_mdb_tracker (boost::property_tree::ptree & json, std::chrono::milliseconds min_read_time, std::chrono::milliseconds min_write_time)
{
	mdb_txn_tracker.serialize_json (json, min_read_time, min_write_time);
}

void nano::lmdb::store::serialize_memory_stats (boost::property_tree::ptree & json)
{
	MDB_stat stats;
	auto status (mdb_env_stat (env.environment, &stats));
	release_assert (status == 0);
	json.put ("branch_pages", stats.ms_branch_pages);
	json.put ("depth", stats.ms_depth);
	json.put ("entries", stats.ms_entries);
	json.put ("leaf_pages", stats.ms_leaf_pages);
	json.put ("overflow_pages", stats.ms_overflow_pages);
	json.put ("page_size", stats.ms_psize);
}

nano::write_transaction nano::lmdb::store::tx_begin_write (std::vector<nano::tables> const &, std::vector<nano::tables> const &)
{
	return env.tx_begin_write (create_txn_callbacks ());
}

nano::read_transaction nano::lmdb::store::tx_begin_read () const
{
	return env.tx_begin_read (create_txn_callbacks ());
}

std::string nano::lmdb::store::vendor_get () const
{
	return boost::str (boost::format ("LMDB %1%.%2%.%3%") % MDB_VERSION_MAJOR % MDB_VERSION_MINOR % MDB_VERSION_PATCH);
}

nano::mdb_txn_callbacks nano::lmdb::store::create_txn_callbacks () const
{
	nano::mdb_txn_callbacks mdb_txn_callbacks;
	if (txn_tracking_enabled)
	{
		mdb_txn_callbacks.txn_start = ([&mdb_txn_tracker = mdb_txn_tracker] (nano::transaction_impl const * transaction_impl) {
			mdb_txn_tracker.add (transaction_impl);
		});
		mdb_txn_callbacks.txn_end = ([&mdb_txn_tracker = mdb_txn_tracker] (nano::transaction_impl const * transaction_impl) {
			mdb_txn_tracker.erase (transaction_impl);
		});
	}
	return mdb_txn_callbacks;
}

void nano::lmdb::store::open_databases (bool & error_a, nano::transaction const & transaction_a, unsigned flags)
{
	error_a |= mdb_dbi_open (env.tx (transaction_a), "frontiers", flags, &frontier_store.frontiers_handle) != 0;
	error_a |= mdb_dbi_open (env.tx (transaction_a), "online_weight", flags, &online_weight_store.online_weight_handle) != 0;
	error_a |= mdb_dbi_open (env.tx (transaction_a), "meta", flags, &block_store.meta_handle) != 0;
	error_a |= mdb_dbi_open (env.tx (transaction_a), "peers", flags, &peer_store.peers_handle) != 0;
	error_a |= mdb_dbi_open (env.tx (transaction_a), "pruned", flags, &pruned_store.pruned_handle) != 0;
	error_a |= mdb_dbi_open (env.tx (transaction_a), "confirmation_height", flags, &confirmation_height_store.confirmation_height_handle) != 0;
	error_a |= mdb_dbi_open (env.tx (transaction_a), "accounts", flags, &account_store.accounts_v0_handle) != 0;
	account_store.accounts_handle = account_store.accounts_v0_handle;
	error_a |= mdb_dbi_open (env.tx (transaction_a), "pending", flags, &pending_store.pending_v0_handle) != 0;
	pending_store.pending_handle = pending_store.pending_v0_handle;
	error_a |= mdb_dbi_open (env.tx (transaction_a), "final_votes", flags, &final_vote_store.final_votes_handle) != 0;

	auto version_l = version.get (transaction_a);
	if (version_l < 19)
	{
		// These legacy (and state) block databases are no longer used, but need opening so they can be deleted during an upgrade
		error_a |= mdb_dbi_open (env.tx (transaction_a), "send", flags, &block_store.send_blocks_handle) != 0;
		error_a |= mdb_dbi_open (env.tx (transaction_a), "receive", flags, &block_store.receive_blocks_handle) != 0;
		error_a |= mdb_dbi_open (env.tx (transaction_a), "open", flags, &block_store.open_blocks_handle) != 0;
		error_a |= mdb_dbi_open (env.tx (transaction_a), "change", flags, &block_store.change_blocks_handle) != 0;
		if (version_l >= 15)
		{
			error_a |= mdb_dbi_open (env.tx (transaction_a), "state_blocks", flags, &block_store.state_blocks_handle) != 0;
			block_store.state_blocks_v0_handle = block_store.state_blocks_handle;
		}
	}
	else
	{
		error_a |= mdb_dbi_open (env.tx (transaction_a), "blocks", MDB_CREATE, &block_store.blocks_handle) != 0;
	}

	if (version_l < 16)
	{
		// The representation database is no longer used, but needs opening so that it can be deleted during an upgrade
		error_a |= mdb_dbi_open (env.tx (transaction_a), "representation", flags, &account_store.representation_handle) != 0;
	}

	if (version_l < 15)
	{
		// These databases are no longer used, but need opening so they can be deleted during an upgrade
		error_a |= mdb_dbi_open (env.tx (transaction_a), "state", flags, &block_store.state_blocks_v0_handle) != 0;
		block_store.state_blocks_handle = block_store.state_blocks_v0_handle;
		error_a |= mdb_dbi_open (env.tx (transaction_a), "accounts_v1", flags, &account_store.accounts_v1_handle) != 0;
		error_a |= mdb_dbi_open (env.tx (transaction_a), "pending_v1", flags, &pending_store.pending_v1_handle) != 0;
		error_a |= mdb_dbi_open (env.tx (transaction_a), "state_v1", flags, &block_store.state_blocks_v1_handle) != 0;
	}
}

bool nano::lmdb::store::do_upgrades (nano::write_transaction & transaction_a, nano::ledger_constants & constants, bool & needs_vacuuming)
{
	auto error (false);
	auto version_l = version.get (transaction_a);
	switch (version_l)
	{
		case 1:
		case 2:
		case 3:
		case 4:
		case 5:
		case 6:
		case 7:
		case 8:
		case 9:
		case 10:
		case 11:
		case 12:
		case 13:
			logger.always_log (boost::str (boost::format ("The version of the ledger (%1%) is lower than the minimum (%2%) which is supported for upgrades. Either upgrade to a v19, v20 or v21 node first or delete the ledger.") % version_l % version_minimum));
			error = true;
			break;
		case 14:
			upgrade_v14_to_v15 (transaction_a);
			[[fallthrough]];
			// Upgrades to version 16, 17 & 18 are all part of the v21 node release
		case 15:
			upgrade_v15_to_v16 (transaction_a);
			[[fallthrough]];
		case 16:
			upgrade_v16_to_v17 (transaction_a);
			[[fallthrough]];
		case 17:
			upgrade_v17_to_v18 (transaction_a, constants);
			[[fallthrough]];
			// Upgrades to version 19 & 20 are both part of the v22 node release
		case 18:
			upgrade_v18_to_v19 (transaction_a);
			needs_vacuuming = true;
			[[fallthrough]];
		case 19:
			upgrade_v19_to_v20 (transaction_a);
			[[fallthrough]];
		case 20:
			upgrade_v20_to_v21 (transaction_a);
			[[fallthrough]];
		case 21:
			upgrade_v21_to_v22 (transaction_a);
			[[fallthrough]];
		case 22:
			break;
		default:
			logger.always_log (boost::str (boost::format ("The version of the ledger (%1%) is too high for this node") % version_l));
			error = true;
			break;
	}
	return error;
}

void nano::lmdb::store::upgrade_v14_to_v15 (nano::write_transaction & transaction_a)
{
	logger.always_log ("Preparing v14 to v15 database upgrade...");

	std::vector<std::pair<nano::account, nano::account_info>> account_infos;
	upgrade_counters account_counters (count (transaction_a, account_store.accounts_v0_handle), count (transaction_a, account_store.accounts_v1_handle));
	account_infos.reserve (account_counters.before_v0 + account_counters.before_v1);

	nano::mdb_merge_iterator<nano::account, nano::account_info_v14> i_account (transaction_a, account_store.accounts_v0_handle, account_store.accounts_v1_handle);
	nano::mdb_merge_iterator<nano::account, nano::account_info_v14> n_account{};
	for (; i_account != n_account; ++i_account)
	{
		nano::account account (i_account->first);
		nano::account_info_v14 account_info_v14 (i_account->second);

		// Upgrade rep block to representative account
		auto rep_block = block_get_v14 (transaction_a, account_info_v14.rep_block);
		release_assert (rep_block != nullptr);
		account_infos.emplace_back (account, nano::account_info{ account_info_v14.head, rep_block->representative (), account_info_v14.open_block, account_info_v14.balance, account_info_v14.modified, account_info_v14.block_count, i_account.from_first_database ? nano::epoch::epoch_0 : nano::epoch::epoch_1 });
		// Move confirmation height from account_info database to its own table
		mdb_put (env.tx (transaction_a), confirmation_height_store.confirmation_height_handle, nano::mdb_val (account), nano::mdb_val (account_info_v14.confirmation_height), MDB_APPEND);
		i_account.from_first_database ? ++account_counters.after_v0 : ++account_counters.after_v1;
	}

	logger.always_log ("Finished extracting confirmation height to its own database");

	debug_assert (account_counters.are_equal ());
	// No longer need accounts_v1, keep v0 but clear it
	mdb_drop (env.tx (transaction_a), account_store.accounts_v1_handle, 1);
	mdb_drop (env.tx (transaction_a), account_store.accounts_v0_handle, 0);

	for (auto const & account_account_info_pair : account_infos)
	{
		auto const & account_info (account_account_info_pair.second);
		mdb_put (env.tx (transaction_a), account_store.accounts_handle, nano::mdb_val (account_account_info_pair.first), nano::mdb_val (account_info), MDB_APPEND);
	}

	logger.always_log ("Epoch merge upgrade: Finished accounts, now doing state blocks");

	account_infos.clear ();

	// Have to create a new database as we are iterating over the existing ones and want to use MDB_APPEND for quick insertion
	MDB_dbi state_blocks_new;
	mdb_dbi_open (env.tx (transaction_a), "state_blocks", MDB_CREATE, &state_blocks_new);

	upgrade_counters state_counters (count (transaction_a, block_store.state_blocks_v0_handle), count (transaction_a, block_store.state_blocks_v1_handle));

	nano::mdb_merge_iterator<nano::block_hash, nano::state_block_w_sideband_v14> i_state (transaction_a, block_store.state_blocks_v0_handle, block_store.state_blocks_v1_handle);
	nano::mdb_merge_iterator<nano::block_hash, nano::state_block_w_sideband_v14> n_state{};
	auto num = 0u;
	for (; i_state != n_state; ++i_state, ++num)
	{
		nano::block_hash hash (i_state->first);
		nano::state_block_w_sideband_v14 state_block_w_sideband_v14 (i_state->second);
		auto & sideband_v14 = state_block_w_sideband_v14.sideband;

		nano::block_sideband_v18 sideband (sideband_v14.account, sideband_v14.successor, sideband_v14.balance, sideband_v14.height, sideband_v14.timestamp, i_state.from_first_database ? nano::epoch::epoch_0 : nano::epoch::epoch_1, false, false, false);

		// Write these out
		std::vector<uint8_t> data;
		{
			nano::vectorstream stream (data);
			state_block_w_sideband_v14.state_block->serialize (stream);
			sideband.serialize (stream, sideband_v14.type);
		}

		nano::mdb_val value{ data.size (), (void *)data.data () };
		auto s = mdb_put (env.tx (transaction_a), state_blocks_new, nano::mdb_val (hash), value, MDB_APPEND);
		release_assert_success (s);

		// Every so often output to the log to indicate progress
		constexpr auto output_cutoff = 1000000;
		if (num % output_cutoff == 0 && num != 0)
		{
			logger.always_log (boost::str (boost::format ("Database epoch merge upgrade %1% million state blocks upgraded") % (num / output_cutoff)));
		}
		i_state.from_first_database ? ++state_counters.after_v0 : ++state_counters.after_v1;
	}

	debug_assert (state_counters.are_equal ());
	logger.always_log ("Epoch merge upgrade: Finished state blocks, now doing pending blocks");

	block_store.state_blocks_handle = state_blocks_new;

	// No longer need states v0/v1 databases
	mdb_drop (env.tx (transaction_a), block_store.state_blocks_v1_handle, 1);
	mdb_drop (env.tx (transaction_a), block_store.state_blocks_v0_handle, 1);

	block_store.state_blocks_v0_handle = block_store.state_blocks_handle;

	upgrade_counters pending_counters (count (transaction_a, pending_store.pending_v0_handle), count (transaction_a, pending_store.pending_v1_handle));
	std::vector<std::pair<nano::pending_key, nano::pending_info>> pending_infos;
	pending_infos.reserve (pending_counters.before_v0 + pending_counters.before_v1);

	nano::mdb_merge_iterator<nano::pending_key, nano::pending_info_v14> i_pending (transaction_a, pending_store.pending_v0_handle, pending_store.pending_v1_handle);
	nano::mdb_merge_iterator<nano::pending_key, nano::pending_info_v14> n_pending{};
	for (; i_pending != n_pending; ++i_pending)
	{
		nano::pending_info_v14 info (i_pending->second);
		pending_infos.emplace_back (nano::pending_key (i_pending->first), nano::pending_info{ info.source, info.amount, i_pending.from_first_database ? nano::epoch::epoch_0 : nano::epoch::epoch_1 });
		i_pending.from_first_database ? ++pending_counters.after_v0 : ++pending_counters.after_v1;
	}

	debug_assert (pending_counters.are_equal ());

	// No longer need the pending v1 table
	mdb_drop (env.tx (transaction_a), pending_store.pending_v1_handle, 1);
	mdb_drop (env.tx (transaction_a), pending_store.pending_v0_handle, 0);

	for (auto const & pending_key_pending_info_pair : pending_infos)
	{
		mdb_put (env.tx (transaction_a), pending_store.pending_handle, nano::mdb_val (pending_key_pending_info_pair.first), nano::mdb_val (pending_key_pending_info_pair.second), MDB_APPEND);
	}

	version.put (transaction_a, 15);
	logger.always_log ("Finished epoch merge upgrade");
}

void nano::lmdb::store::upgrade_v15_to_v16 (nano::write_transaction const & transaction_a)
{
	// Representation table is no longer used
	debug_assert (account_store.representation_handle != 0);
	if (account_store.representation_handle != 0)
	{
		auto status (mdb_drop (env.tx (transaction_a), account_store.representation_handle, 1));
		release_assert (status == MDB_SUCCESS);
		account_store.representation_handle = 0;
	}
	version.put (transaction_a, 16);
}

void nano::lmdb::store::upgrade_v16_to_v17 (nano::write_transaction const & transaction_a)
{
	logger.always_log ("Preparing v16 to v17 database upgrade...");

	auto account_info_i = account.begin (transaction_a);
	auto account_info_n = account.end ();

	// Set the confirmed frontier for each account in the confirmation height table
	std::vector<std::pair<nano::account, nano::confirmation_height_info>> confirmation_height_infos;
	auto num = 0u;
	for (nano::mdb_iterator<nano::account, uint64_t> i (transaction_a, confirmation_height_store.confirmation_height_handle), n (nano::mdb_iterator<nano::account, uint64_t>{}); i != n; ++i, ++account_info_i, ++num)
	{
		nano::account account (i->first);
		uint64_t confirmation_height (i->second);

		// Check account hashes matches both the accounts table and confirmation height table
		debug_assert (account == account_info_i->first);

		auto const & account_info = account_info_i->second;

		if (confirmation_height == 0)
		{
			confirmation_height_infos.emplace_back (account, confirmation_height_info{ 0, nano::block_hash (0) });
		}
		else
		{
			if (account_info_i->second.block_count / 2 >= confirmation_height)
			{
				// The confirmation height of the account is closer to the bottom of the chain, so start there and work up
				auto block = block_get_v18 (transaction_a, account_info.open_block);
				debug_assert (block);
				auto height = 1;

				while (height != confirmation_height)
				{
					block = block_get_v18 (transaction_a, block->sideband ().successor);
					debug_assert (block);
					++height;
				}

				debug_assert (block->sideband ().height == confirmation_height);
				confirmation_height_infos.emplace_back (account, confirmation_height_info{ confirmation_height, block->hash () });
			}
			else
			{
				// The confirmation height of the account is closer to the top of the chain so start there and work down
				auto block = block_get_v18 (transaction_a, account_info.head);
				auto height = block->sideband ().height;
				while (height != confirmation_height)
				{
					block = block_get_v18 (transaction_a, block->previous ());
					debug_assert (block);
					--height;
				}
				confirmation_height_infos.emplace_back (account, confirmation_height_info{ confirmation_height, block->hash () });
			}
		}

		// Every so often output to the log to indicate progress (every 200k accounts)
		constexpr auto output_cutoff = 200000;
		if (num % output_cutoff == 0 && num != 0)
		{
			logger.always_log (boost::str (boost::format ("Confirmation height frontier set for %1%00k accounts") % ((num / output_cutoff) * 2)));
		}
	}

	// Clear it then append
	auto status (mdb_drop (env.tx (transaction_a), confirmation_height_store.confirmation_height_handle, 0));
	release_assert_success (status);

	for (auto const & confirmation_height_info_pair : confirmation_height_infos)
	{
		mdb_put (env.tx (transaction_a), confirmation_height_store.confirmation_height_handle, nano::mdb_val (confirmation_height_info_pair.first), nano::mdb_val (confirmation_height_info_pair.second), MDB_APPEND);
	}

	version.put (transaction_a, 17);
	logger.always_log ("Finished upgrading confirmation height frontiers");
}

void nano::lmdb::store::upgrade_v17_to_v18 (nano::write_transaction const & transaction_a, nano::ledger_constants & constants)
>>>>>>> 41feb779
{
rsnano::LmdbStoreHandle * create_store_handle (bool & error_a, boost::filesystem::path const & path_a, nano::mdb_env::options options_a, const std::shared_ptr<nano::logger_mt> & logger_a, nano::txn_tracking_config const & txn_tracking_config_a, std::chrono::milliseconds block_processor_batch_max_time_a, bool backup_before_upgrade)
{
	auto path_string{ path_a.string () };
	auto config_dto{ options_a.config.to_dto () };
	auto txn_config_dto{ txn_tracking_config_a.to_dto () };
	return rsnano::rsn_lmdb_store_create (&error_a, reinterpret_cast<const int8_t *> (path_string.c_str ()), &config_dto, options_a.use_no_mem_init, nano::to_logger_handle (logger_a), &txn_config_dto, block_processor_batch_max_time_a.count (), backup_before_upgrade);
}
}

nano::lmdb::store::store (std::shared_ptr<nano::logger_mt> logger_a, boost::filesystem::path const & path_a, nano::ledger_constants & constants, nano::txn_tracking_config const & txn_tracking_config_a, std::chrono::milliseconds block_processor_batch_max_time_a, nano::lmdb_config const & lmdb_config_a, bool backup_before_upgrade_a) :
	handle{ create_store_handle (error, path_a, nano::mdb_env::options::make ().set_config (lmdb_config_a).set_use_no_mem_init (true), logger_a, txn_tracking_config_a, block_processor_batch_max_time_a, backup_before_upgrade_a) },
	block_store{ rsnano::rsn_lmdb_store_block (handle) },
	frontier_store{ rsnano::rsn_lmdb_store_frontier (handle) },
	account_store{ rsnano::rsn_lmdb_store_account (handle) },
	pending_store{ rsnano::rsn_lmdb_store_pending (handle) },
	online_weight_store{ rsnano::rsn_lmdb_store_online_weight (handle) },
	pruned_store{ rsnano::rsn_lmdb_store_pruned (handle) },
	peer_store{ rsnano::rsn_lmdb_store_peer (handle) },
	confirmation_height_store{ rsnano::rsn_lmdb_store_confirmation_height (handle) },
	final_vote_store{ rsnano::rsn_lmdb_store_final_vote (handle) },
	version_store{ rsnano::rsn_lmdb_store_version (handle) }
{
}

nano::lmdb::store::~store ()
{
	if (handle != nullptr)
		rsnano::rsn_lmdb_store_destroy (handle);
}

void nano::lmdb::store::serialize_mdb_tracker (boost::property_tree::ptree & json, std::chrono::milliseconds min_read_time, std::chrono::milliseconds min_write_time)
{
	rsnano::rsn_lmdb_store_serialize_mdb_tracker (handle, &json, min_read_time.count (), min_write_time.count ());
}

void nano::lmdb::store::serialize_memory_stats (boost::property_tree::ptree & json)
{
	rsnano::rsn_lmdb_store_serialize_memory_stats (handle, &json);
}

std::unique_ptr<nano::write_transaction> nano::lmdb::store::tx_begin_write (std::vector<nano::tables> const &, std::vector<nano::tables> const &)
{
	return std::make_unique<nano::write_mdb_txn> (rsnano::rsn_lmdb_store_tx_begin_write (handle));
}

std::unique_ptr<nano::read_transaction> nano::lmdb::store::tx_begin_read () const
{
	return std::make_unique<nano::read_mdb_txn> (rsnano::rsn_lmdb_store_tx_begin_read (handle));
}

std::string nano::lmdb::store::vendor_get () const
{
	rsnano::StringDto dto;
	rsnano::rsn_lmdb_store_vendor_get (handle, &dto);
	return rsnano::convert_dto_to_string (dto);
}

bool nano::lmdb::store::copy_db (boost::filesystem::path const & destination_file)
{
	return !rsnano::rsn_lmdb_store_copy_db (handle, reinterpret_cast<const int8_t *> (destination_file.string ().c_str ()));
}

void nano::lmdb::store::rebuild_db (nano::write_transaction const & transaction_a)
{
	rsnano::rsn_lmdb_store_rebuild_db (handle, transaction_a.get_rust_handle ());
}

bool nano::lmdb::store::init_error () const
{
	return error;
}

unsigned nano::lmdb::store::max_block_write_batch_num () const
{
	return std::numeric_limits<unsigned>::max ();
}

nano::block_store & nano::lmdb::store::block ()
{
	return block_store;
}

nano::frontier_store & nano::lmdb::store::frontier ()
{
	return frontier_store;
}

nano::account_store & nano::lmdb::store::account ()
{
	return account_store;
}

nano::pending_store & nano::lmdb::store::pending ()
{
	return pending_store;
}

nano::online_weight_store & nano::lmdb::store::online_weight ()
{
	return online_weight_store;
};

nano::pruned_store & nano::lmdb::store::pruned ()
{
	return pruned_store;
}

nano::peer_store & nano::lmdb::store::peer ()
{
	return peer_store;
}

nano::confirmation_height_store & nano::lmdb::store::confirmation_height ()
{
	return confirmation_height_store;
}

nano::final_vote_store & nano::lmdb::store::final_vote ()
{
	return final_vote_store;
}

nano::version_store & nano::lmdb::store::version ()
{
	return version_store;
}

rsnano::LmdbStoreHandle * nano::lmdb::store::get_handle () const
{
	return handle;
}<|MERGE_RESOLUTION|>--- conflicted
+++ resolved
@@ -3,13 +3,9 @@
 #include <nano/secure/buffer.hpp>
 #include <nano/secure/ledger.hpp>
 #include <nano/store/lmdb/iterator.hpp>
-<<<<<<< HEAD
-=======
 #include <nano/store/lmdb/lmdb.hpp>
 #include <nano/store/lmdb/wallet_value.hpp>
 #include <nano/store/version.hpp>
-#include <nano/store/versioning.hpp>
->>>>>>> 41feb779
 
 #include <boost/filesystem.hpp>
 #include <boost/format.hpp>
@@ -17,524 +13,7 @@
 
 #include <queue>
 
-<<<<<<< HEAD
-namespace nano
-{
-template <>
-void * mdb_val::data () const
-{
-	return value.mv_data;
-}
-
-template <>
-std::size_t mdb_val::size () const
-{
-	return value.mv_size;
-}
-
-template <>
-mdb_val::db_val (std::size_t size_a, void * data_a) :
-	value ({ size_a, data_a })
-{
-}
-
-template <>
-void mdb_val::convert_buffer_to_value ()
-{
-	value = { buffer->size (), const_cast<uint8_t *> (buffer->data ()) };
-}
-}
 namespace
-=======
-nano::lmdb::store::store (nano::logger_mt & logger_a, boost::filesystem::path const & path_a, nano::ledger_constants & constants, nano::txn_tracking_config const & txn_tracking_config_a, std::chrono::milliseconds block_processor_batch_max_time_a, nano::lmdb_config const & lmdb_config_a, bool backup_before_upgrade_a) :
-	// clang-format off
-	nano::store::component{
-		block_store,
-		frontier_store,
-		account_store,
-		pending_store,
-		online_weight_store,
-		pruned_store,
-		peer_store,
-		confirmation_height_store,
-		final_vote_store,
-		version_store
-	},
-	// clang-format on
-	block_store{ *this },
-	frontier_store{ *this },
-	account_store{ *this },
-	pending_store{ *this },
-	online_weight_store{ *this },
-	pruned_store{ *this },
-	peer_store{ *this },
-	confirmation_height_store{ *this },
-	final_vote_store{ *this },
-	version_store{ *this },
-	logger (logger_a),
-	env (error, path_a, nano::mdb_env::options::make ().set_config (lmdb_config_a).set_use_no_mem_init (true)),
-	mdb_txn_tracker (logger_a, txn_tracking_config_a, block_processor_batch_max_time_a),
-	txn_tracking_enabled (txn_tracking_config_a.enable)
-{
-	if (!error)
-	{
-		debug_assert (path_a.filename () == "data.ldb");
-
-		auto is_fully_upgraded (false);
-		auto is_fresh_db (false);
-		{
-			auto transaction (tx_begin_read ());
-			auto err = mdb_dbi_open (env.tx (transaction), "meta", 0, &block_store.meta_handle);
-			is_fresh_db = err != MDB_SUCCESS;
-			if (err == MDB_SUCCESS)
-			{
-				is_fully_upgraded = (version.get (transaction) == version_current);
-				mdb_dbi_close (env, block_store.meta_handle);
-			}
-		}
-
-		// Only open a write lock when upgrades are needed. This is because CLI commands
-		// open inactive nodes which can otherwise be locked here if there is a long write
-		// (can be a few minutes with the --fast_bootstrap flag for instance)
-		if (!is_fully_upgraded)
-		{
-			if (!is_fresh_db)
-			{
-				logger.always_log ("Upgrade in progress...");
-				if (backup_before_upgrade_a)
-				{
-					create_backup_file (env, path_a, logger_a);
-				}
-			}
-			auto needs_vacuuming = false;
-			{
-				auto transaction (tx_begin_write ());
-				open_databases (error, transaction, MDB_CREATE);
-				if (!error)
-				{
-					error |= do_upgrades (transaction, constants, needs_vacuuming);
-				}
-			}
-
-			if (needs_vacuuming)
-			{
-				logger.always_log ("Preparing vacuum...");
-				auto vacuum_success = vacuum_after_upgrade (path_a, lmdb_config_a);
-				logger.always_log (vacuum_success ? "Vacuum succeeded." : "Failed to vacuum. (Optional) Ensure enough disk space is available for a copy of the database and try to vacuum after shutting down the node");
-			}
-		}
-		else
-		{
-			auto transaction (tx_begin_read ());
-			open_databases (error, transaction, 0);
-		}
-	}
-}
-
-bool nano::lmdb::store::vacuum_after_upgrade (boost::filesystem::path const & path_a, nano::lmdb_config const & lmdb_config_a)
-{
-	// Vacuum the database. This is not a required step and may actually fail if there isn't enough storage space.
-	auto vacuum_path = path_a.parent_path () / "vacuumed.ldb";
-
-	auto vacuum_success = copy_db (vacuum_path);
-	if (vacuum_success)
-	{
-		// Need to close the database to release the file handle
-		mdb_env_sync (env.environment, true);
-		mdb_env_close (env.environment);
-		env.environment = nullptr;
-
-		// Replace the ledger file with the vacuumed one
-		boost::filesystem::rename (vacuum_path, path_a);
-
-		// Set up the environment again
-		auto options = nano::mdb_env::options::make ()
-					   .set_config (lmdb_config_a)
-					   .set_use_no_mem_init (true);
-		env.init (error, path_a, options);
-		if (!error)
-		{
-			auto transaction (tx_begin_read ());
-			open_databases (error, transaction, 0);
-		}
-	}
-	else
-	{
-		// The vacuum file can be in an inconsistent state if there wasn't enough space to create it
-		boost::filesystem::remove (vacuum_path);
-	}
-	return vacuum_success;
-}
-
-void nano::lmdb::store::serialize_mdb_tracker (boost::property_tree::ptree & json, std::chrono::milliseconds min_read_time, std::chrono::milliseconds min_write_time)
-{
-	mdb_txn_tracker.serialize_json (json, min_read_time, min_write_time);
-}
-
-void nano::lmdb::store::serialize_memory_stats (boost::property_tree::ptree & json)
-{
-	MDB_stat stats;
-	auto status (mdb_env_stat (env.environment, &stats));
-	release_assert (status == 0);
-	json.put ("branch_pages", stats.ms_branch_pages);
-	json.put ("depth", stats.ms_depth);
-	json.put ("entries", stats.ms_entries);
-	json.put ("leaf_pages", stats.ms_leaf_pages);
-	json.put ("overflow_pages", stats.ms_overflow_pages);
-	json.put ("page_size", stats.ms_psize);
-}
-
-nano::write_transaction nano::lmdb::store::tx_begin_write (std::vector<nano::tables> const &, std::vector<nano::tables> const &)
-{
-	return env.tx_begin_write (create_txn_callbacks ());
-}
-
-nano::read_transaction nano::lmdb::store::tx_begin_read () const
-{
-	return env.tx_begin_read (create_txn_callbacks ());
-}
-
-std::string nano::lmdb::store::vendor_get () const
-{
-	return boost::str (boost::format ("LMDB %1%.%2%.%3%") % MDB_VERSION_MAJOR % MDB_VERSION_MINOR % MDB_VERSION_PATCH);
-}
-
-nano::mdb_txn_callbacks nano::lmdb::store::create_txn_callbacks () const
-{
-	nano::mdb_txn_callbacks mdb_txn_callbacks;
-	if (txn_tracking_enabled)
-	{
-		mdb_txn_callbacks.txn_start = ([&mdb_txn_tracker = mdb_txn_tracker] (nano::transaction_impl const * transaction_impl) {
-			mdb_txn_tracker.add (transaction_impl);
-		});
-		mdb_txn_callbacks.txn_end = ([&mdb_txn_tracker = mdb_txn_tracker] (nano::transaction_impl const * transaction_impl) {
-			mdb_txn_tracker.erase (transaction_impl);
-		});
-	}
-	return mdb_txn_callbacks;
-}
-
-void nano::lmdb::store::open_databases (bool & error_a, nano::transaction const & transaction_a, unsigned flags)
-{
-	error_a |= mdb_dbi_open (env.tx (transaction_a), "frontiers", flags, &frontier_store.frontiers_handle) != 0;
-	error_a |= mdb_dbi_open (env.tx (transaction_a), "online_weight", flags, &online_weight_store.online_weight_handle) != 0;
-	error_a |= mdb_dbi_open (env.tx (transaction_a), "meta", flags, &block_store.meta_handle) != 0;
-	error_a |= mdb_dbi_open (env.tx (transaction_a), "peers", flags, &peer_store.peers_handle) != 0;
-	error_a |= mdb_dbi_open (env.tx (transaction_a), "pruned", flags, &pruned_store.pruned_handle) != 0;
-	error_a |= mdb_dbi_open (env.tx (transaction_a), "confirmation_height", flags, &confirmation_height_store.confirmation_height_handle) != 0;
-	error_a |= mdb_dbi_open (env.tx (transaction_a), "accounts", flags, &account_store.accounts_v0_handle) != 0;
-	account_store.accounts_handle = account_store.accounts_v0_handle;
-	error_a |= mdb_dbi_open (env.tx (transaction_a), "pending", flags, &pending_store.pending_v0_handle) != 0;
-	pending_store.pending_handle = pending_store.pending_v0_handle;
-	error_a |= mdb_dbi_open (env.tx (transaction_a), "final_votes", flags, &final_vote_store.final_votes_handle) != 0;
-
-	auto version_l = version.get (transaction_a);
-	if (version_l < 19)
-	{
-		// These legacy (and state) block databases are no longer used, but need opening so they can be deleted during an upgrade
-		error_a |= mdb_dbi_open (env.tx (transaction_a), "send", flags, &block_store.send_blocks_handle) != 0;
-		error_a |= mdb_dbi_open (env.tx (transaction_a), "receive", flags, &block_store.receive_blocks_handle) != 0;
-		error_a |= mdb_dbi_open (env.tx (transaction_a), "open", flags, &block_store.open_blocks_handle) != 0;
-		error_a |= mdb_dbi_open (env.tx (transaction_a), "change", flags, &block_store.change_blocks_handle) != 0;
-		if (version_l >= 15)
-		{
-			error_a |= mdb_dbi_open (env.tx (transaction_a), "state_blocks", flags, &block_store.state_blocks_handle) != 0;
-			block_store.state_blocks_v0_handle = block_store.state_blocks_handle;
-		}
-	}
-	else
-	{
-		error_a |= mdb_dbi_open (env.tx (transaction_a), "blocks", MDB_CREATE, &block_store.blocks_handle) != 0;
-	}
-
-	if (version_l < 16)
-	{
-		// The representation database is no longer used, but needs opening so that it can be deleted during an upgrade
-		error_a |= mdb_dbi_open (env.tx (transaction_a), "representation", flags, &account_store.representation_handle) != 0;
-	}
-
-	if (version_l < 15)
-	{
-		// These databases are no longer used, but need opening so they can be deleted during an upgrade
-		error_a |= mdb_dbi_open (env.tx (transaction_a), "state", flags, &block_store.state_blocks_v0_handle) != 0;
-		block_store.state_blocks_handle = block_store.state_blocks_v0_handle;
-		error_a |= mdb_dbi_open (env.tx (transaction_a), "accounts_v1", flags, &account_store.accounts_v1_handle) != 0;
-		error_a |= mdb_dbi_open (env.tx (transaction_a), "pending_v1", flags, &pending_store.pending_v1_handle) != 0;
-		error_a |= mdb_dbi_open (env.tx (transaction_a), "state_v1", flags, &block_store.state_blocks_v1_handle) != 0;
-	}
-}
-
-bool nano::lmdb::store::do_upgrades (nano::write_transaction & transaction_a, nano::ledger_constants & constants, bool & needs_vacuuming)
-{
-	auto error (false);
-	auto version_l = version.get (transaction_a);
-	switch (version_l)
-	{
-		case 1:
-		case 2:
-		case 3:
-		case 4:
-		case 5:
-		case 6:
-		case 7:
-		case 8:
-		case 9:
-		case 10:
-		case 11:
-		case 12:
-		case 13:
-			logger.always_log (boost::str (boost::format ("The version of the ledger (%1%) is lower than the minimum (%2%) which is supported for upgrades. Either upgrade to a v19, v20 or v21 node first or delete the ledger.") % version_l % version_minimum));
-			error = true;
-			break;
-		case 14:
-			upgrade_v14_to_v15 (transaction_a);
-			[[fallthrough]];
-			// Upgrades to version 16, 17 & 18 are all part of the v21 node release
-		case 15:
-			upgrade_v15_to_v16 (transaction_a);
-			[[fallthrough]];
-		case 16:
-			upgrade_v16_to_v17 (transaction_a);
-			[[fallthrough]];
-		case 17:
-			upgrade_v17_to_v18 (transaction_a, constants);
-			[[fallthrough]];
-			// Upgrades to version 19 & 20 are both part of the v22 node release
-		case 18:
-			upgrade_v18_to_v19 (transaction_a);
-			needs_vacuuming = true;
-			[[fallthrough]];
-		case 19:
-			upgrade_v19_to_v20 (transaction_a);
-			[[fallthrough]];
-		case 20:
-			upgrade_v20_to_v21 (transaction_a);
-			[[fallthrough]];
-		case 21:
-			upgrade_v21_to_v22 (transaction_a);
-			[[fallthrough]];
-		case 22:
-			break;
-		default:
-			logger.always_log (boost::str (boost::format ("The version of the ledger (%1%) is too high for this node") % version_l));
-			error = true;
-			break;
-	}
-	return error;
-}
-
-void nano::lmdb::store::upgrade_v14_to_v15 (nano::write_transaction & transaction_a)
-{
-	logger.always_log ("Preparing v14 to v15 database upgrade...");
-
-	std::vector<std::pair<nano::account, nano::account_info>> account_infos;
-	upgrade_counters account_counters (count (transaction_a, account_store.accounts_v0_handle), count (transaction_a, account_store.accounts_v1_handle));
-	account_infos.reserve (account_counters.before_v0 + account_counters.before_v1);
-
-	nano::mdb_merge_iterator<nano::account, nano::account_info_v14> i_account (transaction_a, account_store.accounts_v0_handle, account_store.accounts_v1_handle);
-	nano::mdb_merge_iterator<nano::account, nano::account_info_v14> n_account{};
-	for (; i_account != n_account; ++i_account)
-	{
-		nano::account account (i_account->first);
-		nano::account_info_v14 account_info_v14 (i_account->second);
-
-		// Upgrade rep block to representative account
-		auto rep_block = block_get_v14 (transaction_a, account_info_v14.rep_block);
-		release_assert (rep_block != nullptr);
-		account_infos.emplace_back (account, nano::account_info{ account_info_v14.head, rep_block->representative (), account_info_v14.open_block, account_info_v14.balance, account_info_v14.modified, account_info_v14.block_count, i_account.from_first_database ? nano::epoch::epoch_0 : nano::epoch::epoch_1 });
-		// Move confirmation height from account_info database to its own table
-		mdb_put (env.tx (transaction_a), confirmation_height_store.confirmation_height_handle, nano::mdb_val (account), nano::mdb_val (account_info_v14.confirmation_height), MDB_APPEND);
-		i_account.from_first_database ? ++account_counters.after_v0 : ++account_counters.after_v1;
-	}
-
-	logger.always_log ("Finished extracting confirmation height to its own database");
-
-	debug_assert (account_counters.are_equal ());
-	// No longer need accounts_v1, keep v0 but clear it
-	mdb_drop (env.tx (transaction_a), account_store.accounts_v1_handle, 1);
-	mdb_drop (env.tx (transaction_a), account_store.accounts_v0_handle, 0);
-
-	for (auto const & account_account_info_pair : account_infos)
-	{
-		auto const & account_info (account_account_info_pair.second);
-		mdb_put (env.tx (transaction_a), account_store.accounts_handle, nano::mdb_val (account_account_info_pair.first), nano::mdb_val (account_info), MDB_APPEND);
-	}
-
-	logger.always_log ("Epoch merge upgrade: Finished accounts, now doing state blocks");
-
-	account_infos.clear ();
-
-	// Have to create a new database as we are iterating over the existing ones and want to use MDB_APPEND for quick insertion
-	MDB_dbi state_blocks_new;
-	mdb_dbi_open (env.tx (transaction_a), "state_blocks", MDB_CREATE, &state_blocks_new);
-
-	upgrade_counters state_counters (count (transaction_a, block_store.state_blocks_v0_handle), count (transaction_a, block_store.state_blocks_v1_handle));
-
-	nano::mdb_merge_iterator<nano::block_hash, nano::state_block_w_sideband_v14> i_state (transaction_a, block_store.state_blocks_v0_handle, block_store.state_blocks_v1_handle);
-	nano::mdb_merge_iterator<nano::block_hash, nano::state_block_w_sideband_v14> n_state{};
-	auto num = 0u;
-	for (; i_state != n_state; ++i_state, ++num)
-	{
-		nano::block_hash hash (i_state->first);
-		nano::state_block_w_sideband_v14 state_block_w_sideband_v14 (i_state->second);
-		auto & sideband_v14 = state_block_w_sideband_v14.sideband;
-
-		nano::block_sideband_v18 sideband (sideband_v14.account, sideband_v14.successor, sideband_v14.balance, sideband_v14.height, sideband_v14.timestamp, i_state.from_first_database ? nano::epoch::epoch_0 : nano::epoch::epoch_1, false, false, false);
-
-		// Write these out
-		std::vector<uint8_t> data;
-		{
-			nano::vectorstream stream (data);
-			state_block_w_sideband_v14.state_block->serialize (stream);
-			sideband.serialize (stream, sideband_v14.type);
-		}
-
-		nano::mdb_val value{ data.size (), (void *)data.data () };
-		auto s = mdb_put (env.tx (transaction_a), state_blocks_new, nano::mdb_val (hash), value, MDB_APPEND);
-		release_assert_success (s);
-
-		// Every so often output to the log to indicate progress
-		constexpr auto output_cutoff = 1000000;
-		if (num % output_cutoff == 0 && num != 0)
-		{
-			logger.always_log (boost::str (boost::format ("Database epoch merge upgrade %1% million state blocks upgraded") % (num / output_cutoff)));
-		}
-		i_state.from_first_database ? ++state_counters.after_v0 : ++state_counters.after_v1;
-	}
-
-	debug_assert (state_counters.are_equal ());
-	logger.always_log ("Epoch merge upgrade: Finished state blocks, now doing pending blocks");
-
-	block_store.state_blocks_handle = state_blocks_new;
-
-	// No longer need states v0/v1 databases
-	mdb_drop (env.tx (transaction_a), block_store.state_blocks_v1_handle, 1);
-	mdb_drop (env.tx (transaction_a), block_store.state_blocks_v0_handle, 1);
-
-	block_store.state_blocks_v0_handle = block_store.state_blocks_handle;
-
-	upgrade_counters pending_counters (count (transaction_a, pending_store.pending_v0_handle), count (transaction_a, pending_store.pending_v1_handle));
-	std::vector<std::pair<nano::pending_key, nano::pending_info>> pending_infos;
-	pending_infos.reserve (pending_counters.before_v0 + pending_counters.before_v1);
-
-	nano::mdb_merge_iterator<nano::pending_key, nano::pending_info_v14> i_pending (transaction_a, pending_store.pending_v0_handle, pending_store.pending_v1_handle);
-	nano::mdb_merge_iterator<nano::pending_key, nano::pending_info_v14> n_pending{};
-	for (; i_pending != n_pending; ++i_pending)
-	{
-		nano::pending_info_v14 info (i_pending->second);
-		pending_infos.emplace_back (nano::pending_key (i_pending->first), nano::pending_info{ info.source, info.amount, i_pending.from_first_database ? nano::epoch::epoch_0 : nano::epoch::epoch_1 });
-		i_pending.from_first_database ? ++pending_counters.after_v0 : ++pending_counters.after_v1;
-	}
-
-	debug_assert (pending_counters.are_equal ());
-
-	// No longer need the pending v1 table
-	mdb_drop (env.tx (transaction_a), pending_store.pending_v1_handle, 1);
-	mdb_drop (env.tx (transaction_a), pending_store.pending_v0_handle, 0);
-
-	for (auto const & pending_key_pending_info_pair : pending_infos)
-	{
-		mdb_put (env.tx (transaction_a), pending_store.pending_handle, nano::mdb_val (pending_key_pending_info_pair.first), nano::mdb_val (pending_key_pending_info_pair.second), MDB_APPEND);
-	}
-
-	version.put (transaction_a, 15);
-	logger.always_log ("Finished epoch merge upgrade");
-}
-
-void nano::lmdb::store::upgrade_v15_to_v16 (nano::write_transaction const & transaction_a)
-{
-	// Representation table is no longer used
-	debug_assert (account_store.representation_handle != 0);
-	if (account_store.representation_handle != 0)
-	{
-		auto status (mdb_drop (env.tx (transaction_a), account_store.representation_handle, 1));
-		release_assert (status == MDB_SUCCESS);
-		account_store.representation_handle = 0;
-	}
-	version.put (transaction_a, 16);
-}
-
-void nano::lmdb::store::upgrade_v16_to_v17 (nano::write_transaction const & transaction_a)
-{
-	logger.always_log ("Preparing v16 to v17 database upgrade...");
-
-	auto account_info_i = account.begin (transaction_a);
-	auto account_info_n = account.end ();
-
-	// Set the confirmed frontier for each account in the confirmation height table
-	std::vector<std::pair<nano::account, nano::confirmation_height_info>> confirmation_height_infos;
-	auto num = 0u;
-	for (nano::mdb_iterator<nano::account, uint64_t> i (transaction_a, confirmation_height_store.confirmation_height_handle), n (nano::mdb_iterator<nano::account, uint64_t>{}); i != n; ++i, ++account_info_i, ++num)
-	{
-		nano::account account (i->first);
-		uint64_t confirmation_height (i->second);
-
-		// Check account hashes matches both the accounts table and confirmation height table
-		debug_assert (account == account_info_i->first);
-
-		auto const & account_info = account_info_i->second;
-
-		if (confirmation_height == 0)
-		{
-			confirmation_height_infos.emplace_back (account, confirmation_height_info{ 0, nano::block_hash (0) });
-		}
-		else
-		{
-			if (account_info_i->second.block_count / 2 >= confirmation_height)
-			{
-				// The confirmation height of the account is closer to the bottom of the chain, so start there and work up
-				auto block = block_get_v18 (transaction_a, account_info.open_block);
-				debug_assert (block);
-				auto height = 1;
-
-				while (height != confirmation_height)
-				{
-					block = block_get_v18 (transaction_a, block->sideband ().successor);
-					debug_assert (block);
-					++height;
-				}
-
-				debug_assert (block->sideband ().height == confirmation_height);
-				confirmation_height_infos.emplace_back (account, confirmation_height_info{ confirmation_height, block->hash () });
-			}
-			else
-			{
-				// The confirmation height of the account is closer to the top of the chain so start there and work down
-				auto block = block_get_v18 (transaction_a, account_info.head);
-				auto height = block->sideband ().height;
-				while (height != confirmation_height)
-				{
-					block = block_get_v18 (transaction_a, block->previous ());
-					debug_assert (block);
-					--height;
-				}
-				confirmation_height_infos.emplace_back (account, confirmation_height_info{ confirmation_height, block->hash () });
-			}
-		}
-
-		// Every so often output to the log to indicate progress (every 200k accounts)
-		constexpr auto output_cutoff = 200000;
-		if (num % output_cutoff == 0 && num != 0)
-		{
-			logger.always_log (boost::str (boost::format ("Confirmation height frontier set for %1%00k accounts") % ((num / output_cutoff) * 2)));
-		}
-	}
-
-	// Clear it then append
-	auto status (mdb_drop (env.tx (transaction_a), confirmation_height_store.confirmation_height_handle, 0));
-	release_assert_success (status);
-
-	for (auto const & confirmation_height_info_pair : confirmation_height_infos)
-	{
-		mdb_put (env.tx (transaction_a), confirmation_height_store.confirmation_height_handle, nano::mdb_val (confirmation_height_info_pair.first), nano::mdb_val (confirmation_height_info_pair.second), MDB_APPEND);
-	}
-
-	version.put (transaction_a, 17);
-	logger.always_log ("Finished upgrading confirmation height frontiers");
-}
-
-void nano::lmdb::store::upgrade_v17_to_v18 (nano::write_transaction const & transaction_a, nano::ledger_constants & constants)
->>>>>>> 41feb779
 {
 rsnano::LmdbStoreHandle * create_store_handle (bool & error_a, boost::filesystem::path const & path_a, nano::mdb_env::options options_a, const std::shared_ptr<nano::logger_mt> & logger_a, nano::txn_tracking_config const & txn_tracking_config_a, std::chrono::milliseconds block_processor_batch_max_time_a, bool backup_before_upgrade)
 {
