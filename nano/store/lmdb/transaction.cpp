--- conflicted
+++ resolved
@@ -1,5 +1,6 @@
 #include <nano/lib/jsonconfig.hpp>
 #include <nano/lib/logger_mt.hpp>
+#include <nano/lib/rsnano.hpp>
 #include <nano/lib/thread_roles.hpp>
 #include <nano/lib/utility.hpp>
 #include <nano/store/component.hpp>
@@ -15,36 +16,9 @@
 #endif
 #include <boost/stacktrace.hpp>
 
-nano::read_mdb_txn::read_mdb_txn (rsnano::TransactionHandle * handle_a) :
+nano::store::lmdb::read_transaction_impl::read_transaction_impl (rsnano::TransactionHandle * handle_a) :
 	txn_handle{ handle_a }
 {
-<<<<<<< HEAD
-=======
-class matches_txn final
-{
-public:
-	explicit matches_txn (nano::store::transaction_impl const * transaction_impl_a) :
-		transaction_impl (transaction_impl_a)
-	{
-	}
-
-	bool operator() (nano::mdb_txn_stats const & mdb_txn_stats)
-	{
-		return (mdb_txn_stats.transaction_impl == transaction_impl);
-	}
-
-private:
-	nano::store::transaction_impl const * transaction_impl;
-};
-}
-
-nano::store::lmdb::read_transaction_impl::read_transaction_impl (nano::store::lmdb::env const & environment_a, nano::store::lmdb::txn_callbacks txn_callbacks_a) :
-	txn_callbacks (txn_callbacks_a)
-{
-	auto status (mdb_txn_begin (environment_a, nullptr, MDB_RDONLY, &handle));
-	release_assert (status == 0);
-	txn_callbacks.txn_start (this);
->>>>>>> 1e57b5b4
 }
 
 nano::store::lmdb::read_transaction_impl::~read_transaction_impl ()
@@ -62,23 +36,13 @@
 	rsnano::rsn_lmdb_read_txn_renew (txn_handle);
 }
 
-<<<<<<< HEAD
-void nano::read_mdb_txn::refresh ()
-=======
-void * nano::store::lmdb::read_transaction_impl::get_handle () const
->>>>>>> 1e57b5b4
+void nano::store::lmdb::read_transaction_impl::refresh ()
 {
 	rsnano::rsn_lmdb_read_txn_refresh (txn_handle);
 }
 
-<<<<<<< HEAD
-nano::write_mdb_txn::write_mdb_txn (rsnano::TransactionHandle * handle_a) :
+nano::store::lmdb::write_transaction_impl::write_transaction_impl (rsnano::TransactionHandle * handle_a) :
 	txn_handle{ handle_a }
-=======
-nano::store::lmdb::write_transaction_impl::write_transaction_impl (nano::store::lmdb::env const & environment_a, nano::store::lmdb::txn_callbacks txn_callbacks_a) :
-	env (environment_a),
-	txn_callbacks (txn_callbacks_a)
->>>>>>> 1e57b5b4
 {
 }
 
@@ -97,11 +61,7 @@
 	rsnano::rsn_lmdb_write_txn_renew (txn_handle);
 }
 
-<<<<<<< HEAD
-void nano::write_mdb_txn::refresh ()
-=======
-void * nano::store::lmdb::write_transaction_impl::get_handle () const
->>>>>>> 1e57b5b4
+void nano::store::lmdb::write_transaction_impl::refresh ()
 {
 	rsnano::rsn_lmdb_write_txn_refresh (txn_handle);
 }
@@ -110,123 +70,4 @@
 {
 	// LMDB locks on every write
 	return true;
-<<<<<<< HEAD
-=======
-}
-
-nano::mdb_txn_tracker::mdb_txn_tracker (nano::logger_mt & logger_a, nano::txn_tracking_config const & txn_tracking_config_a, std::chrono::milliseconds block_processor_batch_max_time_a) :
-	logger (logger_a),
-	txn_tracking_config (txn_tracking_config_a),
-	block_processor_batch_max_time (block_processor_batch_max_time_a)
-{
-}
-
-void nano::mdb_txn_tracker::serialize_json (boost::property_tree::ptree & json, std::chrono::milliseconds min_read_time, std::chrono::milliseconds min_write_time)
-{
-	// Copying is cheap compared to generating the stack trace strings, so reduce time holding the mutex
-	std::vector<mdb_txn_stats> copy_stats;
-	std::vector<bool> are_writes;
-	{
-		nano::lock_guard<nano::mutex> guard (mutex);
-		copy_stats = stats;
-		are_writes.reserve (stats.size ());
-		std::transform (stats.cbegin (), stats.cend (), std::back_inserter (are_writes), [] (auto & mdb_txn_stat) {
-			return mdb_txn_stat.is_write ();
-		});
-	}
-
-	// Get the time difference now as creating stacktraces (Debug/Windows for instance) can take a while so results won't be as accurate
-	std::vector<std::chrono::milliseconds> times_since_start;
-	times_since_start.reserve (copy_stats.size ());
-	std::transform (copy_stats.cbegin (), copy_stats.cend (), std::back_inserter (times_since_start), [] (auto const & stat) {
-		return stat.timer.since_start ();
-	});
-	debug_assert (times_since_start.size () == copy_stats.size ());
-
-	for (std::size_t i = 0; i < times_since_start.size (); ++i)
-	{
-		auto const & stat = copy_stats[i];
-		auto time_held_open = times_since_start[i];
-
-		if ((are_writes[i] && time_held_open >= min_write_time) || (!are_writes[i] && time_held_open >= min_read_time))
-		{
-			nano::jsonconfig mdb_lock_config;
-
-			mdb_lock_config.put ("thread", stat.thread_name);
-			mdb_lock_config.put ("time_held_open", time_held_open.count ());
-			mdb_lock_config.put ("write", !!are_writes[i]);
-
-			boost::property_tree::ptree stacktrace_config;
-			for (auto frame : *stat.stacktrace)
-			{
-				nano::jsonconfig frame_json;
-				frame_json.put ("name", frame.name ());
-				frame_json.put ("address", frame.address ());
-				frame_json.put ("source_file", frame.source_file ());
-				frame_json.put ("source_line", frame.source_line ());
-				stacktrace_config.push_back (std::make_pair ("", frame_json.get_tree ()));
-			}
-
-			nano::jsonconfig stack (stacktrace_config);
-			mdb_lock_config.put_child ("stacktrace", stack);
-			json.push_back (std::make_pair ("", mdb_lock_config.get_tree ()));
-		}
-	}
-}
-
-void nano::mdb_txn_tracker::log_if_held_long_enough (nano::mdb_txn_stats const & mdb_txn_stats) const
-{
-	// Only log these transactions if they were held for longer than the min_read_txn_time/min_write_txn_time config values
-	auto is_write = mdb_txn_stats.is_write ();
-	auto time_open = mdb_txn_stats.timer.since_start ();
-
-	auto should_ignore = false;
-	// Reduce noise in log files by removing any entries from the block processor (if enabled) which are less than the max batch time (+ a few second buffer) because these are expected writes during bootstrapping.
-	auto is_below_max_time = time_open <= (block_processor_batch_max_time + std::chrono::seconds (3));
-	bool is_blk_processing_thread = mdb_txn_stats.thread_name == nano::thread_role::get_string (nano::thread_role::name::block_processing);
-	if (txn_tracking_config.ignore_writes_below_block_processor_max_time && is_blk_processing_thread && is_write && is_below_max_time)
-	{
-		should_ignore = true;
-	}
-
-	if (!should_ignore && ((is_write && time_open >= txn_tracking_config.min_write_txn_time) || (!is_write && time_open >= txn_tracking_config.min_read_txn_time)))
-	{
-		debug_assert (mdb_txn_stats.stacktrace);
-		logger.always_log (boost::str (boost::format ("%1%ms %2% held on thread %3%\n%4%") % mdb_txn_stats.timer.since_start ().count () % (is_write ? "write lock" : "read") % mdb_txn_stats.thread_name % *mdb_txn_stats.stacktrace));
-	}
-}
-
-void nano::mdb_txn_tracker::add (store::transaction_impl const * transaction_impl)
-{
-	nano::lock_guard<nano::mutex> guard (mutex);
-	debug_assert (std::find_if (stats.cbegin (), stats.cend (), matches_txn (transaction_impl)) == stats.cend ());
-	stats.emplace_back (transaction_impl);
-}
-
-/** Can be called without error if transaction does not exist */
-void nano::mdb_txn_tracker::erase (store::transaction_impl const * transaction_impl)
-{
-	nano::unique_lock<nano::mutex> lk (mutex);
-	auto it = std::find_if (stats.begin (), stats.end (), matches_txn (transaction_impl));
-	if (it != stats.end ())
-	{
-		auto tracker_stats_copy = *it;
-		stats.erase (it);
-		lk.unlock ();
-		log_if_held_long_enough (tracker_stats_copy);
-	}
-}
-
-nano::mdb_txn_stats::mdb_txn_stats (store::transaction_impl const * transaction_impl) :
-	transaction_impl (transaction_impl),
-	thread_name (nano::thread_role::get_string ()),
-	stacktrace (std::make_shared<boost::stacktrace::stacktrace> ())
-{
-	timer.start ();
-}
-
-bool nano::mdb_txn_stats::is_write () const
-{
-	return (dynamic_cast<store::write_transaction_impl const *> (transaction_impl) != nullptr);
->>>>>>> 1e57b5b4
 }