--- conflicted
+++ resolved
@@ -3,75 +3,29 @@
 
 #include <nano/store/lmdb/lmdb_env.hpp>
 
-<<<<<<< HEAD
 #include <boost/filesystem/operations.hpp>
 
-rsnano::LmdbEnvHandle * create_mdb_env_handle (bool & error_a, boost::filesystem::path const & path_a, nano::store::lmdb::env::options options_a)
-=======
-nano::store::lmdb::env::env (bool & error_a, std::filesystem::path const & path_a, nano::store::lmdb::env::options options_a)
->>>>>>> 81178d0c
+rsnano::LmdbEnvHandle * create_mdb_env_handle (bool & error_a, std::filesystem::path const & path_a, nano::store::lmdb::env::options options_a)
 {
 	auto path_string{ path_a.string () };
 	auto config_dto{ options_a.config.to_dto () };
 	return rsnano::rsn_mdb_env_create (&error_a, reinterpret_cast<const int8_t *> (path_string.c_str ()), &config_dto, options_a.use_no_mem_init);
 }
 
-<<<<<<< HEAD
-rsnano::LmdbEnvHandle * create_mdb_env_handle (bool & error_a, boost::filesystem::path const & path_a, nano::store::lmdb::env::options options_a, const std::shared_ptr<nano::logger_mt> & logger_a, nano::txn_tracking_config const & txn_tracking_config_a, std::chrono::milliseconds block_processor_batch_max_time_a)
+rsnano::LmdbEnvHandle * create_mdb_env_handle (bool & error_a, std::filesystem::path const & path_a, nano::store::lmdb::env::options options_a, const std::shared_ptr<nano::logger_mt> & logger_a, nano::txn_tracking_config const & txn_tracking_config_a, std::chrono::milliseconds block_processor_batch_max_time_a)
 {
 	auto path_string{ path_a.string () };
 	auto config_dto{ options_a.config.to_dto () };
 	auto txn_config_dto{ txn_tracking_config_a.to_dto () };
 	return rsnano::rsn_mdb_env_create2 (&error_a, reinterpret_cast<const int8_t *> (path_string.c_str ()), &config_dto, options_a.use_no_mem_init, nano::to_logger_handle (logger_a), &txn_config_dto, block_processor_batch_max_time_a.count ());
 }
-=======
-void nano::store::lmdb::env::init (bool & error_a, std::filesystem::path const & path_a, nano::store::lmdb::env::options options_a)
-{
-	boost::system::error_code error_mkdir, error_chmod;
-	if (path_a.has_parent_path ())
-	{
-		std::filesystem::create_directories (path_a.parent_path (), error_mkdir);
-		nano::set_secure_perm_directory (path_a.parent_path (), error_chmod);
-		if (!error_mkdir)
-		{
-			auto status1 (mdb_env_create (&environment));
-			release_assert (status1 == 0);
-			auto status2 (mdb_env_set_maxdbs (environment, options_a.config.max_databases));
-			release_assert (status2 == 0);
-			auto map_size = options_a.config.map_size;
-			auto max_instrumented_map_size = 16 * 1024 * 1024;
-			if (memory_intensive_instrumentation () && map_size > max_instrumented_map_size)
-			{
-				// In order to run LMDB with some types of memory instrumentation, the maximum map size must be smaller than what is normally used when non-instrumented
-				map_size = max_instrumented_map_size;
-			}
-			auto status3 (mdb_env_set_mapsize (environment, map_size));
-			release_assert (status3 == 0);
-			// It seems if there's ever more threads than mdb_env_set_maxreaders has read slots available, we get failures on transaction creation unless MDB_NOTLS is specified
-			// This can happen if something like 256 io_threads are specified in the node config
-			// MDB_NORDAHEAD will allow platforms that support it to load the DB in memory as needed.
-			// MDB_NOMEMINIT prevents zeroing malloc'ed pages. Can provide improvement for non-sensitive data but may make memory checkers noisy (e.g valgrind).
-			auto environment_flags = MDB_NOSUBDIR | MDB_NOTLS | MDB_NORDAHEAD;
-			if (options_a.config.sync == nano::lmdb_config::sync_strategy::nosync_safe)
-			{
-				environment_flags |= MDB_NOMETASYNC;
-			}
-			else if (options_a.config.sync == nano::lmdb_config::sync_strategy::nosync_unsafe)
-			{
-				environment_flags |= MDB_NOSYNC;
-			}
-			else if (options_a.config.sync == nano::lmdb_config::sync_strategy::nosync_unsafe_large_memory)
-			{
-				environment_flags |= MDB_NOSYNC | MDB_WRITEMAP | MDB_MAPASYNC;
-			}
->>>>>>> 81178d0c
 
-nano::store::lmdb::env::env (bool & error_a, boost::filesystem::path const & path_a, nano::store::lmdb::env::options options_a) :
+nano::store::lmdb::env::env (bool & error_a, std::filesystem::path const & path_a, nano::store::lmdb::env::options options_a) :
 	handle{ create_mdb_env_handle (error_a, path_a, options_a) }
 {
 }
 
-nano::store::lmdb::env::env (bool & error_a, boost::filesystem::path const & path_a, std::shared_ptr<nano::logger_mt> logger_a, nano::txn_tracking_config const & txn_tracking_config_a, std::chrono::milliseconds block_processor_batch_max_time_a, nano::store::lmdb::env::options options_a) :
+nano::store::lmdb::env::env (bool & error_a, std::filesystem::path const & path_a, std::shared_ptr<nano::logger_mt> logger_a, nano::txn_tracking_config const & txn_tracking_config_a, std::chrono::milliseconds block_processor_batch_max_time_a, nano::store::lmdb::env::options options_a) :
 	handle{ create_mdb_env_handle (error_a, path_a, options_a, logger_a, txn_tracking_config_a, block_processor_batch_max_time_a) }
 {
 }
