--- conflicted
+++ resolved
@@ -3,128 +3,29 @@
 #include <nano/store/block.hpp>
 #include <nano/store/lmdb/db_val.hpp>
 
-<<<<<<< HEAD
-namespace nano
-{
-namespace lmdb
-{
-	class block_store : public nano::block_store
-	{
-		rsnano::LmdbBlockStoreHandle * handle;
-
-	public:
-		explicit block_store (rsnano::LmdbBlockStoreHandle * handle_a);
-		block_store (block_store const &) = delete;
-		block_store (block_store &&) = delete;
-		~block_store () override;
-		void put (nano::write_transaction const & transaction_a, nano::block_hash const & hash_a, nano::block const & block_a) override;
-		void raw_put (nano::write_transaction const & transaction_a, std::vector<uint8_t> const & data, nano::block_hash const & hash_a) override;
-		nano::block_hash successor (nano::transaction const & transaction_a, nano::block_hash const & hash_a) const override;
-		void successor_clear (nano::write_transaction const & transaction_a, nano::block_hash const & hash_a) override;
-		std::shared_ptr<nano::block> get (nano::transaction const & transaction_a, nano::block_hash const & hash_a) const override;
-		std::shared_ptr<nano::block> random (nano::transaction const & transaction_a) override;
-		void del (nano::write_transaction const & transaction_a, nano::block_hash const & hash_a) override;
-		bool exists (nano::transaction const & transaction_a, nano::block_hash const & hash_a) override;
-		uint64_t count (nano::transaction const & transaction_a) override;
-		nano::store_iterator<nano::block_hash, nano::block_w_sideband> begin (nano::transaction const & transaction_a) const override;
-		nano::store_iterator<nano::block_hash, nano::block_w_sideband> begin (nano::transaction const & transaction_a, nano::block_hash const & hash_a) const override;
-		nano::store_iterator<nano::block_hash, nano::block_w_sideband> end () const override;
-		void for_each_par (std::function<void (nano::read_transaction const &, nano::store_iterator<nano::block_hash, block_w_sideband>, nano::store_iterator<nano::block_hash, block_w_sideband>)> const & action_a) const override;
-	};
-}
-}
-=======
-#include <lmdb/libraries/liblmdb/lmdb.h>
-
-namespace nano::store::lmdb
-{
-class block_predecessor_mdb_set;
-}
-namespace nano::store::lmdb
-{
-class component;
-}
 namespace nano::store::lmdb
 {
 class block : public nano::store::block
 {
-	friend class block_predecessor_mdb_set;
-	nano::store::lmdb::component & store;
+	rsnano::LmdbBlockStoreHandle * handle;
 
 public:
-	explicit block (nano::store::lmdb::component & store_a);
-	void put (store::write_transaction const & transaction_a, nano::block_hash const & hash_a, nano::block const & block_a) override;
-	void raw_put (store::write_transaction const & transaction_a, std::vector<uint8_t> const & data, nano::block_hash const & hash_a) override;
-	nano::block_hash successor (store::transaction const & transaction_a, nano::block_hash const & hash_a) const override;
-	void successor_clear (store::write_transaction const & transaction_a, nano::block_hash const & hash_a) override;
-	std::shared_ptr<nano::block> get (store::transaction const & transaction_a, nano::block_hash const & hash_a) const override;
-	std::shared_ptr<nano::block> random (store::transaction const & transaction_a) override;
-	void del (store::write_transaction const & transaction_a, nano::block_hash const & hash_a) override;
-	bool exists (store::transaction const & transaction_a, nano::block_hash const & hash_a) override;
-	uint64_t count (store::transaction const & transaction_a) override;
-	store::iterator<nano::block_hash, nano::store::block_w_sideband> begin (store::transaction const & transaction_a) const override;
-	store::iterator<nano::block_hash, nano::store::block_w_sideband> begin (store::transaction const & transaction_a, nano::block_hash const & hash_a) const override;
-	store::iterator<nano::block_hash, nano::store::block_w_sideband> end () const override;
-	void for_each_par (std::function<void (store::read_transaction const &, store::iterator<nano::block_hash, block_w_sideband>, store::iterator<nano::block_hash, block_w_sideband>)> const & action_a) const override;
-
-	/**
-		 * Maps block hash to send block. (Removed)
-		 * nano::block_hash -> nano::send_block
-		 */
-	MDB_dbi send_blocks_handle{ 0 };
-
-	/**
-		 * Maps block hash to receive block. (Removed)
-		 * nano::block_hash -> nano::receive_block
-		 */
-	MDB_dbi receive_blocks_handle{ 0 };
-
-	/**
-		 * Maps block hash to open block. (Removed)
-		 * nano::block_hash -> nano::open_block
-		 */
-	MDB_dbi open_blocks_handle{ 0 };
-
-	/**
-		 * Maps block hash to change block. (Removed)
-		 * nano::block_hash -> nano::change_block
-		 */
-	MDB_dbi change_blocks_handle{ 0 };
-
-	/**
-		 * Maps block hash to v0 state block. (Removed)
-		 * nano::block_hash -> nano::state_block
-		 */
-	MDB_dbi state_blocks_v0_handle{ 0 };
-
-	/**
-		 * Maps block hash to v1 state block. (Removed)
-		 * nano::block_hash -> nano::state_block
-		 */
-	MDB_dbi state_blocks_v1_handle{ 0 };
-
-	/**
-		 * Maps block hash to state block. (Removed)
-		 * nano::block_hash -> nano::state_block
-		 */
-	MDB_dbi state_blocks_handle{ 0 };
-
-	/**
-		 * Meta information about block store, such as versions.
-		 * nano::uint256_union (arbitrary key) -> blob
-		 */
-	MDB_dbi meta_handle{ 0 };
-
-	/**
-		 * Contains block_sideband and block for all block types (legacy send/change/open/receive & state blocks)
-		 * nano::block_hash -> nano::block_sideband, nano::block
-		 */
-	MDB_dbi blocks_handle{ 0 };
-
-protected:
-	void block_raw_get (store::transaction const & transaction_a, nano::block_hash const & hash_a, db_val & value) const;
-	size_t block_successor_offset (store::transaction const & transaction_a, size_t entry_size_a, nano::block_type type_a) const;
-	static nano::block_type block_type_from_raw (void * data_a);
+	explicit block (rsnano::LmdbBlockStoreHandle * handle_a);
+	block (block const &) = delete;
+	block (block &&) = delete;
+	~block () override;
+	void put (nano::store::write_transaction const & transaction_a, nano::block_hash const & hash_a, nano::block const & block_a) override;
+	void raw_put (nano::store::write_transaction const & transaction_a, std::vector<uint8_t> const & data, nano::block_hash const & hash_a) override;
+	nano::block_hash successor (nano::store::transaction const & transaction_a, nano::block_hash const & hash_a) const override;
+	void successor_clear (nano::store::write_transaction const & transaction_a, nano::block_hash const & hash_a) override;
+	std::shared_ptr<nano::block> get (nano::store::transaction const & transaction_a, nano::block_hash const & hash_a) const override;
+	std::shared_ptr<nano::block> random (nano::store::transaction const & transaction_a) override;
+	void del (nano::store::write_transaction const & transaction_a, nano::block_hash const & hash_a) override;
+	bool exists (nano::store::transaction const & transaction_a, nano::block_hash const & hash_a) override;
+	uint64_t count (nano::store::transaction const & transaction_a) override;
+	nano::store::iterator<nano::block_hash, nano::store::block_w_sideband> begin (nano::store::transaction const & transaction_a) const override;
+	nano::store::iterator<nano::block_hash, nano::store::block_w_sideband> begin (nano::store::transaction const & transaction_a, nano::block_hash const & hash_a) const override;
+	nano::store::iterator<nano::block_hash, nano::store::block_w_sideband> end () const override;
+	void for_each_par (std::function<void (nano::store::read_transaction const &, nano::store::iterator<nano::block_hash, block_w_sideband>, nano::store::iterator<nano::block_hash, nano::store::block_w_sideband>)> const & action_a) const override;
 };
-} // namespace nano::store::lmdb
->>>>>>> 1e57b5b4
+}