--- conflicted
+++ resolved
@@ -1,10 +1,6 @@
 #include <nano/store/lmdb/wallet_value.hpp>
 
-<<<<<<< HEAD
-nano::wallet_value::wallet_value (nano::db_val<rsnano::MdbVal> const & val_a)
-=======
-nano::wallet_value::wallet_value (nano::store::db_val<MDB_val> const & val_a)
->>>>>>> 1e57b5b4
+nano::wallet_value::wallet_value (nano::store::db_val<rsnano::MdbVal> const & val_a)
 {
 	debug_assert (val_a.size () == sizeof (*this));
 	std::copy (reinterpret_cast<uint8_t const *> (val_a.data ()), reinterpret_cast<uint8_t const *> (val_a.data ()) + sizeof (key), key.chars.begin ());
@@ -17,7 +13,6 @@
 {
 }
 
-<<<<<<< HEAD
 rsnano::WalletValueDto nano::wallet_value::to_dto () const
 {
 	rsnano::WalletValueDto result;
@@ -30,10 +25,4 @@
 	work{ dto_a.work }
 {
 	std::copy (std::begin (dto_a.key), std::end (dto_a.key), std::begin (key.bytes));
-=======
-nano::store::db_val<MDB_val> nano::wallet_value::val () const
-{
-	static_assert (sizeof (*this) == sizeof (key) + sizeof (work), "Class not packed");
-	return nano::store::db_val<MDB_val> (sizeof (*this), const_cast<nano::wallet_value *> (this));
->>>>>>> 1e57b5b4
 }