--- conflicted
+++ resolved
@@ -1140,12 +1140,7 @@
 	boost::latch initialized_latch{ 0 };
 
 	nano::block_hash block_hash_being_processed{ 0 };
-<<<<<<< HEAD
 	nano::confirming_set confirming_set{ ledger, write_database_queue };
-=======
-	nano::store::write_database_queue write_queue{ false };
-	nano::confirming_set confirming_set{ ledger, write_queue };
->>>>>>> 1fda9d29
 
 	auto const num_accounts = 100000;
 
