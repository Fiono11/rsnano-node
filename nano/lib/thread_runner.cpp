#include <nano/lib/thread_runner.hpp>
#include <nano/lib/timer.hpp>

#include <boost/format.hpp>

#include <iostream>
#include <thread>

/*
 * thread_runner
 */

nano::thread_runner::thread_runner (boost::asio::io_context & io_ctx_a, unsigned num_threads, const nano::thread_role::name thread_role_a) :
	io_guard{ boost::asio::make_work_guard (io_ctx_a) },
	role{ thread_role_a }
{
	for (auto i (0u); i < num_threads; ++i)
	{
		threads.emplace_back (nano::thread_attributes::get_default (), [this, &io_ctx_a, i] () {
			nano::thread_role::set (role);
			try
			{
				logger.debug (nano::log::type::thread_runner, "Thread #{} ({}) started", i, to_string (role));
<<<<<<< HEAD
				run (io_ctx_a);
=======
				run ();
>>>>>>> 2b6ee636
				logger.debug (nano::log::type::thread_runner, "Thread #{} ({}) stopped", i, to_string (role));
			}
			catch (std::exception const & ex)
			{
				std::cerr << ex.what () << std::endl;
#ifndef NDEBUG
				throw; // Re-throw to debugger in debug mode
#endif
			}
			catch (...)
			{
#ifndef NDEBUG
				throw; // Re-throw to debugger in debug mode
#endif
			}
		});
	}
}

nano::thread_runner::~thread_runner ()
{
	join ();
}

void nano::thread_runner::run ()
{
	if constexpr (nano::asio_handler_tracking_threshold () == 0)
	{
		io_ctx->run ();
	}
	else
	{
		nano::timer<> timer;
		timer.start ();
		while (true)
		{
			timer.restart ();
			// Run at most 1 completion handler and record the time it took to complete (non-blocking)
			auto count = io_ctx->poll_one ();
			if (count == 1 && timer.since_start ().count () >= nano::asio_handler_tracking_threshold ())
			{
				logger.warn (nano::log::type::system, "Async handler processing took too long: {}ms", timer.since_start ().count ());
			}
			// Sleep for a bit to give more time slices to other threads
			std::this_thread::sleep_for (std::chrono::milliseconds (5));
			std::this_thread::yield ();
		}
	}
}

void nano::thread_runner::join ()
{
	io_guard.reset ();
	for (auto & i : threads)
	{
		if (i.joinable ())
		{
			i.join ();
		}
	}
}

void nano::thread_runner::stop_event_processing ()
{
	io_guard.get_executor ().context ().stop ();
}<|MERGE_RESOLUTION|>--- conflicted
+++ resolved
@@ -11,6 +11,7 @@
  */
 
 nano::thread_runner::thread_runner (boost::asio::io_context & io_ctx_a, unsigned num_threads, const nano::thread_role::name thread_role_a) :
+	io_ctx{ io_ctx_a },
 	io_guard{ boost::asio::make_work_guard (io_ctx_a) },
 	role{ thread_role_a }
 {
@@ -21,11 +22,7 @@
 			try
 			{
 				logger.debug (nano::log::type::thread_runner, "Thread #{} ({}) started", i, to_string (role));
-<<<<<<< HEAD
-				run (io_ctx_a);
-=======
 				run ();
->>>>>>> 2b6ee636
 				logger.debug (nano::log::type::thread_runner, "Thread #{} ({}) stopped", i, to_string (role));
 			}
 			catch (std::exception const & ex)
@@ -54,9 +51,9 @@
 {
 	if constexpr (nano::asio_handler_tracking_threshold () == 0)
 	{
-		io_ctx->run ();
+		io_ctx.run ();
 	}
-	else
+	else 
 	{
 		nano::timer<> timer;
 		timer.start ();
@@ -64,7 +61,7 @@
 		{
 			timer.restart ();
 			// Run at most 1 completion handler and record the time it took to complete (non-blocking)
-			auto count = io_ctx->poll_one ();
+			auto count = io_ctx.poll_one ();
 			if (count == 1 && timer.since_start ().count () >= nano::asio_handler_tracking_threshold ())
 			{
 				logger.warn (nano::log::type::system, "Async handler processing took too long: {}ms", timer.since_start ().count ());
