--- conflicted
+++ resolved
@@ -39,13 +39,7 @@
 	virtual uint64_t block_work () const;
 	virtual void block_work_set (uint64_t);
 	// Previous block in account's chain, zero for open block
-<<<<<<< HEAD
 	virtual nano::block_hash previous () const;
-	// Source block for open/receive blocks, zero otherwise.
-	virtual nano::block_hash source () const;
-=======
-	virtual nano::block_hash const & previous () const = 0;
->>>>>>> fa81fc01
 	// Previous block or account number for open blocks
 	virtual nano::root root () const = 0;
 	// Qualified root value based on previous() and root()
@@ -140,43 +134,19 @@
 	receive_block (nano::receive_block &&);
 	receive_block (rsnano::BlockHandle * handle_a);
 	using nano::block::hash;
-<<<<<<< HEAD
-	void previous_set (nano::block_hash previous_a);
-	nano::block_hash source () const override;
+	void previous_set (nano::block_hash previous_a);
 	void source_set (nano::block_hash source_a);
 	nano::root root () const override;
-=======
-	void hash (blake2b_state &) const override;
-	uint64_t block_work () const override;
-	void block_work_set (uint64_t) override;
-	nano::block_hash const & previous () const override;
-	nano::root const & root () const override;
-	void serialize (nano::stream &) const override;
-	bool deserialize (nano::stream &);
-	void serialize_json (std::string &, bool = false) const override;
-	void serialize_json (boost::property_tree::ptree &) const override;
-	bool deserialize_json (boost::property_tree::ptree const &);
->>>>>>> fa81fc01
 	void visit (nano::block_visitor &) const override;
 	void visit (nano::mutable_block_visitor &) override;
 	bool operator== (nano::block const &) const override;
 	bool operator== (nano::receive_block const &) const;
 	bool valid_predecessor (nano::block const &) const override;
-<<<<<<< HEAD
-	void zero ();
-	static std::size_t size ();
-=======
-	receive_hashables hashables;
-	nano::signature signature;
-	uint64_t work;
-	static std::size_t constexpr size = nano::receive_hashables::size + sizeof (signature) + sizeof (work);
+	void zero ();
+	static std::size_t size ();
 
 public: // Receive block fields
 	std::optional<nano::block_hash> source () const override;
-
-public: // Logging
-	void operator() (nano::object_stream &) const override;
->>>>>>> fa81fc01
 };
 class open_block : public nano::block
 {
@@ -190,61 +160,22 @@
 	open_block (nano::open_block &&);
 	open_block (rsnano::BlockHandle * handle_a);
 	using nano::block::hash;
-<<<<<<< HEAD
-	std::optional<nano::account> account_field () const override;
-	nano::block_hash source () const override;
 	nano::root root () const override;
 	nano::account representative () const override;
-=======
-	void hash (blake2b_state &) const override;
-	uint64_t block_work () const override;
-	void block_work_set (uint64_t) override;
-	nano::block_hash const & previous () const override;
-	nano::root const & root () const override;
-	nano::account const & representative () const override;
-	void serialize (nano::stream &) const override;
-	bool deserialize (nano::stream &);
-	void serialize_json (std::string &, bool = false) const override;
-	void serialize_json (boost::property_tree::ptree &) const override;
-	bool deserialize_json (boost::property_tree::ptree const &);
->>>>>>> fa81fc01
 	void visit (nano::block_visitor &) const override;
 	void visit (nano::mutable_block_visitor &) override;
 	bool operator== (nano::block const &) const override;
 	bool operator== (nano::open_block const &) const;
 	bool valid_predecessor (nano::block const &) const override;
-<<<<<<< HEAD
 	void source_set (nano::block_hash source_a);
 	void account_set (nano::account account_a);
 	void representative_set (nano::account account_a);
 	void zero ();
 	static std::size_t size ();
-=======
-	nano::open_hashables hashables;
-	nano::signature signature;
-	uint64_t work;
-	static std::size_t constexpr size = nano::open_hashables::size + sizeof (signature) + sizeof (work);
-
-public: // Open block fields
+
+	public: // Open block fields
 	std::optional<nano::account> account_field () const override;
 	std::optional<nano::block_hash> source () const override;
-
-public: // Logging
-	void operator() (nano::object_stream &) const override;
-};
-
-class change_hashables
-{
-public:
-	change_hashables () = default;
-	change_hashables (nano::block_hash const &, nano::account const &);
-	change_hashables (bool &, nano::stream &);
-	change_hashables (bool &, boost::property_tree::ptree const &);
-	void hash (blake2b_state &) const;
-	nano::block_hash previous;
-	nano::account representative;
-	static std::size_t constexpr size = sizeof (previous) + sizeof (representative);
->>>>>>> fa81fc01
 };
 
 class change_block : public nano::block
