--- conflicted
+++ resolved
@@ -57,17 +57,11 @@
 class block_sideband final
 {
 public:
-<<<<<<< HEAD
 	block_sideband ();
 	block_sideband (rsnano::BlockSidebandDto const & dto);
-	block_sideband (nano::account const &, nano::block_hash const &, nano::amount const &, uint64_t const, uint64_t const, nano::block_details const &, nano::epoch const source_epoch_a);
-	block_sideband (nano::account const &, nano::block_hash const &, nano::amount const &, uint64_t const, uint64_t const, nano::epoch const epoch_a, bool const is_send, bool const is_receive, bool const is_epoch, nano::epoch const source_epoch_a);
-
-=======
-	block_sideband () = default;
 	block_sideband (nano::account const &, nano::block_hash const &, nano::amount const &, uint64_t const, nano::seconds_t const local_timestamp, nano::block_details const &, nano::epoch const source_epoch_a);
 	block_sideband (nano::account const &, nano::block_hash const &, nano::amount const &, uint64_t const, nano::seconds_t const local_timestamp, nano::epoch const epoch_a, bool const is_send, bool const is_receive, bool const is_epoch, nano::epoch const source_epoch_a);
->>>>>>> fef5fe85
+
 	void serialize (nano::stream &, nano::block_type) const;
 	bool deserialize (nano::stream &, nano::block_type);
 
