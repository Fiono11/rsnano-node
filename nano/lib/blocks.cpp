#include <nano/crypto_lib/random_pool.hpp>
#include <nano/lib/blocks.hpp>
#include <nano/lib/memory.hpp>
#include <nano/lib/numbers.hpp>
#include <nano/lib/threading.hpp>

#include <boost/property_tree/json_parser.hpp>

#include <bitset>

/** Compare blocks, first by type, then content. This is an optimization over dynamic_cast, which is very slow on some platforms. */
namespace
{
template <typename T>
bool blocks_equal (T const & first, nano::block const & second)
{
	static_assert (std::is_base_of<nano::block, T>::value, "Input parameter is not a block type");
	return (first.type () == second.type ()) && (static_cast<T const &> (second)) == first;
}
}

void nano::block_memory_pool_purge ()
{
	nano::purge_shared_ptr_singleton_pool_memory<nano::open_block> ();
	nano::purge_shared_ptr_singleton_pool_memory<nano::state_block> ();
	nano::purge_shared_ptr_singleton_pool_memory<nano::send_block> ();
	nano::purge_shared_ptr_singleton_pool_memory<nano::change_block> ();
}

nano::block::~block ()
{
	if (handle != nullptr)
	{
		rsnano::rsn_block_destroy (handle);
	}
}

std::string nano::block::to_json () const
{
	std::string result;
	serialize_json (result);
	return result;
}

size_t nano::block::size (nano::block_type type_a)
{
	return rsnano::rsn_block_serialized_size (static_cast<uint8_t> (type_a));
}

nano::work_version nano::block::work_version () const
{
	return nano::work_version::work_1;
}

void nano::block::refresh ()
{
	if (!cached_hash.is_zero ())
	{
		cached_hash = generate_hash ();
	}
}

uint64_t nano::block::block_work () const
{
	return rsnano::rsn_block_work (handle);
}

void nano::block::block_work_set (uint64_t work_a)
{
	rsnano::rsn_block_work_set (handle, work_a);
}

nano::block_type nano::block::type () const
{
	return static_cast<nano::block_type> (rsnano::rsn_block_type (handle));
}

nano::block_hash const & nano::block::hash () const
{
	if (!cached_hash.is_zero ())
	{
		// Once a block is created, it should not be modified (unless using refresh ())
		// This would invalidate the cache; check it hasn't changed.
		debug_assert (cached_hash == generate_hash ());
	}
	else
	{
		cached_hash = generate_hash ();
	}

	return cached_hash;
}

nano::block_hash nano::block::full_hash () const
{
	nano::block_hash result;
	rsnano::rsn_block_full_hash (handle, result.bytes.data ());
	return result;
}

nano::block_sideband nano::block::sideband () const
{
	rsnano::BlockSidebandDto dto;
	auto result = rsnano::rsn_block_sideband (get_handle (), &dto);
	debug_assert (result == 0);
	return nano::block_sideband (dto);
}

void nano::block::sideband_set (nano::block_sideband const & sideband_a)
{
	if (rsnano::rsn_block_sideband_set (get_handle (), &sideband_a.as_dto ()) < 0)
		throw std::runtime_error ("cannot set sideband");
}

bool nano::block::has_sideband () const
{
	return rsnano::rsn_block_has_sideband (get_handle ());
}

rsnano::BlockHandle * nano::block::get_handle () const
{
	return handle;
}

nano::account nano::block::representative () const
{
	static nano::account representative{};
	return representative;
}

nano::block_hash nano::block::source () const
{
	static nano::block_hash source{ 0 };
	return source;
}

nano::account nano::block::destination () const
{
	static nano::account destination{};
	return destination;
}

nano::link nano::block::link () const
{
	static nano::link link{ 0 };
	return link;
}

nano::account nano::block::account () const
{
	static nano::account account{};
	return account;
}

rsnano::BlockHandle * nano::block::clone_handle () const
{
	return rsnano::rsn_block_handle_clone (handle);
}

const void * nano::block::get_rust_data_pointer () const
{
	return rsnano::rsn_block_rust_data_pointer (handle);
}

nano::qualified_root nano::block::qualified_root () const
{
	return nano::qualified_root (root (), previous ());
}

nano::amount nano::block::balance () const
{
	static nano::amount amount{ 0 };
	return amount;
}

void nano::block::sign_zero ()
{
	signature_set (nano::signature (0));
}

void nano::block::serialize (nano::stream & stream_a) const
{
	if (rsnano::rsn_block_serialize (handle, &stream_a) != 0)
	{
		throw std::runtime_error ("could not serialize block");
	}
}

nano::block_hash nano::block::previous () const
{
	uint8_t buffer[32];
	rsnano::rsn_block_previous (handle, &buffer);
	nano::block_hash result;
	std::copy (std::begin (buffer), std::end (buffer), std::begin (result.bytes));
	return result;
}

nano::signature nano::block::block_signature () const
{
	uint8_t bytes[64];
	rsnano::rsn_block_signature (handle, &bytes);
	nano::signature result;
	std::copy (std::begin (bytes), std::end (bytes), std::begin (result.bytes));
	return result;
}

void nano::block::signature_set (nano::signature const & signature_a)
{
	uint8_t bytes[64];
	std::copy (std::begin (signature_a.bytes), std::end (signature_a.bytes), std::begin (bytes));
	rsnano::rsn_block_signature_set (handle, &bytes);
}

void nano::block::serialize_json (std::string & string_a, bool single_line) const
{
	boost::property_tree::ptree tree;
	serialize_json (tree);
	std::stringstream ostream;
	boost::property_tree::write_json (ostream, tree, !single_line);
	string_a = ostream.str ();
}

void nano::block::serialize_json (boost::property_tree::ptree & tree) const
{
	if (rsnano::rsn_block_serialize_json (handle, &tree) < 0)
		throw std::runtime_error ("could not serialize send_block as JSON");
}

nano::block_hash nano::block::generate_hash () const
{
	uint8_t bytes[32];
	rsnano::rsn_block_hash (handle, &bytes);
	nano::block_hash result;
	std::copy (std::begin (bytes), std::end (bytes), std::begin (result.bytes));
	return result;
}

void nano::send_block::visit (nano::block_visitor & visitor_a) const
{
	visitor_a.send_block (*this);
}

void nano::send_block::visit (nano::mutable_block_visitor & visitor_a)
{
	visitor_a.send_block (*this);
}

void nano::send_block::zero ()
{
	rsnano::rsn_send_block_zero (handle);
}

void nano::send_block::set_destination (nano::account account_a)
{
	uint8_t bytes[32];
	std::copy (std::begin (account_a.bytes), std::end (account_a.bytes), std::begin (bytes));
	rsnano::rsn_send_block_destination_set (handle, &bytes);
}

void nano::send_block::previous_set (nano::block_hash previous_a)
{
	uint8_t bytes[32];
	std::copy (std::begin (previous_a.bytes), std::end (previous_a.bytes), std::begin (bytes));
	rsnano::rsn_send_block_previous_set (handle, &bytes);
}

void nano::send_block::balance_set (nano::amount balance_a)
{
	uint8_t bytes[16];
	std::copy (std::begin (balance_a.bytes), std::end (balance_a.bytes), std::begin (bytes));
	rsnano::rsn_send_block_balance_set (handle, &bytes);
}

nano::send_block::send_block (nano::block_hash const & previous_a, nano::account const & destination_a, nano::amount const & balance_a, nano::raw_key const & prv_a, nano::public_key const & pub_a, uint64_t work_a)
{
	debug_assert (destination_a != nullptr);
	debug_assert (pub_a != nullptr);

	rsnano::SendBlockDto2 dto;
	std::copy (std::begin (previous_a.bytes), std::end (previous_a.bytes), std::begin (dto.previous));
	std::copy (std::begin (destination_a.bytes), std::end (destination_a.bytes), std::begin (dto.destination));
	std::copy (std::begin (balance_a.bytes), std::end (balance_a.bytes), std::begin (dto.balance));
	std::copy (std::begin (prv_a.bytes), std::end (prv_a.bytes), std::begin (dto.priv_key));
	std::copy (std::begin (pub_a.bytes), std::end (pub_a.bytes), std::begin (dto.pub_key));
	dto.work = work_a;
	handle = rsnano::rsn_send_block_create2 (&dto);
	if (handle == nullptr)
		throw std::runtime_error ("could not create send_block");
}

nano::send_block::send_block (bool & error_a, nano::stream & stream_a)
{
	handle = rsnano::rsn_send_block_deserialize (&stream_a);
	error_a = handle == nullptr;
}

nano::send_block::send_block (bool & error_a, boost::property_tree::ptree const & tree_a)
{
	handle = rsnano::rsn_send_block_deserialize_json (&tree_a);
	error_a = handle == nullptr;
}

rsnano::SendBlockDto empty_send_block_dto ()
{
	rsnano::SendBlockDto dto;
	std::fill (std::begin (dto.signature), std::end (dto.signature), 0);
	std::fill (std::begin (dto.previous), std::end (dto.previous), 0);
	std::fill (std::begin (dto.destination), std::end (dto.destination), 0);
	std::fill (std::begin (dto.balance), std::end (dto.balance), 0);
	dto.work = 0;
	return dto;
}

nano::send_block::send_block ()
{
	auto dto{ empty_send_block_dto () };
	handle = rsnano::rsn_send_block_create (&dto);
}

nano::send_block::send_block (const send_block & other)
{
	cached_hash = other.cached_hash;
	if (other.handle == nullptr)
	{
		handle = nullptr;
	}
	else
	{
		handle = rsnano::rsn_block_clone (other.handle);
	}
}

nano::send_block::send_block (send_block && other)
{
	cached_hash = other.cached_hash;
	handle = other.handle;
	other.handle = nullptr;
}

nano::send_block::send_block (rsnano::BlockHandle * handle_a)
{
	handle = handle_a;
}

bool nano::send_block::operator== (nano::block const & other_a) const
{
	return blocks_equal (*this, other_a);
}

bool nano::send_block::valid_predecessor (nano::block const & block_a) const
{
	return rsnano::rsn_send_block_valid_predecessor (static_cast<uint8_t> (block_a.type ()));
}

bool nano::send_block::operator== (nano::send_block const & other_a) const
{
	return rsnano::rsn_block_equals (handle, other_a.handle);
}

nano::account nano::send_block::destination () const
{
	uint8_t buffer[32];
	rsnano::rsn_send_block_destination (handle, &buffer);
	nano::account result;
	std::copy (std::begin (buffer), std::end (buffer), std::begin (result.bytes));
	return result;
}

nano::root nano::send_block::root () const
{
	return previous ();
}

nano::amount nano::send_block::balance () const
{
	uint8_t buffer[16];
	rsnano::rsn_send_block_balance (handle, &buffer);
	nano::amount result;
	std::copy (std::begin (buffer), std::end (buffer), std::begin (result.bytes));
	return result;
}

std::size_t nano::send_block::size ()
{
	return sizeof (nano::block_hash) + sizeof (nano::account) + sizeof (nano::amount) + sizeof (nano::signature) + sizeof (uint64_t);
}

nano::open_block::open_block ()
{
	rsnano::OpenBlockDto dto;
	dto.work = 0;
	std::fill (std::begin (dto.account), std::end (dto.account), 0);
	std::fill (std::begin (dto.source), std::end (dto.source), 0);
	std::fill (std::begin (dto.representative), std::end (dto.representative), 0);
	std::fill (std::begin (dto.signature), std::end (dto.signature), 0);
	handle = rsnano::rsn_open_block_create (&dto);
}

nano::open_block::open_block (nano::block_hash const & source_a, nano::account const & representative_a, nano::account const & account_a, nano::raw_key const & prv_a, nano::public_key const & pub_a, uint64_t work_a)
{
	debug_assert (representative_a != nullptr);
	debug_assert (account_a != nullptr);
	debug_assert (pub_a != nullptr);

	rsnano::OpenBlockDto2 dto;
	std::copy (std::begin (source_a.bytes), std::end (source_a.bytes), std::begin (dto.source));
	std::copy (std::begin (representative_a.bytes), std::end (representative_a.bytes), std::begin (dto.representative));
	std::copy (std::begin (account_a.bytes), std::end (account_a.bytes), std::begin (dto.account));
	std::copy (std::begin (prv_a.bytes), std::end (prv_a.bytes), std::begin (dto.priv_key));
	std::copy (std::begin (pub_a.bytes), std::end (pub_a.bytes), std::begin (dto.pub_key));
	dto.work = work_a;
	handle = rsnano::rsn_open_block_create2 (&dto);
	if (handle == nullptr)
		throw std::runtime_error ("could not create open_block");
}

nano::open_block::open_block (nano::block_hash const & source_a, nano::account const & representative_a, nano::account const & account_a, std::nullptr_t)
{
	debug_assert (representative_a != nullptr);
	debug_assert (account_a != nullptr);

	rsnano::OpenBlockDto dto;
	dto.work = 0;
	std::copy (std::begin (source_a.bytes), std::end (source_a.bytes), std::begin (dto.source));
	std::copy (std::begin (representative_a.bytes), std::end (representative_a.bytes), std::begin (dto.representative));
	std::copy (std::begin (account_a.bytes), std::end (account_a.bytes), std::begin (dto.account));
	std::fill (std::begin (dto.signature), std::end (dto.signature), 0);
	handle = rsnano::rsn_open_block_create (&dto);
}

nano::open_block::open_block (bool & error_a, nano::stream & stream_a)
{
	handle = rsnano::rsn_open_block_deserialize (&stream_a);
	error_a = handle == nullptr;
}

nano::open_block::open_block (bool & error_a, boost::property_tree::ptree const & tree_a)
{
	handle = rsnano::rsn_open_block_deserialize_json (&tree_a);
	error_a = handle == nullptr;
}

nano::open_block::open_block (const open_block & other)
{
	cached_hash = other.cached_hash;
	if (other.handle == nullptr)
	{
		handle = nullptr;
	}
	else
	{
		handle = rsnano::rsn_block_clone (other.handle);
	}
}

nano::open_block::open_block (nano::open_block && other)
{
	cached_hash = other.cached_hash;
	handle = other.handle;
	other.handle = nullptr;
}

nano::open_block::open_block (rsnano::BlockHandle * handle_a)
{
	handle = handle_a;
}

nano::account nano::open_block::account () const
{
	uint8_t buffer[32];
	rsnano::rsn_open_block_account (handle, &buffer);
	nano::account result;
	std::copy (std::begin (buffer), std::end (buffer), std::begin (result.bytes));
	return result;
}

void nano::open_block::visit (nano::block_visitor & visitor_a) const
{
	visitor_a.open_block (*this);
}

void nano::open_block::visit (nano::mutable_block_visitor & visitor_a)
{
	visitor_a.open_block (*this);
}

bool nano::open_block::operator== (nano::block const & other_a) const
{
	return blocks_equal (*this, other_a);
}

bool nano::open_block::operator== (nano::open_block const & other_a) const
{
	return rsnano::rsn_block_equals (handle, other_a.handle);
}

bool nano::open_block::valid_predecessor (nano::block const & block_a) const
{
	return false;
}

nano::block_hash nano::open_block::source () const
{
	uint8_t buffer[32];
	rsnano::rsn_open_block_source (handle, &buffer);
	nano::block_hash result;
	std::copy (std::begin (buffer), std::end (buffer), std::begin (result.bytes));
	return result;
}

nano::root nano::open_block::root () const
{
	return account ();
}

nano::account nano::open_block::representative () const
{
	uint8_t buffer[32];
	rsnano::rsn_open_block_representative (handle, &buffer);
	nano::account result;
	std::copy (std::begin (buffer), std::end (buffer), std::begin (result.bytes));
	return result;
}

void nano::open_block::source_set (nano::block_hash source_a)
{
	uint8_t buffer[32];
	std::copy (std::begin (source_a.bytes), std::end (source_a.bytes), std::begin (buffer));
	rsnano::rsn_open_block_source_set (handle, &buffer);
}

void nano::open_block::account_set (nano::account account_a)
{
	uint8_t buffer[32];
	std::copy (std::begin (account_a.bytes), std::end (account_a.bytes), std::begin (buffer));
	rsnano::rsn_open_block_account_set (handle, &buffer);
}

void nano::open_block::representative_set (nano::account account_a)
{
	uint8_t buffer[32];
	std::copy (std::begin (account_a.bytes), std::end (account_a.bytes), std::begin (buffer));
	rsnano::rsn_open_block_representative_set (handle, &buffer);
}

void nano::open_block::zero ()
{
	block_work_set (0);
	sign_zero ();
	account_set (0);
	representative_set (0);
	source_set (0);
}

std::size_t nano::open_block::size ()
{
	return rsnano::rsn_open_block_size ();
}

nano::change_block::change_block ()
{
	rsnano::ChangeBlockDto dto;
	std::fill (std::begin (dto.previous), std::end (dto.previous), 0);
	std::fill (std::begin (dto.representative), std::end (dto.representative), 0);
	std::fill (std::begin (dto.signature), std::end (dto.signature), 0);
	dto.work = 0;
	handle = rsnano::rsn_change_block_create (&dto);
}

nano::change_block::change_block (nano::block_hash const & previous_a, nano::account const & representative_a, nano::raw_key const & prv_a, nano::public_key const & pub_a, uint64_t work_a)
{
	debug_assert (representative_a != nullptr);
	debug_assert (pub_a != nullptr);

	rsnano::ChangeBlockDto2 dto;
	std::copy (std::begin (previous_a.bytes), std::end (previous_a.bytes), std::begin (dto.previous));
	std::copy (std::begin (representative_a.bytes), std::end (representative_a.bytes), std::begin (dto.representative));
	std::copy (std::begin (prv_a.bytes), std::end (prv_a.bytes), std::begin (dto.priv_key));
	std::copy (std::begin (pub_a.bytes), std::end (pub_a.bytes), std::begin (dto.pub_key));
	dto.work = work_a;

	handle = rsnano::rsn_change_block_create2 (&dto);
	if (handle == nullptr)
		throw std::runtime_error ("could not create change_block");
}

nano::change_block::change_block (bool & error_a, nano::stream & stream_a)
{
	handle = rsnano::rsn_change_block_deserialize (&stream_a);
	error_a = handle == nullptr;
}

nano::change_block::change_block (bool & error_a, boost::property_tree::ptree const & tree_a)
{
	handle = rsnano::rsn_change_block_deserialize_json (&tree_a);
	error_a = handle == nullptr;
}

nano::change_block::change_block (const nano::change_block & other_a)
{
	cached_hash = other_a.cached_hash;
	if (other_a.handle == nullptr)
	{
		handle = nullptr;
	}
	else
	{
		handle = rsnano::rsn_block_clone (other_a.handle);
	}
}

nano::change_block::change_block (nano::change_block && other_a)
{
	cached_hash = other_a.cached_hash;
	handle = other_a.handle;
	other_a.handle = nullptr;
}

nano::change_block::change_block (rsnano::BlockHandle * handle_a)
{
	handle = handle_a;
}

void nano::change_block::visit (nano::block_visitor & visitor_a) const
{
	visitor_a.change_block (*this);
}

void nano::change_block::visit (nano::mutable_block_visitor & visitor_a)
{
	visitor_a.change_block (*this);
}

bool nano::change_block::operator== (nano::block const & other_a) const
{
	return blocks_equal (*this, other_a);
}

bool nano::change_block::operator== (nano::change_block const & other_a) const
{
	return rsnano::rsn_block_equals (handle, other_a.handle);
}

bool nano::change_block::valid_predecessor (nano::block const & block_a) const
{
	bool result;
	switch (block_a.type ())
	{
		case nano::block_type::send:
		case nano::block_type::receive:
		case nano::block_type::open:
		case nano::block_type::change:
			result = true;
			break;
		default:
			result = false;
			break;
	}
	return result;
}

nano::root nano::change_block::root () const
{
	return previous ();
}

nano::account nano::change_block::representative () const
{
	uint8_t buffer[32];
	rsnano::rsn_change_block_representative (handle, &buffer);
	nano::account result;
	std::copy (std::begin (buffer), std::end (buffer), std::begin (result.bytes));
	return result;
}

void nano::change_block::previous_set (nano::block_hash previous_a)
{
	uint8_t buffer[32];
	std::copy (std::begin (previous_a.bytes), std::end (previous_a.bytes), std::begin (buffer));
	rsnano::rsn_change_block_previous_set (handle, &buffer);
}

void nano::change_block::representative_set (nano::account account_a)
{
	uint8_t buffer[32];
	std::copy (std::begin (account_a.bytes), std::end (account_a.bytes), std::begin (buffer));
	rsnano::rsn_change_block_representative_set (handle, &buffer);
}

void nano::change_block::zero ()
{
	block_work_set (0);
	sign_zero ();
	previous_set (0);
	representative_set (0);
}

std::size_t nano::change_block::size ()
{
	return rsnano::rsn_change_block_size ();
}

nano::state_block::state_block ()
{
	rsnano::StateBlockDto dto;
	dto.work = 0;
	std::fill (std::begin (dto.account), std::end (dto.account), 0);
	std::fill (std::begin (dto.previous), std::end (dto.previous), 0);
	std::fill (std::begin (dto.representative), std::end (dto.representative), 0);
	std::fill (std::begin (dto.balance), std::end (dto.balance), 0);
	std::fill (std::begin (dto.link), std::end (dto.link), 0);
	std::fill (std::begin (dto.signature), std::end (dto.signature), 0);
	handle = rsnano::rsn_state_block_create (&dto);
}

nano::state_block::state_block (nano::account const & account_a, nano::block_hash const & previous_a, nano::account const & representative_a, nano::amount const & balance_a, nano::link const & link_a, nano::raw_key const & prv_a, nano::public_key const & pub_a, uint64_t work_a)
{
	debug_assert (account_a != nullptr);
	debug_assert (representative_a != nullptr);
	debug_assert (link_a.as_account () != nullptr);
	debug_assert (pub_a != nullptr);

	rsnano::StateBlockDto2 dto;
	std::copy (std::begin (account_a.bytes), std::end (account_a.bytes), std::begin (dto.account));
	std::copy (std::begin (previous_a.bytes), std::end (previous_a.bytes), std::begin (dto.previous));
	std::copy (std::begin (representative_a.bytes), std::end (representative_a.bytes), std::begin (dto.representative));
	std::copy (std::begin (link_a.bytes), std::end (link_a.bytes), std::begin (dto.link));
	std::copy (std::begin (balance_a.bytes), std::end (balance_a.bytes), std::begin (dto.balance));
	std::copy (std::begin (prv_a.bytes), std::end (prv_a.bytes), std::begin (dto.priv_key));
	std::copy (std::begin (pub_a.bytes), std::end (pub_a.bytes), std::begin (dto.pub_key));
	dto.work = work_a;
	handle = rsnano::rsn_state_block_create2 (&dto);
	if (handle == nullptr)
		throw std::runtime_error ("could not create state_block");
}

nano::state_block::state_block (bool & error_a, nano::stream & stream_a)
{
	handle = rsnano::rsn_state_block_deserialize (&stream_a);
	error_a = handle == nullptr;
}

nano::state_block::state_block (bool & error_a, boost::property_tree::ptree const & tree_a)
{
	handle = rsnano::rsn_state_block_deserialize_json (&tree_a);
	error_a = handle == nullptr;
}

nano::state_block::state_block (const nano::state_block & other)
{
	cached_hash = other.cached_hash;
	if (other.handle == nullptr)
	{
		handle = nullptr;
	}
	else
	{
		handle = rsnano::rsn_block_clone (other.handle);
	}
}

nano::state_block::state_block (nano::state_block && other)
{
	cached_hash = other.cached_hash;
	handle = other.handle;
	other.handle = nullptr;
}

nano::state_block::state_block (rsnano::BlockHandle * handle_a)
{
	handle = handle_a;
}

nano::account nano::state_block::account () const
{
	uint8_t buffer[32];
	rsnano::rsn_state_block_account (handle, &buffer);
	nano::account result;
	std::copy (std::begin (buffer), std::end (buffer), std::begin (result.bytes));
	return result;
}

void nano::state_block::visit (nano::block_visitor & visitor_a) const
{
	visitor_a.state_block (*this);
}

void nano::state_block::visit (nano::mutable_block_visitor & visitor_a)
{
	visitor_a.state_block (*this);
}

bool nano::state_block::operator== (nano::block const & other_a) const
{
	return blocks_equal (*this, other_a);
}

bool nano::state_block::operator== (nano::state_block const & other_a) const
{
	return rsnano::rsn_block_equals (handle, other_a.handle);
}

nano::state_block & nano::state_block::operator= (const nano::state_block & other)
{
	if (handle != nullptr)
	{
		rsnano::rsn_block_destroy (handle);
	}
	cached_hash = other.cached_hash;
	if (other.handle == nullptr)
	{
		handle = nullptr;
	}
	else
	{
		handle = rsnano::rsn_block_clone (other.handle);
	}
	return *this;
}

bool nano::state_block::valid_predecessor (nano::block const & block_a) const
{
	return true;
}

nano::root nano::state_block::root () const
{
	if (!previous ().is_zero ())
	{
		return previous ();
	}
	else
	{
		return account ();
	}
}

nano::link nano::state_block::link () const
{
	uint8_t buffer[32];
	rsnano::rsn_state_block_link (handle, &buffer);
	nano::link result;
	std::copy (std::begin (buffer), std::end (buffer), std::begin (result.bytes));
	return result;
}

nano::account nano::state_block::representative () const
{
	uint8_t buffer[32];
	rsnano::rsn_state_block_representative (handle, &buffer);
	nano::account result;
	std::copy (std::begin (buffer), std::end (buffer), std::begin (result.bytes));
	return result;
}

nano::amount nano::state_block::balance () const
{
	uint8_t buffer[16];
	rsnano::rsn_state_block_balance (handle, &buffer);
	nano::amount result;
	std::copy (std::begin (buffer), std::end (buffer), std::begin (result.bytes));
	return result;
}

void nano::state_block::previous_set (nano::block_hash previous_a)
{
	uint8_t buffer[32];
	std::copy (std::begin (previous_a.bytes), std::end (previous_a.bytes), std::begin (buffer));
	rsnano::rsn_state_block_previous_set (handle, &buffer);
}

void nano::state_block::balance_set (nano::amount balance_a)
{
	uint8_t buffer[16];
	std::copy (std::begin (balance_a.bytes), std::end (balance_a.bytes), std::begin (buffer));
	rsnano::rsn_state_block_balance_set (handle, &buffer);
}

void nano::state_block::account_set (nano::account account_a)
{
	uint8_t buffer[32];
	std::copy (std::begin (account_a.bytes), std::end (account_a.bytes), std::begin (buffer));
	rsnano::rsn_state_block_account_set (handle, &buffer);
}

void nano::state_block::representative_set (nano::account account_a)
{
	uint8_t buffer[32];
	std::copy (std::begin (account_a.bytes), std::end (account_a.bytes), std::begin (buffer));
	rsnano::rsn_state_block_representative_set (handle, &buffer);
}

void nano::state_block::link_set (nano::link link)
{
	uint8_t buffer[32];
	std::copy (std::begin (link.bytes), std::end (link.bytes), std::begin (buffer));
	rsnano::rsn_state_block_link_set (handle, &buffer);
}

void nano::state_block::zero ()
{
	sign_zero ();
	block_work_set (0);
	account_set (0);
	previous_set (0);
	representative_set (0);
	balance_set (0);
	link_set (0);
}

std::size_t nano::state_block::size ()
{
	return rsnano::rsn_state_block_size ();
}

std::shared_ptr<nano::block> nano::deserialize_block_json (boost::property_tree::ptree const & tree_a, nano::block_uniquer * uniquer_a)
{
	std::shared_ptr<nano::block> result;
	rsnano::BlockHandle * block_handle (rsnano::rsn_deserialize_block_json (&tree_a));
	if (block_handle == nullptr)
		return result;

	result = nano::block_handle_to_block (block_handle);

	if (uniquer_a != nullptr)
	{
		result = uniquer_a->unique (result);
	}
	return result;
}

void nano::serialize_block_type (nano::stream & stream, const nano::block_type & type)
{
	nano::write (stream, type);
}

void nano::serialize_block (nano::stream & stream_a, nano::block const & block_a)
{
	nano::serialize_block_type (stream_a, block_a.type ());
	block_a.serialize (stream_a);
}

std::shared_ptr<nano::block> nano::deserialize_block (nano::stream & stream_a)
{
	nano::block_type type;
	auto error (try_read (stream_a, type));
	std::shared_ptr<nano::block> result;
	if (!error)
	{
		result = nano::deserialize_block (stream_a, type);
	}
	return result;
}

std::shared_ptr<nano::block> nano::deserialize_block (nano::stream & stream_a, nano::block_type type_a, nano::block_uniquer * uniquer_a)
{
	rsnano::BlockUniquerHandle * uniquer_handle = nullptr;
	if (uniquer_a != nullptr)
	{
		uniquer_handle = uniquer_a->handle;
	}
	auto block_handle = rsnano::rsn_deserialize_block (static_cast<uint8_t> (type_a), &stream_a, uniquer_handle);
	if (block_handle == nullptr)
	{
		return nullptr;
	}

	return nano::block_handle_to_block (block_handle);
}

void nano::receive_block::visit (nano::block_visitor & visitor_a) const
{
	visitor_a.receive_block (*this);
}

void nano::receive_block::visit (nano::mutable_block_visitor & visitor_a)
{
	visitor_a.receive_block (*this);
}

bool nano::receive_block::operator== (nano::receive_block const & other_a) const
{
	return rsnano::rsn_block_equals (handle, other_a.handle);
}

nano::receive_block::receive_block ()
{
	rsnano::ReceiveBlockDto dto;
	dto.work = 0;
	handle = rsnano::rsn_receive_block_create (&dto);
}

nano::receive_block::receive_block (nano::block_hash const & previous_a, nano::block_hash const & source_a, nano::raw_key const & prv_a, nano::public_key const & pub_a, uint64_t work_a)
{
	debug_assert (pub_a != nullptr);
	rsnano::ReceiveBlockDto2 dto;
	std::copy (std::begin (previous_a.bytes), std::end (previous_a.bytes), std::begin (dto.previous));
	std::copy (std::begin (source_a.bytes), std::end (source_a.bytes), std::begin (dto.source));
	std::copy (std::begin (prv_a.bytes), std::end (prv_a.bytes), std::begin (dto.priv_key));
	std::copy (std::begin (pub_a.bytes), std::end (pub_a.bytes), std::begin (dto.pub_key));
	dto.work = work_a;
	handle = rsnano::rsn_receive_block_create2 (&dto);
	if (handle == nullptr)
		throw std::runtime_error ("could not create receive_block");
}

nano::receive_block::receive_block (bool & error_a, nano::stream & stream_a)
{
	handle = rsnano::rsn_receive_block_deserialize (&stream_a);
	error_a = handle == nullptr;
}

nano::receive_block::receive_block (bool & error_a, boost::property_tree::ptree const & tree_a)
{
	handle = rsnano::rsn_receive_block_deserialize_json (&tree_a);
	error_a = handle == nullptr;
}

nano::receive_block::receive_block (const nano::receive_block & other)
{
	cached_hash = other.cached_hash;
	if (other.handle == nullptr)
	{
		handle = nullptr;
	}
	else
	{
		handle = rsnano::rsn_block_clone (other.handle);
	}
}

nano::receive_block::receive_block (nano::receive_block && other)
{
	cached_hash = other.cached_hash;
	handle = other.handle;
	other.handle = nullptr;
}

nano::receive_block::receive_block (rsnano::BlockHandle * handle_a)
{
	handle = handle_a;
}

bool nano::receive_block::operator== (nano::block const & other_a) const
{
	return blocks_equal (*this, other_a);
}

bool nano::receive_block::valid_predecessor (nano::block const & block_a) const
{
	bool result;
	switch (block_a.type ())
	{
		case nano::block_type::send:
		case nano::block_type::receive:
		case nano::block_type::open:
		case nano::block_type::change:
			result = true;
			break;
		default:
			result = false;
			break;
	}
	return result;
}

void nano::receive_block::previous_set (nano::block_hash previous_a)
{
	uint8_t buffer[32];
	std::copy (std::begin (previous_a.bytes), std::end (previous_a.bytes), std::begin (buffer));
	rsnano::rsn_receive_block_previous_set (handle, &buffer);
}

nano::block_hash nano::receive_block::source () const
{
	uint8_t buffer[32];
	rsnano::rsn_receive_block_source (handle, &buffer);
	nano::block_hash result;
	std::copy (std::begin (buffer), std::end (buffer), std::begin (result.bytes));
	return result;
}

void nano::receive_block::source_set (nano::block_hash source_a)
{
	uint8_t buffer[32];
	std::copy (std::begin (source_a.bytes), std::end (source_a.bytes), std::begin (buffer));
	rsnano::rsn_receive_block_source_set (handle, &buffer);
}

nano::root nano::receive_block::root () const
{
	return previous ();
}

void nano::receive_block::zero ()
{
	block_work_set (0);
	sign_zero ();
	previous_set (0);
	source_set (0);
}

std::size_t nano::receive_block::size ()
{
	return rsnano::rsn_receive_block_size ();
}

nano::block_details::block_details ()
{
	auto result = rsnano::rsn_block_details_create (static_cast<uint8_t> (nano::epoch::epoch_0), false, false, false, &dto);
	if (result < 0)
	{
		throw std::runtime_error ("could not create block details");
	}
}

nano::block_details::block_details (nano::epoch const epoch_a, bool const is_send_a, bool const is_receive_a, bool const is_epoch_a)
{
	auto result = rsnano::rsn_block_details_create (static_cast<uint8_t> (epoch_a), is_send_a, is_receive_a, is_epoch_a, &dto);
	if (result < 0)
	{
		throw std::runtime_error ("could not create block details");
	}
}

nano::block_details::block_details (rsnano::BlockDetailsDto dto_a)
{
	dto = dto_a;
}

bool nano::block_details::operator== (nano::block_details const & other_a) const
{
	return dto.epoch == other_a.dto.epoch && dto.is_send == other_a.dto.is_send && dto.is_receive == other_a.dto.is_receive && dto.is_epoch == other_a.dto.is_epoch;
}

nano::epoch nano::block_details::epoch () const
{
	return static_cast<nano::epoch> (dto.epoch);
}

bool nano::block_details::is_send () const
{
	return dto.is_send;
}

bool nano::block_details::is_receive () const
{
	return dto.is_receive;
}

bool nano::block_details::is_epoch () const
{
	return dto.is_epoch;
}

void nano::block_details::serialize (nano::stream & stream_a) const
{
	auto result = rsnano::rsn_block_details_serialize (&dto, &stream_a);
	if (result < 0)
	{
		throw new std::runtime_error ("could not serialize block details");
	}
}

bool nano::block_details::deserialize (nano::stream & stream_a)
{
	auto result = rsnano::rsn_block_details_deserialize (&dto, &stream_a);
	return result != 0;
}

std::string nano::state_subtype (nano::block_details const details_a)
{
	debug_assert (details_a.is_epoch () + details_a.is_receive () + details_a.is_send () <= 1);
	if (details_a.is_send ())
	{
		return "send";
	}
	else if (details_a.is_receive ())
	{
		return "receive";
	}
	else if (details_a.is_epoch ())
	{
		return "epoch";
	}
	else
	{
		return "change";
	}
}

nano::block_sideband::block_sideband ()
{
	dto.source_epoch = static_cast<uint8_t> (epoch::epoch_0);
	dto.height = 0;
	dto.timestamp = 0;
	rsnano::rsn_block_details_create (static_cast<uint8_t> (epoch::epoch_0), false, false, false, &dto.details);
	std::fill (std::begin (dto.successor), std::end (dto.successor), 0);
	std::fill (std::begin (dto.account), std::end (dto.account), 0);
	std::fill (std::begin (dto.balance), std::end (dto.balance), 0);
}

nano::block_sideband::block_sideband (rsnano::BlockSidebandDto const & dto_a) :
	dto (dto_a)
{
}

nano::block_sideband::block_sideband (nano::account const & account_a, nano::block_hash const & successor_a, nano::amount const & balance_a, uint64_t const height_a, uint64_t const timestamp_a, nano::block_details const & details_a, nano::epoch const source_epoch_a)
{
	dto.source_epoch = static_cast<uint8_t> (source_epoch_a);
	dto.height = height_a;
	dto.timestamp = timestamp_a;
	dto.details = details_a.dto;
	std::copy (std::begin (successor_a.bytes), std::end (successor_a.bytes), std::begin (dto.successor));
	std::copy (std::begin (account_a.bytes), std::end (account_a.bytes), std::begin (dto.account));
	std::copy (std::begin (balance_a.bytes), std::end (balance_a.bytes), std::begin (dto.balance));
}

nano::block_sideband::block_sideband (nano::account const & account_a, nano::block_hash const & successor_a, nano::amount const & balance_a, uint64_t const height_a, uint64_t const timestamp_a, nano::epoch const epoch_a, bool const is_send, bool const is_receive, bool const is_epoch, nano::epoch const source_epoch_a)
{
	dto.source_epoch = static_cast<uint8_t> (source_epoch_a);
	dto.height = height_a;
	dto.timestamp = timestamp_a;
	rsnano::rsn_block_details_create (static_cast<uint8_t> (epoch_a), is_send, is_receive, is_epoch, &dto.details);
	std::copy (std::begin (successor_a.bytes), std::end (successor_a.bytes), std::begin (dto.successor));
	std::copy (std::begin (account_a.bytes), std::end (account_a.bytes), std::begin (dto.account));
	std::copy (std::begin (balance_a.bytes), std::end (balance_a.bytes), std::begin (dto.balance));
}

rsnano::BlockSidebandDto const & nano::block_sideband::as_dto () const
{
	return dto;
}

size_t nano::block_sideband::size (nano::block_type type_a)
{
	int32_t res{ 0 };
	size_t result{ rsnano::rsn_block_sideband_size (static_cast<uint8_t> (type_a), &res) };
	if (res != 0)
		throw std::runtime_error ("rsn_block_sideband_size failed");

	return result;
}

void nano::block_sideband::serialize (nano::stream & stream_a, nano::block_type type_a) const
{
	auto result{ rsnano::rsn_block_sideband_serialize (&dto, &stream_a, static_cast<uint8_t> (type_a)) };
	if (result != 0)
	{
		throw std::runtime_error ("block_sideband serialization failed");
	}
}

bool nano::block_sideband::deserialize (nano::stream & stream_a, nano::block_type type_a)
{
	return rsnano::rsn_block_sideband_deserialize (&dto, &stream_a, static_cast<uint8_t> (type_a)) != 0;
}

nano::epoch nano::block_sideband::source_epoch () const
{
	return static_cast<nano::epoch> (dto.source_epoch);
}

void nano::block_sideband::set_source_epoch (nano::epoch epoch)
{
	dto.source_epoch = static_cast<uint8_t> (epoch);
}

uint64_t nano::block_sideband::height () const
{
	return dto.height;
}

void nano::block_sideband::set_height (uint64_t h)
{
	dto.height = h;
}

uint64_t nano::block_sideband::timestamp () const
{
	return dto.timestamp;
}

void nano::block_sideband::set_timestamp (uint64_t ts)
{
	dto.timestamp = ts;
}

nano::block_details nano::block_sideband::details () const
{
	return nano::block_details (dto.details);
}

nano::block_hash nano::block_sideband::successor () const
{
	nano::block_hash result;
	std::copy (std::begin (dto.successor), std::end (dto.successor), std::begin (result.bytes));
	return result;
}

void nano::block_sideband::set_successor (nano::block_hash successor_a)
{
	std::copy (std::begin (successor_a.bytes), std::end (successor_a.bytes), std::begin (dto.successor));
}

nano::account nano::block_sideband::account () const
{
	nano::account result;
	std::copy (std::begin (dto.account), std::end (dto.account), std::begin (result.bytes));
	return result;
}

nano::amount nano::block_sideband::balance () const
{
	nano::amount result;
	std::copy (std::begin (dto.balance), std::end (dto.balance), std::begin (result.bytes));
	return result;
}

nano::block_uniquer::block_uniquer () :
	handle (rsnano::rsn_block_uniquer_create ())
{
}

nano::block_uniquer::~block_uniquer ()
{
	rsnano::rsn_block_uniquer_destroy (handle);
}

std::shared_ptr<nano::block> nano::block_uniquer::unique (std::shared_ptr<nano::block> const & block_a)
{
	if (block_a == nullptr)
	{
<<<<<<< HEAD
		return nullptr;
	}
	auto uniqued (rsnano::rsn_block_uniquer_unique (handle, block_a->get_handle ()));
	if (uniqued == block_a->get_handle ())
	{
		return block_a;
	}
	else
	{
		return block_handle_to_block (uniqued);
=======
		nano::uint256_union key (block_a->full_hash ());
		nano::lock_guard<nano::mutex> lock{ mutex };
		auto & existing (blocks[key]);
		if (auto block_l = existing.lock ())
		{
			result = block_l;
		}
		else
		{
			existing = block_a;
		}
		release_assert (std::numeric_limits<CryptoPP::word32>::max () > blocks.size ());
		for (auto i (0); i < cleanup_count && !blocks.empty (); ++i)
		{
			auto random_offset (nano::random_pool::generate_word32 (0, static_cast<CryptoPP::word32> (blocks.size () - 1)));
			auto existing (std::next (blocks.begin (), random_offset));
			if (existing == blocks.end ())
			{
				existing = blocks.begin ();
			}
			if (existing != blocks.end ())
			{
				if (auto block_l = existing->second.lock ())
				{
					// Still live
				}
				else
				{
					blocks.erase (existing);
				}
			}
		}
>>>>>>> 7a052d44
	}
}

size_t nano::block_uniquer::size ()
{
<<<<<<< HEAD
	return rsnano::rsn_block_uniquer_size (handle);
=======
	nano::lock_guard<nano::mutex> lock{ mutex };
	return blocks.size ();
>>>>>>> 7a052d44
}

std::unique_ptr<nano::container_info_component> nano::collect_container_info (block_uniquer & block_uniquer, std::string const & name)
{
	auto count = block_uniquer.size ();
	auto sizeof_element = sizeof (block_uniquer::value_type);
	auto composite = std::make_unique<container_info_composite> (name);
	composite->add_component (std::make_unique<container_info_leaf> (container_info{ "blocks", count, sizeof_element }));
	return composite;
}

std::shared_ptr<nano::block> nano::block_handle_to_block (rsnano::BlockHandle * handle)
{
	if (handle == nullptr)
		return nullptr;

	auto type = static_cast<nano::block_type> (rsnano::rsn_block_type (handle));
	std::shared_ptr<nano::block> result;
	switch (type)
	{
		case nano::block_type::change:
			result = std::make_shared<nano::change_block> (handle);
			break;

		case nano::block_type::open:
			result = std::make_shared<nano::open_block> (handle);
			break;

		case nano::block_type::receive:
			result = std::make_shared<nano::receive_block> (handle);
			break;

		case nano::block_type::send:
			result = std::make_shared<nano::send_block> (handle);
			break;

		case nano::block_type::state:
			result = std::make_shared<nano::state_block> (handle);
			break;

		default:
			rsnano::rsn_block_destroy (handle);
			throw std::runtime_error ("invalid block type");
	}

	return result;
}<|MERGE_RESOLUTION|>--- conflicted
+++ resolved
@@ -1331,7 +1331,6 @@
 {
 	if (block_a == nullptr)
 	{
-<<<<<<< HEAD
 		return nullptr;
 	}
 	auto uniqued (rsnano::rsn_block_uniquer_unique (handle, block_a->get_handle ()));
@@ -1342,51 +1341,12 @@
 	else
 	{
 		return block_handle_to_block (uniqued);
-=======
-		nano::uint256_union key (block_a->full_hash ());
-		nano::lock_guard<nano::mutex> lock{ mutex };
-		auto & existing (blocks[key]);
-		if (auto block_l = existing.lock ())
-		{
-			result = block_l;
-		}
-		else
-		{
-			existing = block_a;
-		}
-		release_assert (std::numeric_limits<CryptoPP::word32>::max () > blocks.size ());
-		for (auto i (0); i < cleanup_count && !blocks.empty (); ++i)
-		{
-			auto random_offset (nano::random_pool::generate_word32 (0, static_cast<CryptoPP::word32> (blocks.size () - 1)));
-			auto existing (std::next (blocks.begin (), random_offset));
-			if (existing == blocks.end ())
-			{
-				existing = blocks.begin ();
-			}
-			if (existing != blocks.end ())
-			{
-				if (auto block_l = existing->second.lock ())
-				{
-					// Still live
-				}
-				else
-				{
-					blocks.erase (existing);
-				}
-			}
-		}
->>>>>>> 7a052d44
 	}
 }
 
 size_t nano::block_uniquer::size ()
 {
-<<<<<<< HEAD
 	return rsnano::rsn_block_uniquer_size (handle);
-=======
-	nano::lock_guard<nano::mutex> lock{ mutex };
-	return blocks.size ();
->>>>>>> 7a052d44
 }
 
 std::unique_ptr<nano::container_info_component> nano::collect_container_info (block_uniquer & block_uniquer, std::string const & name)
