#include <nano/crypto_lib/random_pool.hpp>
#include <nano/lib/blocks.hpp>
#include <nano/lib/memory.hpp>
#include <nano/lib/numbers.hpp>
#include <nano/lib/object_stream.hpp>
#include <nano/lib/rsnano.hpp>
#include <nano/lib/threading.hpp>

#include <boost/property_tree/json_parser.hpp>

#include <bitset>
#include <optional>

/** Compare blocks, first by type, then content. This is an optimization over dynamic_cast, which is very slow on some platforms. */
namespace
{
template <typename T>
bool blocks_equal (T const & first, nano::block const & second)
{
	static_assert (std::is_base_of<nano::block, T>::value, "Input parameter is not a block type");
	return (first.type () == second.type ()) && (static_cast<T const &> (second)) == first;
}
}

void nano::block_memory_pool_purge ()
{
	nano::purge_shared_ptr_singleton_pool_memory<nano::open_block> ();
	nano::purge_shared_ptr_singleton_pool_memory<nano::state_block> ();
	nano::purge_shared_ptr_singleton_pool_memory<nano::send_block> ();
	nano::purge_shared_ptr_singleton_pool_memory<nano::change_block> ();
}

/*
 * block
 */

nano::block::~block ()
{
	if (handle != nullptr)
	{
		rsnano::rsn_block_destroy (handle);
	}
}

std::string nano::block::to_json () const
{
	std::string result;
	serialize_json (result);
	return result;
}

size_t nano::block::size (nano::block_type type_a)
{
	return rsnano::rsn_block_serialized_size (static_cast<uint8_t> (type_a));
}

nano::work_version nano::block::work_version () const
{
	return nano::work_version::work_1;
}

void nano::block::refresh ()
{
	if (!cached_hash.is_zero ())
	{
		cached_hash = generate_hash ();
	}
}

bool nano::block::is_send () const noexcept
{
	release_assert (has_sideband ());
	switch (type ())
	{
		case nano::block_type::send:
			return true;
		case nano::block_type::state:
			return sideband ().details ().is_send ();
		default:
			return false;
	}
}

<<<<<<< HEAD
uint64_t nano::block::block_work () const
{
	return rsnano::rsn_block_work (handle);
}

void nano::block::block_work_set (uint64_t work_a)
{
	rsnano::rsn_block_work_set (handle, work_a);
}

nano::block_type nano::block::type () const
{
	return static_cast<nano::block_type> (rsnano::rsn_block_type (handle));
=======
bool nano::block::is_receive () const noexcept
{
	release_assert (has_sideband ());
	switch (type ())
	{
		case nano::block_type::receive:
		case nano::block_type::open:
			return true;
		case nano::block_type::state:
			return sideband ().details.is_receive;
		default:
			return false;
	}
>>>>>>> a60a16b3
}

nano::block_hash const & nano::block::hash () const
{
	if (!cached_hash.is_zero ())
	{
		// Once a block is created, it should not be modified (unless using refresh ())
		// This would invalidate the cache; check it hasn't changed.
		debug_assert (cached_hash == generate_hash ());
	}
	else
	{
		cached_hash = generate_hash ();
	}

	return cached_hash;
}

nano::block_hash nano::block::full_hash () const
{
	nano::block_hash result;
	rsnano::rsn_block_full_hash (handle, result.bytes.data ());
	return result;
}

nano::block_sideband nano::block::sideband () const
{
	rsnano::BlockSidebandDto dto;
	auto result = rsnano::rsn_block_sideband (get_handle (), &dto);
	debug_assert (result == 0);
	return nano::block_sideband (dto);
}

void nano::block::sideband_set (nano::block_sideband const & sideband_a)
{
	if (rsnano::rsn_block_sideband_set (get_handle (), &sideband_a.as_dto ()) < 0)
		throw std::runtime_error ("cannot set sideband");
}

bool nano::block::has_sideband () const
{
	return rsnano::rsn_block_has_sideband (get_handle ());
}

rsnano::BlockHandle * nano::block::get_handle () const
{
	return handle;
}

nano::account nano::block::representative () const
{
	static nano::account representative{};
	return representative;
}

std::optional<nano::block_hash> nano::block::source_field () const
{
	return std::nullopt;
}

std::optional<nano::account> nano::block::destination_field () const
{
	return std::nullopt;
}

std::optional<nano::link> nano::block::link () const
{
	return std::nullopt;
}

nano::account nano::block::account () const noexcept
{
	release_assert (has_sideband ());
	switch (type ())
	{
		case block_type::open:
		case block_type::state:
			return account_field ().value ();
		case block_type::change:
		case block_type::send:
		case block_type::receive:
			return sideband ().account ();
		default:
			release_assert (false);
	}
}

nano::amount nano::block::balance () const noexcept
{
	release_assert (has_sideband ());
	switch (type ())
	{
		case nano::block_type::open:
		case nano::block_type::receive:
		case nano::block_type::change:
			return sideband ().balance ();
		case nano::block_type::send:
		case nano::block_type::state:
			return balance_field ().value ();
		default:
			release_assert (false);
	}
}

nano::account nano::block::destination () const noexcept
{
	release_assert (has_sideband ());
	switch (type ())
	{
		case nano::block_type::send:
			return destination_field ().value ();
		case nano::block_type::state:
			release_assert (sideband ().details ().is_send ());
			return link ().value ().as_account ();
		default:
			release_assert (false);
	}
}

nano::block_hash nano::block::source () const noexcept
{
	release_assert (has_sideband ());
	switch (type ())
	{
		case nano::block_type::open:
		case nano::block_type::receive:
			return source_field ().value ();
		case nano::block_type::state:
			release_assert (sideband ().details ().is_receive ());
			return link ().value ().as_block_hash ();
		default:
			release_assert (false);
	}
}

std::optional<nano::account> nano::block::account_field () const
{
	return std::nullopt;
}

rsnano::BlockHandle * nano::block::clone_handle () const
{
	return rsnano::rsn_block_handle_clone (handle);
}

const void * nano::block::get_rust_data_pointer () const
{
	return rsnano::rsn_block_rust_data_pointer (handle);
}

nano::qualified_root nano::block::qualified_root () const
{
	return { root (), previous () };
}

std::optional<nano::amount> nano::block::balance_field () const
{
	return std::nullopt;
}

void nano::block::sign_zero ()
{
	signature_set (nano::signature (0));
}

void nano::block::serialize (nano::stream & stream_a) const
{
	if (rsnano::rsn_block_serialize (handle, &stream_a) != 0)
	{
		throw std::runtime_error ("could not serialize block");
	}
}

nano::block_hash nano::block::previous () const
{
	uint8_t buffer[32];
	rsnano::rsn_block_previous (handle, &buffer);
	nano::block_hash result;
	std::copy (std::begin (buffer), std::end (buffer), std::begin (result.bytes));
	return result;
}

nano::signature nano::block::block_signature () const
{
	uint8_t bytes[64];
	rsnano::rsn_block_signature (handle, &bytes);
	nano::signature result;
	std::copy (std::begin (bytes), std::end (bytes), std::begin (result.bytes));
	return result;
}

void nano::block::signature_set (nano::signature const & signature_a)
{
	uint8_t bytes[64];
	std::copy (std::begin (signature_a.bytes), std::end (signature_a.bytes), std::begin (bytes));
	rsnano::rsn_block_signature_set (handle, &bytes);
}

void nano::block::serialize_json (std::string & string_a, bool single_line) const
{
	boost::property_tree::ptree tree;
	serialize_json (tree);
	std::stringstream ostream;
	boost::property_tree::write_json (ostream, tree, !single_line);
	string_a = ostream.str ();
}

void nano::block::serialize_json (boost::property_tree::ptree & tree) const
{
	if (rsnano::rsn_block_serialize_json (handle, &tree) < 0)
		throw std::runtime_error ("could not serialize send_block as JSON");
}

nano::block_hash nano::block::generate_hash () const
{
	uint8_t bytes[32];
	rsnano::rsn_block_hash (handle, &bytes);
	nano::block_hash result;
	std::copy (std::begin (bytes), std::end (bytes), std::begin (result.bytes));
	return result;
}

void nano::block::operator() (nano::object_stream & obs) const
{
	obs.write ("hash", hash ());
}

void nano::send_block::visit (nano::block_visitor & visitor_a) const
{
	visitor_a.send_block (*this);
}

void nano::send_block::visit (nano::mutable_block_visitor & visitor_a)
{
	visitor_a.send_block (*this);
}

void nano::send_block::zero ()
{
	rsnano::rsn_send_block_zero (handle);
}

void nano::send_block::set_destination (nano::account account_a)
{
	uint8_t bytes[32];
	std::copy (std::begin (account_a.bytes), std::end (account_a.bytes), std::begin (bytes));
	rsnano::rsn_send_block_destination_set (handle, &bytes);
}

void nano::send_block::previous_set (nano::block_hash previous_a)
{
	uint8_t bytes[32];
	std::copy (std::begin (previous_a.bytes), std::end (previous_a.bytes), std::begin (bytes));
	rsnano::rsn_send_block_previous_set (handle, &bytes);
}

void nano::send_block::balance_set (nano::amount balance_a)
{
	uint8_t bytes[16];
	std::copy (std::begin (balance_a.bytes), std::end (balance_a.bytes), std::begin (bytes));
	rsnano::rsn_send_block_balance_set (handle, &bytes);
}

nano::send_block::send_block (nano::block_hash const & previous_a, nano::account const & destination_a, nano::amount const & balance_a, nano::raw_key const & prv_a, nano::public_key const & pub_a, uint64_t work_a)
{
	debug_assert (destination_a != nullptr);
	debug_assert (pub_a != nullptr);

	rsnano::SendBlockDto2 dto;
	std::copy (std::begin (previous_a.bytes), std::end (previous_a.bytes), std::begin (dto.previous));
	std::copy (std::begin (destination_a.bytes), std::end (destination_a.bytes), std::begin (dto.destination));
	std::copy (std::begin (balance_a.bytes), std::end (balance_a.bytes), std::begin (dto.balance));
	std::copy (std::begin (prv_a.bytes), std::end (prv_a.bytes), std::begin (dto.priv_key));
	std::copy (std::begin (pub_a.bytes), std::end (pub_a.bytes), std::begin (dto.pub_key));
	dto.work = work_a;
	handle = rsnano::rsn_send_block_create2 (&dto);
	if (handle == nullptr)
		throw std::runtime_error ("could not create send_block");
}

nano::send_block::send_block (bool & error_a, nano::stream & stream_a)
{
	handle = rsnano::rsn_send_block_deserialize (&stream_a);
	error_a = handle == nullptr;
}

nano::send_block::send_block (bool & error_a, boost::property_tree::ptree const & tree_a)
{
	handle = rsnano::rsn_send_block_deserialize_json (&tree_a);
	error_a = handle == nullptr;
}

rsnano::SendBlockDto empty_send_block_dto ()
{
	rsnano::SendBlockDto dto;
	std::fill (std::begin (dto.signature), std::end (dto.signature), 0);
	std::fill (std::begin (dto.previous), std::end (dto.previous), 0);
	std::fill (std::begin (dto.destination), std::end (dto.destination), 0);
	std::fill (std::begin (dto.balance), std::end (dto.balance), 0);
	dto.work = 0;
	return dto;
}

nano::send_block::send_block ()
{
	auto dto{ empty_send_block_dto () };
	handle = rsnano::rsn_send_block_create (&dto);
}

nano::send_block::send_block (const send_block & other)
{
	cached_hash = other.cached_hash;
	if (other.handle == nullptr)
	{
		handle = nullptr;
	}
	else
	{
		handle = rsnano::rsn_block_clone (other.handle);
	}
}

nano::send_block::send_block (send_block && other)
{
	cached_hash = other.cached_hash;
	handle = other.handle;
	other.handle = nullptr;
}

nano::send_block::send_block (rsnano::BlockHandle * handle_a)
{
	handle = handle_a;
}

bool nano::send_block::operator== (nano::block const & other_a) const
{
	return blocks_equal (*this, other_a);
}

bool nano::send_block::valid_predecessor (nano::block const & block_a) const
{
	return rsnano::rsn_send_block_valid_predecessor (static_cast<uint8_t> (block_a.type ()));
}

bool nano::send_block::operator== (nano::send_block const & other_a) const
{
	return rsnano::rsn_block_equals (handle, other_a.handle);
}

std::optional<nano::account> nano::send_block::destination_field () const
{
	uint8_t buffer[32];
	rsnano::rsn_send_block_destination (handle, &buffer);
	nano::account result;
	std::copy (std::begin (buffer), std::end (buffer), std::begin (result.bytes));
	return result;
}

nano::root nano::send_block::root () const
{
	return previous ();
}

std::optional<nano::amount> nano::send_block::balance_field () const
{
	uint8_t buffer[16];
	rsnano::rsn_send_block_balance (handle, &buffer);
	nano::amount result;
	std::copy (std::begin (buffer), std::end (buffer), std::begin (result.bytes));
	return result;
}

std::size_t nano::send_block::size ()
{
	return sizeof (nano::block_hash) + sizeof (nano::account) + sizeof (nano::amount) + sizeof (nano::signature) + sizeof (uint64_t);
}

/*
 * open_block
 */

nano::open_block::open_block ()
{
	rsnano::OpenBlockDto dto;
	dto.work = 0;
	std::fill (std::begin (dto.account), std::end (dto.account), 0);
	std::fill (std::begin (dto.source), std::end (dto.source), 0);
	std::fill (std::begin (dto.representative), std::end (dto.representative), 0);
	std::fill (std::begin (dto.signature), std::end (dto.signature), 0);
	handle = rsnano::rsn_open_block_create (&dto);
}

nano::open_block::open_block (nano::block_hash const & source_a, nano::account const & representative_a, nano::account const & account_a, nano::raw_key const & prv_a, nano::public_key const & pub_a, uint64_t work_a)
{
	debug_assert (representative_a != nullptr);
	debug_assert (account_a != nullptr);
	debug_assert (pub_a != nullptr);

	rsnano::OpenBlockDto2 dto;
	std::copy (std::begin (source_a.bytes), std::end (source_a.bytes), std::begin (dto.source));
	std::copy (std::begin (representative_a.bytes), std::end (representative_a.bytes), std::begin (dto.representative));
	std::copy (std::begin (account_a.bytes), std::end (account_a.bytes), std::begin (dto.account));
	std::copy (std::begin (prv_a.bytes), std::end (prv_a.bytes), std::begin (dto.priv_key));
	std::copy (std::begin (pub_a.bytes), std::end (pub_a.bytes), std::begin (dto.pub_key));
	dto.work = work_a;
	handle = rsnano::rsn_open_block_create2 (&dto);
	if (handle == nullptr)
		throw std::runtime_error ("could not create open_block");
}

nano::open_block::open_block (nano::block_hash const & source_a, nano::account const & representative_a, nano::account const & account_a, std::nullptr_t)
{
	debug_assert (representative_a != nullptr);
	debug_assert (account_a != nullptr);

	rsnano::OpenBlockDto dto;
	dto.work = 0;
	std::copy (std::begin (source_a.bytes), std::end (source_a.bytes), std::begin (dto.source));
	std::copy (std::begin (representative_a.bytes), std::end (representative_a.bytes), std::begin (dto.representative));
	std::copy (std::begin (account_a.bytes), std::end (account_a.bytes), std::begin (dto.account));
	std::fill (std::begin (dto.signature), std::end (dto.signature), 0);
	handle = rsnano::rsn_open_block_create (&dto);
}

nano::open_block::open_block (bool & error_a, nano::stream & stream_a)
{
	handle = rsnano::rsn_open_block_deserialize (&stream_a);
	error_a = handle == nullptr;
}

nano::open_block::open_block (bool & error_a, boost::property_tree::ptree const & tree_a)
{
	handle = rsnano::rsn_open_block_deserialize_json (&tree_a);
	error_a = handle == nullptr;
}

nano::open_block::open_block (const open_block & other)
{
	cached_hash = other.cached_hash;
	if (other.handle == nullptr)
	{
		handle = nullptr;
	}
	else
	{
		handle = rsnano::rsn_block_clone (other.handle);
	}
}

nano::open_block::open_block (nano::open_block && other)
{
	cached_hash = other.cached_hash;
	handle = other.handle;
	other.handle = nullptr;
}

nano::open_block::open_block (rsnano::BlockHandle * handle_a)
{
	handle = handle_a;
}

std::optional<nano::account> nano::open_block::account_field () const
{
	uint8_t buffer[32];
	rsnano::rsn_open_block_account (handle, &buffer);
	nano::account result;
	std::copy (std::begin (buffer), std::end (buffer), std::begin (result.bytes));
	return result;
}

void nano::open_block::visit (nano::block_visitor & visitor_a) const
{
	visitor_a.open_block (*this);
}

void nano::open_block::visit (nano::mutable_block_visitor & visitor_a)
{
	visitor_a.open_block (*this);
}

bool nano::open_block::operator== (nano::block const & other_a) const
{
	return blocks_equal (*this, other_a);
}

bool nano::open_block::operator== (nano::open_block const & other_a) const
{
	return rsnano::rsn_block_equals (handle, other_a.handle);
}

bool nano::open_block::valid_predecessor (nano::block const & block_a) const
{
	return false;
}

std::optional<nano::block_hash> nano::open_block::source_field () const
{
	uint8_t buffer[32];
	rsnano::rsn_open_block_source (handle, &buffer);
	nano::block_hash result;
	std::copy (std::begin (buffer), std::end (buffer), std::begin (result.bytes));
	return result;
}

nano::root nano::open_block::root () const
{
	return account_field ().value ();
}

nano::account nano::open_block::representative () const
{
	uint8_t buffer[32];
	rsnano::rsn_open_block_representative (handle, &buffer);
	nano::account result;
	std::copy (std::begin (buffer), std::end (buffer), std::begin (result.bytes));
	return result;
}

void nano::open_block::source_set (nano::block_hash source_a)
{
	uint8_t buffer[32];
	std::copy (std::begin (source_a.bytes), std::end (source_a.bytes), std::begin (buffer));
	rsnano::rsn_open_block_source_set (handle, &buffer);
}

void nano::open_block::account_set (nano::account account_a)
{
	uint8_t buffer[32];
	std::copy (std::begin (account_a.bytes), std::end (account_a.bytes), std::begin (buffer));
	rsnano::rsn_open_block_account_set (handle, &buffer);
}

void nano::open_block::representative_set (nano::account account_a)
{
	uint8_t buffer[32];
	std::copy (std::begin (account_a.bytes), std::end (account_a.bytes), std::begin (buffer));
	rsnano::rsn_open_block_representative_set (handle, &buffer);
}

void nano::open_block::zero ()
{
	block_work_set (0);
	sign_zero ();
	account_set (0);
	representative_set (0);
	source_set (0);
}

std::size_t nano::open_block::size ()
{
	return rsnano::rsn_open_block_size ();
}

/*
 * change_block
 */

nano::change_block::change_block ()
{
	rsnano::ChangeBlockDto dto;
	std::fill (std::begin (dto.previous), std::end (dto.previous), 0);
	std::fill (std::begin (dto.representative), std::end (dto.representative), 0);
	std::fill (std::begin (dto.signature), std::end (dto.signature), 0);
	dto.work = 0;
	handle = rsnano::rsn_change_block_create (&dto);
}

nano::change_block::change_block (nano::block_hash const & previous_a, nano::account const & representative_a, nano::raw_key const & prv_a, nano::public_key const & pub_a, uint64_t work_a)
{
	debug_assert (representative_a != nullptr);
	debug_assert (pub_a != nullptr);

	rsnano::ChangeBlockDto2 dto;
	std::copy (std::begin (previous_a.bytes), std::end (previous_a.bytes), std::begin (dto.previous));
	std::copy (std::begin (representative_a.bytes), std::end (representative_a.bytes), std::begin (dto.representative));
	std::copy (std::begin (prv_a.bytes), std::end (prv_a.bytes), std::begin (dto.priv_key));
	std::copy (std::begin (pub_a.bytes), std::end (pub_a.bytes), std::begin (dto.pub_key));
	dto.work = work_a;

	handle = rsnano::rsn_change_block_create2 (&dto);
	if (handle == nullptr)
		throw std::runtime_error ("could not create change_block");
}

nano::change_block::change_block (bool & error_a, nano::stream & stream_a)
{
	handle = rsnano::rsn_change_block_deserialize (&stream_a);
	error_a = handle == nullptr;
}

nano::change_block::change_block (bool & error_a, boost::property_tree::ptree const & tree_a)
{
	handle = rsnano::rsn_change_block_deserialize_json (&tree_a);
	error_a = handle == nullptr;
}

nano::change_block::change_block (const nano::change_block & other_a)
{
	cached_hash = other_a.cached_hash;
	if (other_a.handle == nullptr)
	{
		handle = nullptr;
	}
	else
	{
		handle = rsnano::rsn_block_clone (other_a.handle);
	}
}

nano::change_block::change_block (nano::change_block && other_a)
{
	cached_hash = other_a.cached_hash;
	handle = other_a.handle;
	other_a.handle = nullptr;
}

nano::change_block::change_block (rsnano::BlockHandle * handle_a)
{
	handle = handle_a;
}

void nano::change_block::visit (nano::block_visitor & visitor_a) const
{
	visitor_a.change_block (*this);
}

void nano::change_block::visit (nano::mutable_block_visitor & visitor_a)
{
	visitor_a.change_block (*this);
}

bool nano::change_block::operator== (nano::block const & other_a) const
{
	return blocks_equal (*this, other_a);
}

bool nano::change_block::operator== (nano::change_block const & other_a) const
{
	return rsnano::rsn_block_equals (handle, other_a.handle);
}

bool nano::change_block::valid_predecessor (nano::block const & block_a) const
{
	bool result;
	switch (block_a.type ())
	{
		case nano::block_type::send:
		case nano::block_type::receive:
		case nano::block_type::open:
		case nano::block_type::change:
			result = true;
			break;
		default:
			result = false;
			break;
	}
	return result;
}

nano::root nano::change_block::root () const
{
	return previous ();
}

nano::account nano::change_block::representative () const
{
	uint8_t buffer[32];
	rsnano::rsn_change_block_representative (handle, &buffer);
	nano::account result;
	std::copy (std::begin (buffer), std::end (buffer), std::begin (result.bytes));
	return result;
}

void nano::change_block::previous_set (nano::block_hash previous_a)
{
	uint8_t buffer[32];
	std::copy (std::begin (previous_a.bytes), std::end (previous_a.bytes), std::begin (buffer));
	rsnano::rsn_change_block_previous_set (handle, &buffer);
}

void nano::change_block::representative_set (nano::account account_a)
{
	uint8_t buffer[32];
	std::copy (std::begin (account_a.bytes), std::end (account_a.bytes), std::begin (buffer));
	rsnano::rsn_change_block_representative_set (handle, &buffer);
}

void nano::change_block::zero ()
{
	block_work_set (0);
	sign_zero ();
	previous_set (0);
	representative_set (0);
}

std::size_t nano::change_block::size ()
{
	return rsnano::rsn_change_block_size ();
}

/*
 * state_block
 */

nano::state_block::state_block ()
{
	rsnano::StateBlockDto dto;
	dto.work = 0;
	std::fill (std::begin (dto.account), std::end (dto.account), 0);
	std::fill (std::begin (dto.previous), std::end (dto.previous), 0);
	std::fill (std::begin (dto.representative), std::end (dto.representative), 0);
	std::fill (std::begin (dto.balance), std::end (dto.balance), 0);
	std::fill (std::begin (dto.link), std::end (dto.link), 0);
	std::fill (std::begin (dto.signature), std::end (dto.signature), 0);
	handle = rsnano::rsn_state_block_create (&dto);
}

nano::state_block::state_block (nano::account const & account_a, nano::block_hash const & previous_a, nano::account const & representative_a, nano::amount const & balance_a, nano::link const & link_a, nano::raw_key const & prv_a, nano::public_key const & pub_a, uint64_t work_a)
{
	debug_assert (account_a != nullptr);
	debug_assert (representative_a != nullptr);
	debug_assert (link_a.as_account () != nullptr);
	debug_assert (pub_a != nullptr);

	rsnano::StateBlockDto2 dto;
	std::copy (std::begin (account_a.bytes), std::end (account_a.bytes), std::begin (dto.account));
	std::copy (std::begin (previous_a.bytes), std::end (previous_a.bytes), std::begin (dto.previous));
	std::copy (std::begin (representative_a.bytes), std::end (representative_a.bytes), std::begin (dto.representative));
	std::copy (std::begin (link_a.bytes), std::end (link_a.bytes), std::begin (dto.link));
	std::copy (std::begin (balance_a.bytes), std::end (balance_a.bytes), std::begin (dto.balance));
	std::copy (std::begin (prv_a.bytes), std::end (prv_a.bytes), std::begin (dto.priv_key));
	std::copy (std::begin (pub_a.bytes), std::end (pub_a.bytes), std::begin (dto.pub_key));
	dto.work = work_a;
	handle = rsnano::rsn_state_block_create2 (&dto);
	if (handle == nullptr)
		throw std::runtime_error ("could not create state_block");
}

nano::state_block::state_block (bool & error_a, nano::stream & stream_a)
{
	handle = rsnano::rsn_state_block_deserialize (&stream_a);
	error_a = handle == nullptr;
}

nano::state_block::state_block (bool & error_a, boost::property_tree::ptree const & tree_a)
{
	handle = rsnano::rsn_state_block_deserialize_json (&tree_a);
	error_a = handle == nullptr;
}

nano::state_block::state_block (const nano::state_block & other)
{
	cached_hash = other.cached_hash;
	if (other.handle == nullptr)
	{
		handle = nullptr;
	}
	else
	{
		handle = rsnano::rsn_block_clone (other.handle);
	}
}

nano::state_block::state_block (nano::state_block && other)
{
	cached_hash = other.cached_hash;
	handle = other.handle;
	other.handle = nullptr;
}

nano::state_block::state_block (rsnano::BlockHandle * handle_a)
{
	handle = handle_a;
}

std::optional<nano::account> nano::state_block::account_field () const
{
	uint8_t buffer[32];
	rsnano::rsn_state_block_account (handle, &buffer);
	nano::account result;
	std::copy (std::begin (buffer), std::end (buffer), std::begin (result.bytes));
	return result;
}

void nano::state_block::visit (nano::block_visitor & visitor_a) const
{
	visitor_a.state_block (*this);
}

void nano::state_block::visit (nano::mutable_block_visitor & visitor_a)
{
	visitor_a.state_block (*this);
}

bool nano::state_block::operator== (nano::block const & other_a) const
{
	return blocks_equal (*this, other_a);
}

bool nano::state_block::operator== (nano::state_block const & other_a) const
{
	return rsnano::rsn_block_equals (handle, other_a.handle);
}

nano::state_block & nano::state_block::operator= (const nano::state_block & other)
{
	if (handle != nullptr)
	{
		rsnano::rsn_block_destroy (handle);
	}
	cached_hash = other.cached_hash;
	if (other.handle == nullptr)
	{
		handle = nullptr;
	}
	else
	{
		handle = rsnano::rsn_block_clone (other.handle);
	}
	return *this;
}

bool nano::state_block::valid_predecessor (nano::block const & block_a) const
{
	return true;
}

nano::root nano::state_block::root () const
{
	if (!previous ().is_zero ())
	{
		return previous ();
	}
	else
	{
		return account_field ().value ();
	}
}

std::optional<nano::link> nano::state_block::link () const
{
	uint8_t buffer[32];
	rsnano::rsn_state_block_link (handle, &buffer);
	nano::link result;
	std::copy (std::begin (buffer), std::end (buffer), std::begin (result.bytes));
	return result;
}

nano::account nano::state_block::representative () const
{
	uint8_t buffer[32];
	rsnano::rsn_state_block_representative (handle, &buffer);
	nano::account result;
	std::copy (std::begin (buffer), std::end (buffer), std::begin (result.bytes));
	return result;
}

std::optional<nano::amount> nano::state_block::balance_field () const
{
	uint8_t buffer[16];
	rsnano::rsn_state_block_balance (handle, &buffer);
	nano::amount result;
	std::copy (std::begin (buffer), std::end (buffer), std::begin (result.bytes));
	return result;
}

void nano::state_block::previous_set (nano::block_hash previous_a)
{
	uint8_t buffer[32];
	std::copy (std::begin (previous_a.bytes), std::end (previous_a.bytes), std::begin (buffer));
	rsnano::rsn_state_block_previous_set (handle, &buffer);
}

void nano::state_block::balance_set (nano::amount balance_a)
{
	uint8_t buffer[16];
	std::copy (std::begin (balance_a.bytes), std::end (balance_a.bytes), std::begin (buffer));
	rsnano::rsn_state_block_balance_set (handle, &buffer);
}

void nano::state_block::account_set (nano::account account_a)
{
	uint8_t buffer[32];
	std::copy (std::begin (account_a.bytes), std::end (account_a.bytes), std::begin (buffer));
	rsnano::rsn_state_block_account_set (handle, &buffer);
}

void nano::state_block::representative_set (nano::account account_a)
{
	uint8_t buffer[32];
	std::copy (std::begin (account_a.bytes), std::end (account_a.bytes), std::begin (buffer));
	rsnano::rsn_state_block_representative_set (handle, &buffer);
}

void nano::state_block::link_set (nano::link link)
{
	uint8_t buffer[32];
	std::copy (std::begin (link.bytes), std::end (link.bytes), std::begin (buffer));
	rsnano::rsn_state_block_link_set (handle, &buffer);
}

void nano::state_block::zero ()
{
	sign_zero ();
	block_work_set (0);
	account_set (0);
	previous_set (0);
	representative_set (0);
	balance_set (0);
	link_set (0);
}

std::size_t nano::state_block::size ()
{
	return rsnano::rsn_state_block_size ();
}

std::shared_ptr<nano::block> nano::deserialize_block_json (boost::property_tree::ptree const & tree_a)
{
	std::shared_ptr<nano::block> result;
	rsnano::BlockHandle * block_handle (rsnano::rsn_deserialize_block_json (&tree_a));
	if (block_handle == nullptr)
		return result;

	result = nano::block_handle_to_block (block_handle);
	return result;
}

void nano::serialize_block (nano::stream & stream_a, nano::block const & block_a)
{
	nano::serialize_block_type (stream_a, block_a.type ());
	block_a.serialize (stream_a);
}

/*
 * receive_block
 */

void nano::receive_block::visit (nano::block_visitor & visitor_a) const
{
	visitor_a.receive_block (*this);
}

void nano::receive_block::visit (nano::mutable_block_visitor & visitor_a)
{
	visitor_a.receive_block (*this);
}

bool nano::receive_block::operator== (nano::receive_block const & other_a) const
{
	return rsnano::rsn_block_equals (handle, other_a.handle);
}

nano::receive_block::receive_block ()
{
	rsnano::ReceiveBlockDto dto;
	dto.work = 0;
	handle = rsnano::rsn_receive_block_create (&dto);
}

nano::receive_block::receive_block (nano::block_hash const & previous_a, nano::block_hash const & source_a, nano::raw_key const & prv_a, nano::public_key const & pub_a, uint64_t work_a)
{
	debug_assert (pub_a != nullptr);
	rsnano::ReceiveBlockDto2 dto;
	std::copy (std::begin (previous_a.bytes), std::end (previous_a.bytes), std::begin (dto.previous));
	std::copy (std::begin (source_a.bytes), std::end (source_a.bytes), std::begin (dto.source));
	std::copy (std::begin (prv_a.bytes), std::end (prv_a.bytes), std::begin (dto.priv_key));
	std::copy (std::begin (pub_a.bytes), std::end (pub_a.bytes), std::begin (dto.pub_key));
	dto.work = work_a;
	handle = rsnano::rsn_receive_block_create2 (&dto);
	if (handle == nullptr)
		throw std::runtime_error ("could not create receive_block");
}

nano::receive_block::receive_block (bool & error_a, nano::stream & stream_a)
{
	handle = rsnano::rsn_receive_block_deserialize (&stream_a);
	error_a = handle == nullptr;
}

nano::receive_block::receive_block (bool & error_a, boost::property_tree::ptree const & tree_a)
{
	handle = rsnano::rsn_receive_block_deserialize_json (&tree_a);
	error_a = handle == nullptr;
}

nano::receive_block::receive_block (const nano::receive_block & other)
{
	cached_hash = other.cached_hash;
	if (other.handle == nullptr)
	{
		handle = nullptr;
	}
	else
	{
		handle = rsnano::rsn_block_clone (other.handle);
	}
}

nano::receive_block::receive_block (nano::receive_block && other)
{
	cached_hash = other.cached_hash;
	handle = other.handle;
	other.handle = nullptr;
}

nano::receive_block::receive_block (rsnano::BlockHandle * handle_a)
{
	handle = handle_a;
}

bool nano::receive_block::operator== (nano::block const & other_a) const
{
	return blocks_equal (*this, other_a);
}

bool nano::receive_block::valid_predecessor (nano::block const & block_a) const
{
	bool result;
	switch (block_a.type ())
	{
		case nano::block_type::send:
		case nano::block_type::receive:
		case nano::block_type::open:
		case nano::block_type::change:
			result = true;
			break;
		default:
			result = false;
			break;
	}
	return result;
}

void nano::receive_block::previous_set (nano::block_hash previous_a)
{
	uint8_t buffer[32];
	std::copy (std::begin (previous_a.bytes), std::end (previous_a.bytes), std::begin (buffer));
	rsnano::rsn_receive_block_previous_set (handle, &buffer);
}

std::optional<nano::block_hash> nano::receive_block::source_field () const
{
	uint8_t buffer[32];
	rsnano::rsn_receive_block_source (handle, &buffer);
	nano::block_hash result;
	std::copy (std::begin (buffer), std::end (buffer), std::begin (result.bytes));
	return result;
}

void nano::receive_block::source_set (nano::block_hash source_a)
{
	uint8_t buffer[32];
	std::copy (std::begin (source_a.bytes), std::end (source_a.bytes), std::begin (buffer));
	rsnano::rsn_receive_block_source_set (handle, &buffer);
}

nano::root nano::receive_block::root () const
{
	return previous ();
}

void nano::receive_block::zero ()
{
	block_work_set (0);
	sign_zero ();
	previous_set (0);
	source_set (0);
}

std::size_t nano::receive_block::size ()
{
	return rsnano::rsn_receive_block_size ();
}

nano::block_details::block_details ()
{
	auto result = rsnano::rsn_block_details_create (static_cast<uint8_t> (nano::epoch::epoch_0), false, false, false, &dto);
	if (result < 0)
	{
		throw std::runtime_error ("could not create block details");
	}
}

nano::block_details::block_details (nano::epoch const epoch_a, bool const is_send_a, bool const is_receive_a, bool const is_epoch_a)
{
	auto result = rsnano::rsn_block_details_create (static_cast<uint8_t> (epoch_a), is_send_a, is_receive_a, is_epoch_a, &dto);
	if (result < 0)
	{
		throw std::runtime_error ("could not create block details");
	}
}

nano::block_details::block_details (rsnano::BlockDetailsDto dto_a)
{
	dto = dto_a;
}

bool nano::block_details::operator== (nano::block_details const & other_a) const
{
	return dto.epoch == other_a.dto.epoch && dto.is_send == other_a.dto.is_send && dto.is_receive == other_a.dto.is_receive && dto.is_epoch == other_a.dto.is_epoch;
}

nano::epoch nano::block_details::epoch () const
{
	return static_cast<nano::epoch> (dto.epoch);
}

bool nano::block_details::is_send () const
{
	return dto.is_send;
}

bool nano::block_details::is_receive () const
{
	return dto.is_receive;
}

bool nano::block_details::is_epoch () const
{
	return dto.is_epoch;
}

bool nano::block_details::deserialize (nano::stream & stream_a)
{
	auto result = rsnano::rsn_block_details_deserialize (&dto, &stream_a);
	return result != 0;
}

std::string nano::state_subtype (nano::block_details const details_a)
{
	debug_assert (details_a.is_epoch () + details_a.is_receive () + details_a.is_send () <= 1);
	if (details_a.is_send ())
	{
		return "send";
	}
	else if (details_a.is_receive ())
	{
		return "receive";
	}
	else if (details_a.is_epoch ())
	{
		return "epoch";
	}
	else
	{
		return "change";
	}
}

/*
 * block_sideband
 */

nano::block_sideband::block_sideband ()
{
	dto.source_epoch = static_cast<uint8_t> (epoch::epoch_0);
	dto.height = 0;
	dto.timestamp = 0;
	rsnano::rsn_block_details_create (static_cast<uint8_t> (epoch::epoch_0), false, false, false, &dto.details);
	std::fill (std::begin (dto.successor), std::end (dto.successor), 0);
	std::fill (std::begin (dto.account), std::end (dto.account), 0);
	std::fill (std::begin (dto.balance), std::end (dto.balance), 0);
}

nano::block_sideband::block_sideband (rsnano::BlockSidebandDto const & dto_a) :
	dto (dto_a)
{
}

nano::block_sideband::block_sideband (nano::account const & account_a, nano::block_hash const & successor_a, nano::amount const & balance_a, uint64_t const height_a, nano::seconds_t const timestamp_a, nano::block_details const & details_a, nano::epoch const source_epoch_a)
{
	dto.source_epoch = static_cast<uint8_t> (source_epoch_a);
	dto.height = height_a;
	dto.timestamp = timestamp_a;
	dto.details = details_a.dto;
	std::copy (std::begin (successor_a.bytes), std::end (successor_a.bytes), std::begin (dto.successor));
	std::copy (std::begin (account_a.bytes), std::end (account_a.bytes), std::begin (dto.account));
	std::copy (std::begin (balance_a.bytes), std::end (balance_a.bytes), std::begin (dto.balance));
}

nano::block_sideband::block_sideband (nano::account const & account_a, nano::block_hash const & successor_a, nano::amount const & balance_a, uint64_t const height_a, uint64_t const timestamp_a, nano::epoch const epoch_a, bool const is_send, bool const is_receive, bool const is_epoch, nano::epoch const source_epoch_a)
{
	dto.source_epoch = static_cast<uint8_t> (source_epoch_a);
	dto.height = height_a;
	dto.timestamp = timestamp_a;
	rsnano::rsn_block_details_create (static_cast<uint8_t> (epoch_a), is_send, is_receive, is_epoch, &dto.details);
	std::copy (std::begin (successor_a.bytes), std::end (successor_a.bytes), std::begin (dto.successor));
	std::copy (std::begin (account_a.bytes), std::end (account_a.bytes), std::begin (dto.account));
	std::copy (std::begin (balance_a.bytes), std::end (balance_a.bytes), std::begin (dto.balance));
}

rsnano::BlockSidebandDto const & nano::block_sideband::as_dto () const
{
	return dto;
}

size_t nano::block_sideband::size (nano::block_type type_a)
{
	int32_t res{ 0 };
	size_t result{ rsnano::rsn_block_sideband_size (static_cast<uint8_t> (type_a), &res) };
	if (res != 0)
		throw std::runtime_error ("rsn_block_sideband_size failed");

	return result;
}

void nano::block_sideband::serialize (nano::stream & stream_a, nano::block_type type_a) const
{
	auto result{ rsnano::rsn_block_sideband_serialize (&dto, &stream_a, static_cast<uint8_t> (type_a)) };
	if (result != 0)
	{
		throw std::runtime_error ("block_sideband serialization failed");
	}
}

bool nano::block_sideband::deserialize (nano::stream & stream_a, nano::block_type type_a)
{
	return rsnano::rsn_block_sideband_deserialize (&dto, &stream_a, static_cast<uint8_t> (type_a)) != 0;
}

nano::epoch nano::block_sideband::source_epoch () const
{
	return static_cast<nano::epoch> (dto.source_epoch);
}

void nano::block_sideband::set_source_epoch (nano::epoch epoch)
{
	dto.source_epoch = static_cast<uint8_t> (epoch);
}

uint64_t nano::block_sideband::height () const
{
	return dto.height;
}

void nano::block_sideband::set_height (uint64_t h)
{
	dto.height = h;
}

uint64_t nano::block_sideband::timestamp () const
{
	return dto.timestamp;
}

void nano::block_sideband::set_timestamp (uint64_t ts)
{
	dto.timestamp = ts;
}

nano::block_details nano::block_sideband::details () const
{
	return nano::block_details (dto.details);
}

nano::block_hash nano::block_sideband::successor () const
{
	nano::block_hash result;
	std::copy (std::begin (dto.successor), std::end (dto.successor), std::begin (result.bytes));
	return result;
}

void nano::block_sideband::set_successor (nano::block_hash successor_a)
{
	std::copy (std::begin (successor_a.bytes), std::end (successor_a.bytes), std::begin (dto.successor));
}

nano::account nano::block_sideband::account () const
{
	nano::account result;
	std::copy (std::begin (dto.account), std::end (dto.account), std::begin (result.bytes));
	return result;
}

nano::amount nano::block_sideband::balance () const
{
	nano::amount result;
	std::copy (std::begin (dto.balance), std::end (dto.balance), std::begin (result.bytes));
	return result;
}

std::shared_ptr<nano::block> nano::block_handle_to_block (rsnano::BlockHandle * handle)
{
	if (handle == nullptr)
		return nullptr;

	auto type = static_cast<nano::block_type> (rsnano::rsn_block_type (handle));
	std::shared_ptr<nano::block> result;
	switch (type)
	{
		case nano::block_type::change:
			result = std::make_shared<nano::change_block> (handle);
			break;

		case nano::block_type::open:
			result = std::make_shared<nano::open_block> (handle);
			break;

		case nano::block_type::receive:
			result = std::make_shared<nano::receive_block> (handle);
			break;

		case nano::block_type::send:
			result = std::make_shared<nano::send_block> (handle);
			break;

		case nano::block_type::state:
			result = std::make_shared<nano::state_block> (handle);
			break;

		default:
			rsnano::rsn_block_destroy (handle);
			throw std::runtime_error ("invalid block type");
	}

	return result;
}<|MERGE_RESOLUTION|>--- conflicted
+++ resolved
@@ -81,21 +81,6 @@
 	}
 }
 
-<<<<<<< HEAD
-uint64_t nano::block::block_work () const
-{
-	return rsnano::rsn_block_work (handle);
-}
-
-void nano::block::block_work_set (uint64_t work_a)
-{
-	rsnano::rsn_block_work_set (handle, work_a);
-}
-
-nano::block_type nano::block::type () const
-{
-	return static_cast<nano::block_type> (rsnano::rsn_block_type (handle));
-=======
 bool nano::block::is_receive () const noexcept
 {
 	release_assert (has_sideband ());
@@ -105,11 +90,25 @@
 		case nano::block_type::open:
 			return true;
 		case nano::block_type::state:
-			return sideband ().details.is_receive;
+			return sideband ().details ().is_receive ();
 		default:
 			return false;
 	}
->>>>>>> a60a16b3
+}
+
+uint64_t nano::block::block_work () const
+{
+	return rsnano::rsn_block_work (handle);
+}
+
+void nano::block::block_work_set (uint64_t work_a)
+{
+	rsnano::rsn_block_work_set (handle, work_a);
+}
+
+nano::block_type nano::block::type () const
+{
+	return static_cast<nano::block_type> (rsnano::rsn_block_type (handle));
 }
 
 nano::block_hash const & nano::block::hash () const
