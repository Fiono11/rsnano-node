#pragma once

#include <stdint.h>

namespace nano::stat
{
/** Primary statistics type */
enum class type : uint8_t
{
	traffic_tcp,
	error,
	message,
	block,
	ledger,
	rollback,
	bootstrap,
	tcp_server,
	vote,
	election,
	http_callback,
	ipc,
	tcp,
	confirmation_height,
	confirmation_observer,
	drop,
	aggregator,
	requests,
	filter,
	telemetry,
	vote_generator,
	vote_cache,
	hinting,
	blockprocessor,
	bootstrap_server,
	active,
	active_started,
	active_confirmed,
	active_dropped,
	active_timeout,
	backlog,
	unchecked,
	election_scheduler,
	optimistic_scheduler,
	handshake,

	bootstrap_ascending,
	bootstrap_ascending_accounts,
};

/** Optional detail type */
enum class detail : uint8_t
{
	all = 0,

	// common
	ok,
	loop,
	total,
	process,
	update,
	request,
	broadcast,

	// processing queue
	queue,
	overfill,
	batch,

	// error specific
	insufficient_work,
	http_callback,
	unreachable_host,
	invalid_network,

	// confirmation_observer specific
	active_quorum,
	active_conf_height,
	inactive_conf_height,

	// ledger, block, bootstrap
	send,
	receive,
	open,
	change,
	state_block,
	epoch_block,
	fork,
	old,
	gap_previous,
	gap_source,
	rollback_failed,
	progress,
	bad_signature,
	negative_spend,
	unreceivable,
	gap_epoch_open_pending,
	opened_burn_account,
	balance_mismatch,
	representative_mismatch,
	block_position,

	// message specific
	not_a_type,
	invalid,
	keepalive,
	publish,
	confirm_req,
	confirm_ack,
	node_id_handshake,
	telemetry_req,
	telemetry_ack,
	asc_pull_req,
	asc_pull_ack,

	// bootstrap, callback
	initiate,
	initiate_legacy_age,
	initiate_lazy,
	initiate_wallet_lazy,

	// bootstrap specific
	bulk_pull,
	bulk_pull_account,
	bulk_pull_error_starting_request,
	bulk_pull_failed_account,
	bulk_pull_request_failure,
	bulk_push,
	frontier_req,
	frontier_confirmation_failed,
	error_socket_close,

	// vote specific
	vote_valid,
	vote_replay,
	vote_indeterminate,
	vote_invalid,
	vote_overflow,

	// election specific
	vote_new,
	vote_processed,
	vote_cached,
	election_block_conflict,
	generate_vote,
	generate_vote_normal,
	generate_vote_final,

	// election types
	normal,
	hinted,
	optimistic,

	// received messages
	invalid_header,
	invalid_message_type,
	invalid_keepalive_message,
	invalid_publish_message,
	invalid_confirm_req_message,
	invalid_confirm_ack_message,
	invalid_node_id_handshake_message,
	invalid_telemetry_req_message,
	invalid_telemetry_ack_message,
	invalid_bulk_pull_message,
	invalid_bulk_pull_account_message,
	invalid_frontier_req_message,
	invalid_asc_pull_req_message,
	invalid_asc_pull_ack_message,
	message_too_big,
	outdated_version,

	// tcp
	tcp_accept_success,
	tcp_accept_failure,
	tcp_write_drop,
	tcp_write_no_socket_drop,
	tcp_excluded,
	tcp_max_per_ip,
	tcp_max_per_subnetwork,
	tcp_silent_connection_drop,
	tcp_io_timeout_drop,
	tcp_connect_error,
	tcp_read_error,
	tcp_write_error,

	// ipc
	invocations,

	// confirmation height
	blocks_confirmed,

	// [request] aggregator
	aggregator_accepted,
	aggregator_dropped,

	// requests
	requests_cached_hashes,
	requests_generated_hashes,
	requests_cached_votes,
	requests_generated_votes,
	requests_cannot_vote,
	requests_unknown,

	// duplicate
	duplicate_publish,

	// telemetry
	invalid_signature,
	node_id_mismatch,
	genesis_mismatch,
	request_within_protection_cache_zone,
	no_response_received,
	unsolicited_telemetry_ack,
	failed_send_telemetry_req,
	empty_payload,
	cleanup_outdated,

	// vote generator
	generator_broadcasts,
	generator_replies,
	generator_replies_discarded,
	generator_spacing,

	// hinting
	missing_block,

	// bootstrap server
	response,
	write_error,
	blocks,
	response_blocks,
	response_account_info,
	channel_full,

	// backlog
	activated,

	// active
	insert,
	insert_failed,

	// unchecked
	put,
	satisfied,
	trigger,

	// election scheduler
	insert_manual,
	insert_priority,
	insert_priority_success,
	erase_oldest,

	// handshake
	invalid_node_id,
	missing_cookie,
	invalid_genesis,

	// bootstrap ascending
	missing_tag,
	reply,
	throttled,
	track,
	timeout,
	nothing_new,

	// bootstrap ascending accounts
	prioritize,
	prioritize_failed,
	block,
	unblock,
	unblock_failed,

	next_priority,
	next_database,
	next_none,

	blocking_insert,
	blocking_erase_overflow,
	priority_insert,
	priority_erase_threshold,
	priority_erase_block,
	priority_erase_overflow,
	deprioritize,
	deprioritize_failed,

<<<<<<< HEAD
	// active
	started_hinted,
	started_optimistic,

	// optimistic
	pop_gap,
	pop_leaf,
=======
	_last // Must be the last enum
>>>>>>> 1084814a
};

/** Direction of the stat. If the direction is irrelevant, use in */
enum class dir : uint8_t
{
	in,
	out,
};
}<|MERGE_RESOLUTION|>--- conflicted
+++ resolved
@@ -280,19 +280,7 @@
 	priority_erase_block,
 	priority_erase_overflow,
 	deprioritize,
-	deprioritize_failed,
-
-<<<<<<< HEAD
-	// active
-	started_hinted,
-	started_optimistic,
-
-	// optimistic
-	pop_gap,
-	pop_leaf,
-=======
-	_last // Must be the last enum
->>>>>>> 1084814a
+	deprioritize_failed
 };
 
 /** Direction of the stat. If the direction is irrelevant, use in */
