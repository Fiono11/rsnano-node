if(${CMAKE_SYSTEM_NAME} MATCHES "Darwin")
  set(platform_sources plat/posix/perms.cpp plat/darwin/thread_role.cpp
                       plat/default/debugging.cpp)
elseif(${CMAKE_SYSTEM_NAME} MATCHES "Windows")
  set(platform_sources plat/windows/perms.cpp plat/windows/registry.cpp
                       plat/windows/thread_role.cpp plat/default/debugging.cpp)
elseif(${CMAKE_SYSTEM_NAME} MATCHES "Linux")
  set(platform_sources plat/posix/perms.cpp plat/linux/thread_role.cpp
                       plat/linux/debugging.cpp)
elseif(${CMAKE_SYSTEM_NAME} MATCHES "FreeBSD")
  set(platform_sources plat/posix/perms.cpp plat/freebsd/thread_role.cpp
                       plat/default/debugging.cpp)
else()
  error("Unknown platform: ${CMAKE_SYSTEM_NAME}")
endif()

add_library(
  nano_lib
  ${platform_sources}
  asio.hpp
  asio.cpp
  blockbuilders.hpp
  blockbuilders.cpp
  blocks.hpp
  blocks.cpp
  char_traits.hpp
  cli.hpp
  cli.cpp
  config.hpp
  config.cpp
  configbase.hpp
  diagnosticsconfig.hpp
  diagnosticsconfig.cpp
  epoch.hpp
  epoch.cpp
  errors.hpp
  errors.cpp
  interval.hpp
  ipc.hpp
  ipc.cpp
  ipc_client.hpp
  ipc_client.cpp
  json_error_response.hpp
  jsonconfig.hpp
  jsonconfig.cpp
  lmdbconfig.hpp
  lmdbconfig.cpp
  locks.hpp
  locks.cpp
  logger_mt.hpp
<<<<<<< HEAD
  logger_mt.cpp
=======
  logging.hpp
  logging.cpp
  logging_enums.hpp
  logging_enums.cpp
>>>>>>> 6911a2db
  memory.hpp
  memory.cpp
  numbers.hpp
  numbers.cpp
  observer_set.hpp
  optional_ptr.hpp
  processing_queue.hpp
  relaxed_atomic.hpp
  rep_weights.hpp
  rep_weights.cpp
  rpc_handler_interface.hpp
  rpcconfig.hpp
  rpcconfig.cpp
  rsnanoutils.hpp
  rsnanoutils.cpp
  signal_manager.hpp
  signal_manager.cpp
  stacktrace.hpp
  stacktrace.cpp
  stats.hpp
  stats.cpp
  stats_enums.hpp
  stream.hpp
  stream.cpp
  thread_pool.hpp
  thread_pool.cpp
  thread_roles.hpp
  thread_roles.cpp
  thread_runner.hpp
  thread_runner.cpp
  threading.hpp
  threading.cpp
  timer.hpp
  timer.cpp
  tlsconfig.hpp
  tlsconfig.cpp
  tomlconfig.hpp
  tomlconfig.cpp
  utility.hpp
  utility.cpp
  walletconfig.hpp
  walletconfig.cpp
  work.hpp
  work.cpp)

include_directories(${CMAKE_SOURCE_DIR}/submodules)
include_directories(
  ${CMAKE_SOURCE_DIR}/submodules/nano-pow-server/deps/cpptoml/include)

target_link_libraries(
  nano_lib
  ipc_flatbuffers_lib
  crypto_lib
  rsnano_ffi
  ${CMAKE_DL_LIBS}
  fmt::fmt
  spdlog::spdlog
  Boost::iostreams
  Boost::asio
  Boost::circular_buffer
  Boost::dll
  Boost::log_setup
  Boost::log
  Boost::multiprecision
  Boost::program_options
  Boost::stacktrace)

if(NANO_STACKTRACE_BACKTRACE)
  target_link_libraries(nano_lib backtrace)
endif()

target_compile_definitions(
  nano_lib
  PRIVATE -DMAJOR_VERSION_STRING=${CPACK_PACKAGE_VERSION_MAJOR}
          -DMINOR_VERSION_STRING=${CPACK_PACKAGE_VERSION_MINOR}
          -DPATCH_VERSION_STRING=${CPACK_PACKAGE_VERSION_PATCH}
          -DPRE_RELEASE_VERSION_STRING=${CPACK_PACKAGE_VERSION_PRE_RELEASE}
  PUBLIC -DACTIVE_NETWORK=${ACTIVE_NETWORK})<|MERGE_RESOLUTION|>--- conflicted
+++ resolved
@@ -48,14 +48,11 @@
   locks.hpp
   locks.cpp
   logger_mt.hpp
-<<<<<<< HEAD
   logger_mt.cpp
-=======
   logging.hpp
   logging.cpp
   logging_enums.hpp
   logging_enums.cpp
->>>>>>> 6911a2db
   memory.hpp
   memory.cpp
   numbers.hpp
