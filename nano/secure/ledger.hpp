--- conflicted
+++ resolved
@@ -49,7 +49,7 @@
 	std::optional<nano::amount> block_balance (store::transaction const & transaction, nano::block_hash const & hash) const;
 	nano::block_hash account_head (store::transaction const & transaction, nano::account const & account) const;
 	std::optional<nano::account> block_account (store::transaction const & transaction, nano::block_hash const & hash) const;
-
+	std::optional<nano::amount> block_amount (store::transaction const & transaction, nano::block_hash const & hash) const;
 	rsnano::LedgerSetAnyHandle * handle;
 };
 
@@ -77,7 +77,6 @@
 	ledger_set_any any () const;
 	ledger_set_confirmed confirmed () const;
 
-<<<<<<< HEAD
 	[[nodiscard ("write_guard blocks other waiters")]] nano::store::write_guard wait (nano::store::writer writer);
 	/** Returns true if this writer is anywhere in the queue. Currently only used in tests */
 	bool queue_contains (nano::store::writer writer);
@@ -85,13 +84,8 @@
 	 * Returns the account for a given hash
 	 * Returns std::nullopt if the block doesn't exist or has been pruned
 	 */
-	std::optional<nano::uint128_t> amount (store::transaction const &, nano::block_hash const &);
 	nano::uint128_t account_balance (store::transaction const &, nano::account const &, bool = false) const;
 	nano::uint128_t account_receivable (store::transaction const &, nano::account const &, bool = false);
-=======
-	nano::uint128_t account_balance (secure::transaction const &, nano::account const &, bool = false) const;
-	nano::uint128_t account_receivable (secure::transaction const &, nano::account const &, bool = false);
->>>>>>> 01e73d77
 	/**
 	 * Returns the cached vote weight for the given representative.
 	 * If the weight is below the cache limit it returns 0.
