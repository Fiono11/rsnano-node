#pragma once

#include <nano/lib/numbers.hpp>
#include <nano/lib/timer.hpp>
#include <nano/secure/account_info.hpp>
#include <nano/secure/generate_cache_flags.hpp>
#include <nano/secure/ledger_cache.hpp>
#include <nano/secure/pending_info.hpp>
#include <nano/store/write_queue.hpp>

#include <deque>
#include <map>

namespace rsnano
{
class LedgerHandle;
}

namespace nano::store
{
class component;
class transaction;
class write_transaction;
}

namespace nano
{
class block;
enum class block_status;
enum class epoch : uint8_t;
class ledger_constants;
class pending_info;
class pending_key;
class stats;

// map of vote weight per block, ordered greater first
using tally_t = std::map<nano::uint128_t, std::shared_ptr<nano::block>, std::greater<nano::uint128_t>>;

class ledger_set_any
{
public:
	ledger_set_any (rsnano::LedgerSetAnyHandle * handle);
	~ledger_set_any ();

	std::optional<nano::account_info> account_get (store::transaction const & transaction, nano::account const & account) const;
	bool block_exists_or_pruned (store::transaction const & transaction, nano::block_hash const & hash) const;
	bool block_exists (store::transaction const & transaction, nano::block_hash const & hash) const;
	std::shared_ptr<nano::block> block_get (store::transaction const & transaction, nano::block_hash const & hash) const;
	std::optional<nano::amount> block_balance (store::transaction const & transaction, nano::block_hash const & hash) const;

	rsnano::LedgerSetAnyHandle * handle;
};

class ledger_set_confirmed
{
public:
	ledger_set_confirmed (rsnano::LedgerSetConfirmedHandle * handle);
	~ledger_set_confirmed ();

	bool block_exists_or_pruned (store::transaction const & transaction, nano::block_hash const & hash) const;
	bool block_exists (store::transaction const & transaction, nano::block_hash const & hash) const;

	rsnano::LedgerSetConfirmedHandle * handle;
};

class ledger final
{
public:
	ledger (nano::store::component &, nano::stats &, nano::ledger_constants & constants, nano::generate_cache_flags const & = nano::generate_cache_flags (), nano::uint128_t min_rep_weight_a = 0);
	ledger (rsnano::LedgerHandle * handle, nano::store::component &, nano::ledger_constants & constants);
	ledger (nano::ledger const &) = delete;
	ledger (nano::ledger &&) = delete;
	~ledger ();

	ledger_set_any any () const;
	ledger_set_confirmed confirmed () const;

	[[nodiscard ("write_guard blocks other waiters")]] nano::store::write_guard wait (nano::store::writer writer);
	/** Returns true if this writer is anywhere in the queue. Currently only used in tests */
	bool queue_contains (nano::store::writer writer);
	/**
	 * Returns the account for a given hash
	 * Returns std::nullopt if the block doesn't exist or has been pruned
	 */
	std::optional<nano::account> account (store::transaction const &, nano::block_hash const &) const;
	std::optional<nano::uint128_t> amount (store::transaction const &, nano::block_hash const &);
	nano::uint128_t account_balance (store::transaction const &, nano::account const &, bool = false) const;
	nano::uint128_t account_receivable (store::transaction const &, nano::account const &, bool = false);
	/**
	 * Returns the cached vote weight for the given representative.
	 * If the weight is below the cache limit it returns 0.
	 * During bootstrap it returns the preconfigured bootstrap weights.
	 */
	nano::uint128_t weight (nano::account const &) const;
	std::optional<nano::block_hash> successor (store::transaction const & transaction, nano::block_hash const & hash) const noexcept;
	/* Returns the exact vote weight for the given representative by doing a database lookup */
<<<<<<< HEAD
	nano::uint128_t weight_exact (store::transaction const &, nano::account const &) const;
	nano::block_hash latest (store::transaction const &, nano::account const &);
	nano::root latest_root (store::transaction const &, nano::account const &);
	nano::block_hash representative (store::transaction const &, nano::block_hash const &);
=======
	nano::uint128_t weight_exact (secure::transaction const &, nano::account const &) const;
	std::shared_ptr<nano::block> forked_block (secure::transaction const &, nano::block const &);
	std::shared_ptr<nano::block> head_block (secure::transaction const &, nano::account const &);
	nano::root latest_root (secure::transaction const &, nano::account const &);
	nano::block_hash representative (secure::transaction const &, nano::block_hash const &);
	nano::block_hash representative_calculated (secure::transaction const &, nano::block_hash const &);
>>>>>>> cafaadfe
	std::string block_text (char const *);
	std::string block_text (nano::block_hash const &);
	std::pair<nano::block_hash, nano::block_hash> hash_root_random (store::transaction const &) const;
	std::optional<nano::pending_info> pending_info (store::transaction const & transaction, nano::pending_key const & key) const;
	std::deque<std::shared_ptr<nano::block>> confirm (nano::store::write_transaction const & transaction, nano::block_hash const & hash);
	nano::block_status process (store::write_transaction const & transaction, std::shared_ptr<nano::block> block);
	bool rollback (store::write_transaction const &, nano::block_hash const &, std::vector<std::shared_ptr<nano::block>> &);
	bool rollback (store::write_transaction const &, nano::block_hash const &);
	void update_account (store::write_transaction const &, nano::account const &, nano::account_info const &, nano::account_info const &);
	uint64_t pruning_action (store::write_transaction &, nano::block_hash const &, uint64_t const);
	bool dependents_confirmed (store::transaction const &, nano::block const &) const;
	bool is_epoch_link (nano::link const &) const;
	std::array<nano::block_hash, 2> dependent_blocks (store::transaction const &, nano::block const &) const;
	std::shared_ptr<nano::block> find_receive_block_by_send_hash (store::transaction const & transaction, nano::account const & destination, nano::block_hash const & send_block_hash);
	nano::account epoch_signer (nano::link const &) const;
	nano::link epoch_link (nano::epoch) const;
	bool bootstrap_weight_reached () const;
	rsnano::LedgerHandle * get_handle () const;
	size_t get_bootstrap_weights_size () const;
	void enable_pruning ();
	bool pruning_enabled () const;
	std::unordered_map<nano::account, nano::uint128_t> get_bootstrap_weights () const;
	void set_bootstrap_weights (std::unordered_map<nano::account, nano::uint128_t> const & weights_a);
	void set_bootstrap_weight_max_blocks (uint64_t max_a);
	uint64_t get_bootstrap_weight_max_blocks () const;
	static nano::epoch version (nano::block const & block);
	nano::epoch version (store::transaction const & transaction, nano::block_hash const & hash) const;
	uint64_t height (store::transaction const & transaction, nano::block_hash const & hash) const;
	// Returns whether there are any receivable entries for 'account'
	bool receivable_any (store::transaction const & tx, nano::account const & account) const;
	// Returns the next receivable entry for an account greater than 'account'
	nano::receivable_iterator receivable_upper_bound (store::transaction const & tx, nano::account const & account) const;
	// Returns the next receivable entry for an account greater than or equal to 'account'
	nano::receivable_iterator receivable_lower_bound (store::transaction const & tx, nano::account const & account) const;
	// Returns the next receivable entry for the account 'account' with hash greater than 'hash'
	nano::receivable_iterator receivable_upper_bound (store::transaction const & tx, nano::account const & account, nano::block_hash const & hash) const;
	uint64_t cemented_count () const;
	uint64_t block_count () const;
	uint64_t account_count () const;
	uint64_t pruned_count () const;
	static nano::uint128_t const unit;
	nano::store::component & store;
	rsnano::LedgerHandle * handle;
	nano::ledger_cache cache;
	nano::ledger_constants & constants;
};
}<|MERGE_RESOLUTION|>--- conflicted
+++ resolved
@@ -47,6 +47,7 @@
 	bool block_exists (store::transaction const & transaction, nano::block_hash const & hash) const;
 	std::shared_ptr<nano::block> block_get (store::transaction const & transaction, nano::block_hash const & hash) const;
 	std::optional<nano::amount> block_balance (store::transaction const & transaction, nano::block_hash const & hash) const;
+	nano::block_hash account_head (store::transaction const & transaction, nano::account const & account) const;
 
 	rsnano::LedgerSetAnyHandle * handle;
 };
@@ -94,19 +95,9 @@
 	nano::uint128_t weight (nano::account const &) const;
 	std::optional<nano::block_hash> successor (store::transaction const & transaction, nano::block_hash const & hash) const noexcept;
 	/* Returns the exact vote weight for the given representative by doing a database lookup */
-<<<<<<< HEAD
 	nano::uint128_t weight_exact (store::transaction const &, nano::account const &) const;
-	nano::block_hash latest (store::transaction const &, nano::account const &);
 	nano::root latest_root (store::transaction const &, nano::account const &);
 	nano::block_hash representative (store::transaction const &, nano::block_hash const &);
-=======
-	nano::uint128_t weight_exact (secure::transaction const &, nano::account const &) const;
-	std::shared_ptr<nano::block> forked_block (secure::transaction const &, nano::block const &);
-	std::shared_ptr<nano::block> head_block (secure::transaction const &, nano::account const &);
-	nano::root latest_root (secure::transaction const &, nano::account const &);
-	nano::block_hash representative (secure::transaction const &, nano::block_hash const &);
-	nano::block_hash representative_calculated (secure::transaction const &, nano::block_hash const &);
->>>>>>> cafaadfe
 	std::string block_text (char const *);
 	std::string block_text (nano::block_hash const &);
 	std::pair<nano::block_hash, nano::block_hash> hash_root_random (store::transaction const &) const;
