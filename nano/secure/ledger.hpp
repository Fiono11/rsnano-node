#pragma once

#include <nano/lib/numbers.hpp>
#include <nano/lib/timer.hpp>
#include <nano/secure/account_info.hpp>
#include <nano/secure/generate_cache_flags.hpp>
#include <nano/secure/ledger_cache.hpp>
#include <nano/secure/pending_info.hpp>
#include <nano/store/write_queue.hpp>

#include <deque>
#include <map>

namespace rsnano
{
class LedgerHandle;
}

namespace nano::store
{
class component;
class transaction;
class write_transaction;
}

namespace nano
{
class block;
enum class block_status;
enum class epoch : uint8_t;
class ledger_constants;
class pending_info;
class pending_key;
class stats;

// map of vote weight per block, ordered greater first
using tally_t = std::map<nano::uint128_t, std::shared_ptr<nano::block>, std::greater<nano::uint128_t>>;

class ledger_set_any
{
public:
	ledger_set_any (rsnano::LedgerSetAnyHandle * handle);
	~ledger_set_any ();

	std::optional<nano::account_info> account_get (store::transaction const & transaction, nano::account const & account) const;

	rsnano::LedgerSetAnyHandle * handle;
};

class ledger final
{
public:
	ledger (nano::store::component &, nano::stats &, nano::ledger_constants & constants, nano::generate_cache_flags const & = nano::generate_cache_flags (), nano::uint128_t min_rep_weight_a = 0);
	ledger (rsnano::LedgerHandle * handle, nano::store::component &, nano::ledger_constants & constants);
	ledger (nano::ledger const &) = delete;
	ledger (nano::ledger &&) = delete;
	~ledger ();

	ledger_set_any any () const;

	[[nodiscard ("write_guard blocks other waiters")]] nano::store::write_guard wait (nano::store::writer writer);
	/** Returns true if this writer is anywhere in the queue. Currently only used in tests */
	bool queue_contains (nano::store::writer writer);
	/**
	 * Returns the account for a given hash
	 * Returns std::nullopt if the block doesn't exist or has been pruned
	 */
	std::optional<nano::account> account (store::transaction const &, nano::block_hash const &) const;
	std::optional<nano::uint128_t> amount (store::transaction const &, nano::block_hash const &);
	std::optional<nano::uint128_t> balance (store::transaction const &, nano::block_hash const &) const;
	std::shared_ptr<nano::block> block (store::transaction const & transaction, nano::block_hash const & hash) const;
	bool block_exists (store::transaction const & transaction, nano::block_hash const & hash) const;
	nano::uint128_t account_balance (store::transaction const &, nano::account const &, bool = false) const;
	nano::uint128_t account_receivable (store::transaction const &, nano::account const &, bool = false);
	/**
	 * Returns the cached vote weight for the given representative.
	 * If the weight is below the cache limit it returns 0.
	 * During bootstrap it returns the preconfigured bootstrap weights.
	 */
	nano::uint128_t weight (nano::account const &) const;
	std::optional<nano::block_hash> successor (store::transaction const & transaction, nano::block_hash const & hash) const noexcept;
	/* Returns the exact vote weight for the given representative by doing a database lookup */
<<<<<<< HEAD
	nano::uint128_t weight_exact (store::transaction const &, nano::account const &) const;
	bool block_confirmed (store::transaction const &, nano::block_hash const &) const;
	nano::block_hash latest (store::transaction const &, nano::account const &);
	nano::root latest_root (store::transaction const &, nano::account const &);
	nano::block_hash representative (store::transaction const &, nano::block_hash const &);
	bool block_or_pruned_exists (nano::block_hash const &) const;
	bool block_or_pruned_exists (store::transaction const &, nano::block_hash const &) const;
=======
	nano::uint128_t weight_exact (secure::transaction const &, nano::account const &) const;
	std::shared_ptr<nano::block> forked_block (secure::transaction const &, nano::block const &);
	std::shared_ptr<nano::block> head_block (secure::transaction const &, nano::account const &);
	nano::block_hash latest (secure::transaction const &, nano::account const &);
	nano::root latest_root (secure::transaction const &, nano::account const &);
	nano::block_hash representative (secure::transaction const &, nano::block_hash const &);
	nano::block_hash representative_calculated (secure::transaction const &, nano::block_hash const &);
>>>>>>> c3f09c10
	std::string block_text (char const *);
	std::string block_text (nano::block_hash const &);
	std::pair<nano::block_hash, nano::block_hash> hash_root_random (store::transaction const &) const;
	std::optional<nano::pending_info> pending_info (store::transaction const & transaction, nano::pending_key const & key) const;
	std::deque<std::shared_ptr<nano::block>> confirm (nano::store::write_transaction const & transaction, nano::block_hash const & hash);
	nano::block_status process (store::write_transaction const & transaction, std::shared_ptr<nano::block> block);
	bool rollback (store::write_transaction const &, nano::block_hash const &, std::vector<std::shared_ptr<nano::block>> &);
	bool rollback (store::write_transaction const &, nano::block_hash const &);
	void update_account (store::write_transaction const &, nano::account const &, nano::account_info const &, nano::account_info const &);
	uint64_t pruning_action (store::write_transaction &, nano::block_hash const &, uint64_t const);
	bool dependents_confirmed (store::transaction const &, nano::block const &) const;
	bool is_epoch_link (nano::link const &) const;
	std::array<nano::block_hash, 2> dependent_blocks (store::transaction const &, nano::block const &) const;
	std::shared_ptr<nano::block> find_receive_block_by_send_hash (store::transaction const & transaction, nano::account const & destination, nano::block_hash const & send_block_hash);
	nano::account epoch_signer (nano::link const &) const;
	nano::link epoch_link (nano::epoch) const;
	bool bootstrap_weight_reached () const;
	rsnano::LedgerHandle * get_handle () const;
	size_t get_bootstrap_weights_size () const;
	void enable_pruning ();
	bool pruning_enabled () const;
	std::unordered_map<nano::account, nano::uint128_t> get_bootstrap_weights () const;
	void set_bootstrap_weights (std::unordered_map<nano::account, nano::uint128_t> const & weights_a);
	void set_bootstrap_weight_max_blocks (uint64_t max_a);
	uint64_t get_bootstrap_weight_max_blocks () const;
	static nano::epoch version (nano::block const & block);
	nano::epoch version (store::transaction const & transaction, nano::block_hash const & hash) const;
	uint64_t height (store::transaction const & transaction, nano::block_hash const & hash) const;
	// Returns whether there are any receivable entries for 'account'
	bool receivable_any (store::transaction const & tx, nano::account const & account) const;
	// Returns the next receivable entry for an account greater than 'account'
	nano::receivable_iterator receivable_upper_bound (store::transaction const & tx, nano::account const & account) const;
	// Returns the next receivable entry for an account greater than or equal to 'account'
	nano::receivable_iterator receivable_lower_bound (store::transaction const & tx, nano::account const & account) const;
	// Returns the next receivable entry for the account 'account' with hash greater than 'hash'
	nano::receivable_iterator receivable_upper_bound (store::transaction const & tx, nano::account const & account, nano::block_hash const & hash) const;
	uint64_t cemented_count () const;
	uint64_t block_count () const;
	uint64_t account_count () const;
	uint64_t pruned_count () const;
	static nano::uint128_t const unit;
	nano::store::component & store;
	rsnano::LedgerHandle * handle;
	nano::ledger_cache cache;
	nano::ledger_constants & constants;
};
}<|MERGE_RESOLUTION|>--- conflicted
+++ resolved
@@ -43,8 +43,21 @@
 	~ledger_set_any ();
 
 	std::optional<nano::account_info> account_get (store::transaction const & transaction, nano::account const & account) const;
+	bool block_exists_or_pruned (store::transaction const & transaction, nano::block_hash const & hash) const;
 
 	rsnano::LedgerSetAnyHandle * handle;
+};
+
+class ledger_set_confirmed
+{
+public:
+	ledger_set_confirmed (rsnano::LedgerSetConfirmedHandle * handle);
+	~ledger_set_confirmed ();
+
+	bool block_exists_or_pruned (store::transaction const & transaction, nano::block_hash const & hash) const;
+	bool block_exists (store::transaction const & transaction, nano::block_hash const & hash) const;
+
+	rsnano::LedgerSetConfirmedHandle * handle;
 };
 
 class ledger final
@@ -57,6 +70,7 @@
 	~ledger ();
 
 	ledger_set_any any () const;
+	ledger_set_confirmed confirmed () const;
 
 	[[nodiscard ("write_guard blocks other waiters")]] nano::store::write_guard wait (nano::store::writer writer);
 	/** Returns true if this writer is anywhere in the queue. Currently only used in tests */
@@ -80,23 +94,10 @@
 	nano::uint128_t weight (nano::account const &) const;
 	std::optional<nano::block_hash> successor (store::transaction const & transaction, nano::block_hash const & hash) const noexcept;
 	/* Returns the exact vote weight for the given representative by doing a database lookup */
-<<<<<<< HEAD
 	nano::uint128_t weight_exact (store::transaction const &, nano::account const &) const;
-	bool block_confirmed (store::transaction const &, nano::block_hash const &) const;
 	nano::block_hash latest (store::transaction const &, nano::account const &);
 	nano::root latest_root (store::transaction const &, nano::account const &);
 	nano::block_hash representative (store::transaction const &, nano::block_hash const &);
-	bool block_or_pruned_exists (nano::block_hash const &) const;
-	bool block_or_pruned_exists (store::transaction const &, nano::block_hash const &) const;
-=======
-	nano::uint128_t weight_exact (secure::transaction const &, nano::account const &) const;
-	std::shared_ptr<nano::block> forked_block (secure::transaction const &, nano::block const &);
-	std::shared_ptr<nano::block> head_block (secure::transaction const &, nano::account const &);
-	nano::block_hash latest (secure::transaction const &, nano::account const &);
-	nano::root latest_root (secure::transaction const &, nano::account const &);
-	nano::block_hash representative (secure::transaction const &, nano::block_hash const &);
-	nano::block_hash representative_calculated (secure::transaction const &, nano::block_hash const &);
->>>>>>> c3f09c10
 	std::string block_text (char const *);
 	std::string block_text (nano::block_hash const &);
 	std::pair<nano::block_hash, nano::block_hash> hash_root_random (store::transaction const &) const;
