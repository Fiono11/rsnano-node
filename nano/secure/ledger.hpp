--- conflicted
+++ resolved
@@ -124,14 +124,7 @@
 	void set_bootstrap_weight_max_blocks (uint64_t max_a);
 	uint64_t get_bootstrap_weight_max_blocks () const;
 	static nano::epoch version (nano::block const & block);
-<<<<<<< HEAD
 	nano::epoch version (store::transaction const & transaction, nano::block_hash const & hash) const;
-	// Returns whether there are any receivable entries for 'account'
-	bool receivable_any (store::transaction const & tx, nano::account const & account) const;
-=======
-	nano::epoch version (secure::transaction const & transaction, nano::block_hash const & hash) const;
-	std::unique_ptr<container_info_component> collect_container_info (std::string const & name) const;
->>>>>>> 82527f41
 	uint64_t cemented_count () const;
 	uint64_t block_count () const;
 	uint64_t account_count () const;
