#pragma once

#include <nano/lib/rep_weights.hpp>
#include <nano/lib/timer.hpp>
#include <nano/secure/common.hpp>

#include <map>

namespace nano
{
class store;
class stat;
class write_transaction;

// map of vote weight per block, ordered greater first
using tally_t = std::map<nano::uint128_t, std::shared_ptr<nano::block>, std::greater<nano::uint128_t>>;

class uncemented_info
{
public:
	uncemented_info (nano::block_hash const & cemented_frontier, nano::block_hash const & frontier, nano::account const & account);
	nano::block_hash cemented_frontier;
	nano::block_hash frontier;
	nano::account account;
};

class ledger final
{
public:
	ledger (nano::store &, nano::stat &, nano::ledger_constants & constants, nano::generate_cache const & = nano::generate_cache ());
	ledger (nano::ledger const &) = delete;
	~ledger ();
	nano::account account (nano::transaction const &, nano::block_hash const &) const;
	nano::account account_safe (nano::transaction const &, nano::block_hash const &, bool &) const;
	nano::uint128_t amount (nano::transaction const &, nano::account const &);
	nano::uint128_t amount (nano::transaction const &, nano::block_hash const &);
	/** Safe for previous block, but block hash_a must exist */
	nano::uint128_t amount_safe (nano::transaction const &, nano::block_hash const & hash_a, bool &) const;
	nano::uint128_t balance (nano::transaction const &, nano::block_hash const &) const;
	nano::uint128_t balance_safe (nano::transaction const &, nano::block_hash const &, bool &) const;
	nano::uint128_t account_balance (nano::transaction const &, nano::account const &, bool = false);
	nano::uint128_t account_receivable (nano::transaction const &, nano::account const &, bool = false);
	nano::uint128_t weight (nano::account const &);
	std::shared_ptr<nano::block> successor (nano::transaction const &, nano::qualified_root const &);
	std::shared_ptr<nano::block> forked_block (nano::transaction const &, nano::block const &);
	bool block_confirmed (nano::transaction const &, nano::block_hash const &) const;
	nano::block_hash latest (nano::transaction const &, nano::account const &);
	nano::root latest_root (nano::transaction const &, nano::account const &);
	nano::block_hash representative (nano::transaction const &, nano::block_hash const &);
	nano::block_hash representative_calculated (nano::transaction const &, nano::block_hash const &);
	bool block_or_pruned_exists (nano::block_hash const &) const;
	bool block_or_pruned_exists (nano::transaction const &, nano::block_hash const &) const;
	bool root_exists (nano::transaction const &, nano::root const &);
	std::string block_text (char const *);
	std::string block_text (nano::block_hash const &);
<<<<<<< HEAD
	bool is_send (nano::transaction const &, nano::state_block const &) const;
	nano::account block_destination (nano::transaction const &, nano::block const &);
=======
	bool is_send (nano::transaction const &, nano::block const &) const;
	nano::account const & block_destination (nano::transaction const &, nano::block const &);
>>>>>>> 4df074c4
	nano::block_hash block_source (nano::transaction const &, nano::block const &);
	std::pair<nano::block_hash, nano::block_hash> hash_root_random (nano::transaction const &) const;
	nano::process_return process (nano::write_transaction const &, nano::block &, nano::signature_verification = nano::signature_verification::unknown);
	bool rollback (nano::write_transaction const &, nano::block_hash const &, std::vector<std::shared_ptr<nano::block>> &);
	bool rollback (nano::write_transaction const &, nano::block_hash const &);
	void update_account (nano::write_transaction const &, nano::account const &, nano::account_info const &, nano::account_info const &);
	uint64_t pruning_action (nano::write_transaction &, nano::block_hash const &, uint64_t const);
	void dump_account_chain (nano::account const &, std::ostream & = std::cout);
	bool could_fit (nano::transaction const &, nano::block const &) const;
	bool dependents_confirmed (nano::transaction const &, nano::block const &) const;
	bool is_epoch_link (nano::link const &) const;
	std::array<nano::block_hash, 2> dependent_blocks (nano::transaction const &, nano::block const &) const;
	std::shared_ptr<nano::block> find_receive_block_by_send_hash (nano::transaction const & transaction, nano::account const & destination, nano::block_hash const & send_block_hash);
	nano::account epoch_signer (nano::link const &) const;
	nano::link epoch_link (nano::epoch) const;
	std::multimap<uint64_t, uncemented_info, std::greater<>> unconfirmed_frontiers () const;
	bool migrate_lmdb_to_rocksdb (boost::filesystem::path const &) const;
	bool bootstrap_weight_reached () const;
	static nano::uint128_t const unit;
	nano::ledger_constants & constants;
	nano::store & store;
	nano::ledger_cache cache;
	nano::stat & stats;
	std::unordered_map<nano::account, nano::uint128_t> bootstrap_weights;
	std::atomic<size_t> bootstrap_weights_size{ 0 };
	uint64_t bootstrap_weight_max_blocks{ 1 };
	std::atomic<bool> check_bootstrap_weights;
	bool pruning{ false };
	rsnano::LedgerHandle * get_handle () const;

private:
	void initialize (nano::generate_cache const &);
	rsnano::LedgerHandle * handle;
};

std::unique_ptr<container_info_component> collect_container_info (ledger & ledger, std::string const & name);
}<|MERGE_RESOLUTION|>--- conflicted
+++ resolved
@@ -53,13 +53,8 @@
 	bool root_exists (nano::transaction const &, nano::root const &);
 	std::string block_text (char const *);
 	std::string block_text (nano::block_hash const &);
-<<<<<<< HEAD
-	bool is_send (nano::transaction const &, nano::state_block const &) const;
+	bool is_send (nano::transaction const &, nano::block const &) const;
 	nano::account block_destination (nano::transaction const &, nano::block const &);
-=======
-	bool is_send (nano::transaction const &, nano::block const &) const;
-	nano::account const & block_destination (nano::transaction const &, nano::block const &);
->>>>>>> 4df074c4
 	nano::block_hash block_source (nano::transaction const &, nano::block const &);
 	std::pair<nano::block_hash, nano::block_hash> hash_root_random (nano::transaction const &) const;
 	nano::process_return process (nano::write_transaction const &, nano::block &, nano::signature_verification = nano::signature_verification::unknown);
