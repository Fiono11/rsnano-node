--- conflicted
+++ resolved
@@ -106,36 +106,6 @@
 };
 
 /**
-<<<<<<< HEAD
- * Latest information about an account
- */
-class account_info final
-{
-public:
-	account_info ();
-	account_info (rsnano::AccountInfoHandle * handle_a);
-	account_info (nano::block_hash const &, nano::account const &, nano::block_hash const &, nano::amount const &, nano::seconds_t modified, uint64_t, epoch);
-	account_info (account_info const &);
-	account_info (account_info &&);
-	~account_info ();
-	account_info & operator= (account_info const &);
-	bool deserialize (nano::stream &);
-	bool operator== (nano::account_info const &) const;
-	bool operator!= (nano::account_info const &) const;
-	size_t db_size () const;
-	nano::epoch epoch () const;
-	nano::block_hash head () const;
-	nano::account representative () const;
-	nano::block_hash open_block () const;
-	nano::amount balance () const;
-	nano::seconds_t modified () const;
-	uint64_t block_count () const;
-	rsnano::AccountInfoHandle * handle;
-};
-
-/**
-=======
->>>>>>> 12571dac
  * Information on an uncollected send
  */
 class pending_info final
