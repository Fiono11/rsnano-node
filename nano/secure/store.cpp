#include <nano/lib/threading.hpp>
#include <nano/lib/timer.hpp>
#include <nano/secure/store.hpp>

nano::representative_visitor::representative_visitor (nano::transaction const & transaction_a, nano::store & store_a) :
	transaction (transaction_a),
	store (store_a),
	result (0)
{
}

void nano::representative_visitor::compute (nano::block_hash const & hash_a)
{
	current = hash_a;
	while (result.is_zero ())
	{
		auto block (store.block.get (transaction, current));
		debug_assert (block != nullptr);
		block->visit (*this);
	}
}

void nano::representative_visitor::send_block (nano::send_block const & block_a)
{
	current = block_a.previous ();
}

void nano::representative_visitor::receive_block (nano::receive_block const & block_a)
{
	current = block_a.previous ();
}

void nano::representative_visitor::open_block (nano::open_block const & block_a)
{
	result = block_a.hash ();
}

void nano::representative_visitor::change_block (nano::change_block const & block_a)
{
	result = block_a.hash ();
}

void nano::representative_visitor::state_block (nano::state_block const & block_a)
{
	result = block_a.hash ();
}

nano::read_transaction::read_transaction (std::unique_ptr<nano::read_transaction_impl> read_transaction_impl) :
	impl (std::move (read_transaction_impl))
{
}

void * nano::read_transaction::get_handle () const
{
	return impl->get_handle ();
}

void nano::read_transaction::reset () const
{
	impl->reset ();
}

void nano::read_transaction::renew () const
{
	impl->renew ();
}

void nano::read_transaction::refresh () const
{
	reset ();
	renew ();
}

nano::write_transaction::write_transaction (std::unique_ptr<nano::write_transaction_impl> write_transaction_impl) :
	impl (std::move (write_transaction_impl))
{
	/*
	 * For IO threads, we do not want them to block on creating write transactions.
	 */
	debug_assert (nano::thread_role::get () != nano::thread_role::name::io);
}

void * nano::write_transaction::get_handle () const
{
	return impl->get_handle ();
}

void nano::write_transaction::commit ()
{
	impl->commit ();
}

void nano::write_transaction::renew ()
{
	impl->renew ();
}

void nano::write_transaction::refresh ()
{
	impl->commit ();
	impl->renew ();
}

bool nano::write_transaction::contains (nano::tables table_a) const
{
	return impl->contains (table_a);
}

// clang-format off
nano::store::store (
	nano::block_store & block_store_a,
	nano::frontier_store & frontier_store_a,
	nano::account_store & account_store_a,
	nano::pending_store & pending_store_a,
	nano::unchecked_store & unchecked_store_a,
	nano::online_weight_store & online_weight_store_a,
	nano::pruned_store & pruned_store_a,
	nano::peer_store & peer_store_a,
	nano::confirmation_height_store & confirmation_height_store_a,
	nano::final_vote_store & final_vote_store_a,
	nano::version_store & version_store_a
) :
	block (block_store_a),
	frontier (frontier_store_a),
	account (account_store_a),
	pending (pending_store_a),
	unchecked (unchecked_store_a),
	online_weight (online_weight_store_a),
	pruned (pruned_store_a),
	peer (peer_store_a),
	confirmation_height (confirmation_height_store_a),
	final_vote (final_vote_store_a),
	version (version_store_a)
{
}
// clang-format on

/**
 * If using a different store version than the latest then you may need
 * to modify some of the objects in the store to be appropriate for the version before an upgrade.
 */
void nano::store::initialize (nano::write_transaction const & transaction_a, nano::ledger_cache & ledger_cache_a, nano::ledger_constants & constants)
{
	debug_assert (constants.genesis->has_sideband ());
	debug_assert (account.begin (transaction_a) == account.end ());
	auto hash_l (constants.genesis->hash ());
	block.put (transaction_a, hash_l, *constants.genesis);
	++ledger_cache_a.block_count;
	confirmation_height.put (transaction_a, constants.genesis->account (), nano::confirmation_height_info{ 1, constants.genesis->hash () });
	++ledger_cache_a.cemented_count;
	ledger_cache_a.final_votes_confirmation_canary = (constants.final_votes_canary_account == constants.genesis->account () && 1 >= constants.final_votes_canary_height);
	account.put (transaction_a, constants.genesis->account (), { hash_l, constants.genesis->account (), constants.genesis->hash (), std::numeric_limits<nano::uint128_t>::max (), nano::seconds_since_epoch (), 1, nano::epoch::epoch_0 });
	++ledger_cache_a.account_count;
	ledger_cache_a.rep_weights.representation_put (constants.genesis->account (), std::numeric_limits<nano::uint128_t>::max ());
	frontier.put (transaction_a, hash_l, constants.genesis->account ());
}

auto nano::unchecked_store::equal_range (nano::transaction const & transaction, nano::block_hash const & dependency) -> std::pair<iterator, iterator>
{
	nano::unchecked_key begin_l{ dependency, 0 };
	nano::unchecked_key end_l{ nano::block_hash{ dependency.number () + 1 }, 0 };
	// Adjust for edge case where number () + 1 wraps around.
	auto end_iter = begin_l.previous < end_l.previous ? lower_bound (transaction, end_l) : end ();
	return std::make_pair (lower_bound (transaction, begin_l), std::move (end_iter));
}

auto nano::unchecked_store::full_range (nano::transaction const & transaction) -> std::pair<iterator, iterator>
{
	return std::make_pair (begin (transaction), end ());
<<<<<<< HEAD
}

std::vector<nano::unchecked_info> nano::unchecked_store::get (nano::transaction const & transaction, nano::block_hash const & dependency)
{
	auto range = equal_range (transaction, dependency);
	std::vector<nano::unchecked_info> result;
	auto & i = range.first;
	auto & n = range.second;
	for (; i != n; ++i)
	{
		auto const & key = i->first;
		auto const & value = i->second;
		debug_assert (key.hash == value.get_block ()->hash ());
		result.push_back (value);
	}
	return result;
=======
>>>>>>> 384f7db5
}<|MERGE_RESOLUTION|>--- conflicted
+++ resolved
@@ -167,23 +167,4 @@
 auto nano::unchecked_store::full_range (nano::transaction const & transaction) -> std::pair<iterator, iterator>
 {
 	return std::make_pair (begin (transaction), end ());
-<<<<<<< HEAD
-}
-
-std::vector<nano::unchecked_info> nano::unchecked_store::get (nano::transaction const & transaction, nano::block_hash const & dependency)
-{
-	auto range = equal_range (transaction, dependency);
-	std::vector<nano::unchecked_info> result;
-	auto & i = range.first;
-	auto & n = range.second;
-	for (; i != n; ++i)
-	{
-		auto const & key = i->first;
-		auto const & value = i->second;
-		debug_assert (key.hash == value.get_block ()->hash ());
-		result.push_back (value);
-	}
-	return result;
-=======
->>>>>>> 384f7db5
 }