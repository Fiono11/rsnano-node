--- conflicted
+++ resolved
@@ -168,13 +168,8 @@
 				auto const bootstrap_weights = node->get_bootstrap_weights ();
 				auto const & hardcoded = bootstrap_weights.second;
 				auto const hardcoded_height = bootstrap_weights.first;
-<<<<<<< HEAD
 				auto const ledger_unfiltered = node->ledger.cache.rep_weights ().get_rep_amounts ();
-				auto const ledger_height = node->ledger.cache.block_count ();
-=======
-				auto const ledger_unfiltered = node->ledger.cache.rep_weights.get_rep_amounts ();
 				auto const ledger_height = node->ledger.block_count ();
->>>>>>> 051e1d07
 
 				auto get_total = [] (decltype (bootstrap_weights.second) const & reps) -> nano::uint128_union {
 					return std::accumulate (reps.begin (), reps.end (), nano::uint128_t{ 0 }, [] (auto sum, auto const & rep) { return sum + rep.second; });
@@ -319,11 +314,7 @@
 			node_flags.set_generate_cache (gen_cache);
 			nano::inactive_node inactive_node (data_path, node_flags);
 			auto node = inactive_node.node;
-<<<<<<< HEAD
-			std::cout << boost::str (boost::format ("Block count: %1%\n") % node->ledger.cache.block_count ());
-=======
 			std::cout << boost::str (boost::format ("Block count: %1%\n") % node->ledger.block_count ());
->>>>>>> 051e1d07
 		}
 		else if (vm.count ("debug_bootstrap_generate"))
 		{
@@ -448,26 +439,7 @@
 			gen_cache.enable_account_count (true);
 			node_flags.set_generate_cache (gen_cache);
 			nano::inactive_node inactive_node (data_path, node_flags);
-<<<<<<< HEAD
-			std::cout << boost::str (boost::format ("Frontier count: %1%\n") % inactive_node.node->ledger.cache.account_count ());
-=======
 			std::cout << boost::str (boost::format ("Frontier count: %1%\n") % inactive_node.node->ledger.account_count ());
-		}
-		else if (vm.count ("debug_profile_kdf"))
-		{
-			auto inactive_node = nano::default_inactive_node (data_path, vm);
-			nano::uint256_union result;
-			nano::uint256_union salt (0);
-			std::string password ("");
-			while (true)
-			{
-				auto begin1 (std::chrono::high_resolution_clock::now ());
-				auto success (argon2_hash (1, inactive_node->node->network_params.kdf_work, 1, password.data (), password.size (), salt.bytes.data (), salt.bytes.size (), result.bytes.data (), result.bytes.size (), NULL, 0, Argon2_d, 0x10));
-				(void)success;
-				auto end1 (std::chrono::high_resolution_clock::now ());
-				std::cerr << boost::str (boost::format ("Derivation time: %1%us\n") % std::chrono::duration_cast<std::chrono::microseconds> (end1 - begin1).count ());
-			}
->>>>>>> 051e1d07
 		}
 		else if (vm.count ("debug_profile_generate"))
 		{
@@ -995,22 +967,14 @@
 				blocks.pop_front ();
 			}
 			nano::timer<std::chrono::seconds> timer_l (nano::timer_state::started);
-<<<<<<< HEAD
-			while (node->ledger.cache.block_count () != max_blocks + 1)
-=======
 			while (node->ledger.block_count () != max_blocks + 1)
->>>>>>> 051e1d07
 			{
 				std::this_thread::sleep_for (std::chrono::milliseconds (10));
 				// Message each 15 seconds
 				if (timer_l.after_deadline (std::chrono::seconds (15)))
 				{
 					timer_l.restart ();
-<<<<<<< HEAD
-					std::cout << boost::str (boost::format ("%1% (%2%) blocks processed (unchecked), %3% remaining") % node->ledger.cache.block_count () % node->unchecked.count () % node->block_processor.size ()) << std::endl;
-=======
 					std::cout << boost::str (boost::format ("%1% (%2%) blocks processed (unchecked), %3% remaining") % node->ledger.block_count () % node->unchecked.count () % node->block_processor.size ()) << std::endl;
->>>>>>> 051e1d07
 				}
 			}
 
@@ -1018,11 +982,7 @@
 			auto time (std::chrono::duration_cast<std::chrono::microseconds> (end - begin).count ());
 			node->stop ();
 			std::cout << boost::str (boost::format ("%|1$ 12d| us \n%2% blocks per second\n") % time % (max_blocks * 1000000 / time));
-<<<<<<< HEAD
-			release_assert (node->ledger.cache.block_count () == max_blocks + 1);
-=======
 			release_assert (node->ledger.block_count () == max_blocks + 1);
->>>>>>> 051e1d07
 		}
 		else if (vm.count ("debug_profile_votes"))
 		{
@@ -1222,20 +1182,12 @@
 				node1->block_processor.add (block);
 			}
 			auto iteration (0);
-<<<<<<< HEAD
-			while (node1->ledger.cache.block_count () != count * 2 + 1)
-=======
 			while (node1->ledger.block_count () != count * 2 + 1)
->>>>>>> 051e1d07
 			{
 				std::this_thread::sleep_for (std::chrono::milliseconds (500));
 				if (++iteration % 60 == 0)
 				{
-<<<<<<< HEAD
-					std::cout << boost::str (boost::format ("%1% blocks processed\n") % node1->ledger.cache.block_count ());
-=======
 					std::cout << boost::str (boost::format ("%1% blocks processed\n") % node1->ledger.block_count ());
->>>>>>> 051e1d07
 				}
 			}
 			// Confirm blocks for node1
@@ -1243,20 +1195,12 @@
 			{
 				node1->confirming_set.add (block->hash ());
 			}
-<<<<<<< HEAD
-			while (node1->ledger.cache.cemented_count () != node1->ledger.cache.block_count ())
-=======
 			while (node1->ledger.cemented_count () != node1->ledger.block_count ())
->>>>>>> 051e1d07
 			{
 				std::this_thread::sleep_for (std::chrono::milliseconds (500));
 				if (++iteration % 60 == 0)
 				{
-<<<<<<< HEAD
-					std::cout << boost::str (boost::format ("%1% blocks cemented\n") % node1->ledger.cache.cemented_count ());
-=======
 					std::cout << boost::str (boost::format ("%1% blocks cemented\n") % node1->ledger.cemented_count ());
->>>>>>> 051e1d07
 				}
 			}
 
@@ -1286,20 +1230,12 @@
 				node2->block_processor.add (block);
 				blocks.pop_front ();
 			}
-<<<<<<< HEAD
-			while (node2->ledger.cache.block_count () != count * 2 + 1)
-=======
 			while (node2->ledger.block_count () != count * 2 + 1)
->>>>>>> 051e1d07
 			{
 				std::this_thread::sleep_for (std::chrono::milliseconds (500));
 				if (++iteration % 60 == 0)
 				{
-<<<<<<< HEAD
-					std::cout << boost::str (boost::format ("%1% blocks processed\n") % node2->ledger.cache.block_count ());
-=======
 					std::cout << boost::str (boost::format ("%1% blocks processed\n") % node2->ledger.block_count ());
->>>>>>> 051e1d07
 				}
 			}
 			// Insert representative
@@ -1320,20 +1256,12 @@
 			auto begin (std::chrono::high_resolution_clock::now ());
 			std::cout << boost::str (boost::format ("Starting confirming %1% frontiers (test node)\n") % (count + 1));
 			// Wait for full frontiers confirmation
-<<<<<<< HEAD
-			while (node2->ledger.cache.cemented_count () != node2->ledger.cache.block_count ())
-=======
 			while (node2->ledger.cemented_count () != node2->ledger.block_count ())
->>>>>>> 051e1d07
 			{
 				std::this_thread::sleep_for (std::chrono::milliseconds (25));
 				if (++iteration % 1200 == 0)
 				{
-<<<<<<< HEAD
-					std::cout << boost::str (boost::format ("%1% blocks confirmed\n") % node2->ledger.cache.cemented_count ());
-=======
 					std::cout << boost::str (boost::format ("%1% blocks confirmed\n") % node2->ledger.cemented_count ());
->>>>>>> 051e1d07
 				}
 			}
 			auto end (std::chrono::high_resolution_clock::now ());
@@ -1854,11 +1782,7 @@
 				nano::inactive_node inactive_node (data_path, node_flags);
 				auto source_node = inactive_node.node;
 				auto transaction (source_node->store.tx_begin_read ());
-<<<<<<< HEAD
-				block_count = source_node->ledger.cache.block_count ();
-=======
 				block_count = source_node->ledger.block_count ();
->>>>>>> 051e1d07
 				std::cout << boost::str (boost::format ("Performing bootstrap emulation, %1% blocks in ledger...") % block_count) << std::endl;
 				for (auto i (source_node->store.account ().begin (*transaction)), n (source_node->store.account ().end ()); i != n; ++i)
 				{
@@ -1889,11 +1813,7 @@
 				}
 			}
 			nano::timer<std::chrono::seconds> timer_l (nano::timer_state::started);
-<<<<<<< HEAD
-			while (node.node->ledger.cache.block_count () != block_count)
-=======
 			while (node.node->ledger.block_count () != block_count)
->>>>>>> 051e1d07
 			{
 				std::this_thread::sleep_for (std::chrono::milliseconds (500));
 				// Add epoch open blocks again if required
@@ -1908,11 +1828,7 @@
 				if (timer_l.after_deadline (std::chrono::seconds (60)))
 				{
 					timer_l.restart ();
-<<<<<<< HEAD
-					std::cout << boost::str (boost::format ("%1% (%2%) blocks processed (unchecked)") % node.node->ledger.cache.block_count () % node.node->unchecked.count ()) << std::endl;
-=======
 					std::cout << boost::str (boost::format ("%1% (%2%) blocks processed (unchecked)") % node.node->ledger.block_count () % node.node->unchecked.count ()) << std::endl;
->>>>>>> 051e1d07
 				}
 			}
 
@@ -1922,11 +1838,7 @@
 			auto seconds (time / us_in_second);
 			nano::remove_temporary_directories ();
 			std::cout << boost::str (boost::format ("%|1$ 12d| seconds \n%2% blocks per second") % seconds % (block_count * us_in_second / time)) << std::endl;
-<<<<<<< HEAD
-			release_assert (node.node->ledger.cache.block_count () == block_count);
-=======
 			release_assert (node.node->ledger.block_count () == block_count);
->>>>>>> 051e1d07
 		}
 		else if (vm.count ("debug_peers"))
 		{
@@ -1947,11 +1859,7 @@
 			node_flags.set_generate_cache (gen_cache);
 			nano::update_flags (node_flags, vm);
 			nano::inactive_node node (data_path, node_flags);
-<<<<<<< HEAD
-			std::cout << "Total cemented block count: " << node.node->ledger.cache.cemented_count () << std::endl;
-=======
 			std::cout << "Total cemented block count: " << node.node->ledger.cemented_count () << std::endl;
->>>>>>> 051e1d07
 		}
 		else if (vm.count ("debug_prune"))
 		{
