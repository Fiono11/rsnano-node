#include <rai/blockstore.hpp>
#include <rai/ledger.hpp>
#include <rai/node/common.hpp>

namespace
{
/**
 * Roll back the visited block
 */
class rollback_visitor : public rai::block_visitor
{
public:
	rollback_visitor (MDB_txn * transaction_a, rai::ledger & ledger_a) :
	transaction (transaction_a),
	ledger (ledger_a)
	{
	}
	virtual ~rollback_visitor () = default;
	void send_block (rai::send_block const & block_a) override
	{
		auto hash (block_a.hash ());
		rai::pending_info pending;
		rai::pending_key key (block_a.hashables.destination, hash);
		while (ledger.store.pending_get (transaction, key, pending))
		{
			ledger.rollback (transaction, ledger.latest (transaction, block_a.hashables.destination));
		}
		rai::account_info info;
		auto error (ledger.store.account_get (transaction, pending.source, info));
		assert (!error);
		ledger.store.pending_del (transaction, key);
		ledger.store.representation_add (transaction, ledger.representative (transaction, hash), pending.amount.number ());
		ledger.change_latest (transaction, pending.source, block_a.hashables.previous, info.rep_block, ledger.balance (transaction, block_a.hashables.previous), info.block_count - 1);
		ledger.store.block_del (transaction, hash);
		ledger.store.frontier_del (transaction, hash);
		ledger.store.frontier_put (transaction, block_a.hashables.previous, pending.source);
		ledger.store.block_successor_clear (transaction, block_a.hashables.previous);
		if (!(info.block_count % ledger.store.block_info_max))
		{
			ledger.store.block_info_del (transaction, hash);
		}
	}
	void receive_block (rai::receive_block const & block_a) override
	{
		auto hash (block_a.hash ());
		auto representative (ledger.representative (transaction, block_a.hashables.previous));
		auto amount (ledger.amount (transaction, block_a.hashables.source));
		auto destination_account (ledger.account (transaction, hash));
		auto source_account (ledger.account (transaction, block_a.hashables.source));
		rai::account_info info;
		auto error (ledger.store.account_get (transaction, destination_account, info));
		assert (!error);
		ledger.store.representation_add (transaction, ledger.representative (transaction, hash), 0 - amount);
		ledger.change_latest (transaction, destination_account, block_a.hashables.previous, representative, ledger.balance (transaction, block_a.hashables.previous), info.block_count - 1);
		ledger.store.block_del (transaction, hash);
		ledger.store.pending_put (transaction, rai::pending_key (destination_account, block_a.hashables.source), { source_account, amount });
		ledger.store.frontier_del (transaction, hash);
		ledger.store.frontier_put (transaction, block_a.hashables.previous, destination_account);
		ledger.store.block_successor_clear (transaction, block_a.hashables.previous);
		if (!(info.block_count % ledger.store.block_info_max))
		{
			ledger.store.block_info_del (transaction, hash);
		}
	}
	void open_block (rai::open_block const & block_a) override
	{
		auto hash (block_a.hash ());
		auto amount (ledger.amount (transaction, block_a.hashables.source));
		auto destination_account (ledger.account (transaction, hash));
		auto source_account (ledger.account (transaction, block_a.hashables.source));
		ledger.store.representation_add (transaction, ledger.representative (transaction, hash), 0 - amount);
		ledger.change_latest (transaction, destination_account, 0, 0, 0, 0);
		ledger.store.block_del (transaction, hash);
		ledger.store.pending_put (transaction, rai::pending_key (destination_account, block_a.hashables.source), { source_account, amount });
		ledger.store.frontier_del (transaction, hash);
	}
	void change_block (rai::change_block const & block_a) override
	{
		auto hash (block_a.hash ());
		auto representative (ledger.representative (transaction, block_a.hashables.previous));
		auto account (ledger.account (transaction, block_a.hashables.previous));
		rai::account_info info;
		auto error (ledger.store.account_get (transaction, account, info));
		assert (!error);
		auto balance (ledger.balance (transaction, block_a.hashables.previous));
		ledger.store.representation_add (transaction, representative, balance);
		ledger.store.representation_add (transaction, hash, 0 - balance);
		ledger.store.block_del (transaction, hash);
		ledger.change_latest (transaction, account, block_a.hashables.previous, representative, info.balance, info.block_count - 1);
		ledger.store.frontier_del (transaction, hash);
		ledger.store.frontier_put (transaction, block_a.hashables.previous, account);
		ledger.store.block_successor_clear (transaction, block_a.hashables.previous);
		if (!(info.block_count % ledger.store.block_info_max))
		{
			ledger.store.block_info_del (transaction, hash);
		}
	}
	void state_block (rai::state_block const & block_a) override
	{
		auto hash (block_a.hash ());
		rai::block_hash representative (0);
		if (!block_a.hashables.previous.is_zero ())
		{
			representative = ledger.representative (transaction, block_a.hashables.previous);
		}
		auto balance (ledger.balance (transaction, block_a.hashables.previous));
		auto is_send (block_a.hashables.balance < balance);
		// Add in amount delta
		ledger.store.representation_add (transaction, hash, 0 - block_a.hashables.balance.number ());
		if (!representative.is_zero ())
		{
			// Move existing representation
			ledger.store.representation_add (transaction, representative, balance);
		}

		if (is_send)
		{
			rai::pending_key key (block_a.hashables.link, hash);
			while (!ledger.store.pending_exists (transaction, key))
			{
				ledger.rollback (transaction, ledger.latest (transaction, block_a.hashables.link));
			}
			ledger.store.pending_del (transaction, key);
		}
		else if (!block_a.hashables.link.is_zero ())
		{
			rai::pending_info info (ledger.account (transaction, block_a.hashables.link), block_a.hashables.balance.number () - balance);
			ledger.store.pending_put (transaction, rai::pending_key (block_a.hashables.account, block_a.hashables.link), info);
		}

		rai::account_info info;
		auto error (ledger.store.account_get (transaction, block_a.hashables.account, info));
		assert (!error);
		ledger.change_latest (transaction, block_a.hashables.account, block_a.hashables.previous, representative, balance, info.block_count - 1);

		auto previous (ledger.store.block_get (transaction, block_a.hashables.previous));
		if (previous != nullptr)
		{
			ledger.store.block_successor_clear (transaction, block_a.hashables.previous);
			switch (previous->type ())
			{
				case rai::block_type::send:
				case rai::block_type::receive:
				case rai::block_type::open:
				case rai::block_type::change:
				{
					ledger.store.frontier_put (transaction, block_a.hashables.previous, block_a.hashables.account);
					break;
				}
				default:
					break;
			}
		}
		ledger.store.block_del (transaction, hash);
	}
	MDB_txn * transaction;
	rai::ledger & ledger;
};

class ledger_processor : public rai::block_visitor
{
public:
	ledger_processor (rai::ledger &, MDB_txn *);
	virtual ~ledger_processor () = default;
	void send_block (rai::send_block const &) override;
	void receive_block (rai::receive_block const &) override;
	void open_block (rai::open_block const &) override;
	void change_block (rai::change_block const &) override;
	void state_block (rai::state_block const &) override;
	void state_block_impl (rai::state_block const &);
	rai::ledger & ledger;
	MDB_txn * transaction;
	rai::process_return result;
};

void ledger_processor::state_block (rai::state_block const & block_a)
{
	result.code = ledger.state_block_parsing_enabled (transaction) ? rai::process_result::progress : rai::process_result::state_block_disabled;
	if (result.code == rai::process_result::progress)
	{
		state_block_impl (block_a);
	}
}

void ledger_processor::state_block_impl (rai::state_block const & block_a)
{
	auto hash (block_a.hash ());
	auto existing (ledger.store.block_exists (transaction, hash));
	result.code = existing ? rai::process_result::old : rai::process_result::progress; // Have we seen this block before? (Unambiguous)
	if (result.code == rai::process_result::progress)
	{
		result.code = validate_message (block_a.hashables.account, hash, block_a.signature) ? rai::process_result::bad_signature : rai::process_result::progress; // Is this block signed correctly (Unambiguous)
		if (result.code == rai::process_result::progress)
		{
			result.code = block_a.hashables.account.is_zero () ? rai::process_result::opened_burn_account : rai::process_result::progress; // Is this for the burn account? (Unambiguous)
			if (result.code == rai::process_result::progress)
			{
				rai::account_info info;
				result.amount = block_a.hashables.balance;
				auto is_send (false);
				auto account_error (ledger.store.account_get (transaction, block_a.hashables.account, info));
				if (!account_error)
				{
					// Account already exists
					result.code = block_a.hashables.previous.is_zero () ? rai::process_result::fork : rai::process_result::progress; // Has this account already been opened? (Ambigious)
					if (result.code == rai::process_result::progress)
					{
						result.code = ledger.store.block_exists (transaction, block_a.hashables.previous) ? rai::process_result::progress : rai::process_result::gap_previous; // Does the previous block exist in the ledger? (Unambigious)
						if (result.code == rai::process_result::progress)
						{
							is_send = block_a.hashables.balance < info.balance;
							result.amount = is_send ? (info.balance.number () - result.amount.number ()) : (result.amount.number () - info.balance.number ());
							result.code = block_a.hashables.previous == info.head ? rai::process_result::progress : rai::process_result::fork; // Is the previous block the account's head block? (Ambigious)
						}
					}
				}
				else
				{
					// Account does not yet exists
					result.code = block_a.previous ().is_zero () ? rai::process_result::progress : rai::process_result::gap_previous; // Does the first block in an account yield 0 for previous() ? (Unambigious)
					if (result.code == rai::process_result::progress)
					{
						result.code = !block_a.hashables.link.is_zero () ? rai::process_result::progress : rai::process_result::gap_source; // Is the first block receiving from a send ? (Unambigious)
					}
				}
				if (result.code == rai::process_result::progress)
				{
					if (!is_send)
					{
						if (!block_a.hashables.link.is_zero ())
						{
							result.code = ledger.store.block_exists (transaction, block_a.hashables.link) ? rai::process_result::progress : rai::process_result::gap_source; // Have we seen the source block already? (Harmless)
							if (result.code == rai::process_result::progress)
							{
								rai::pending_key key (block_a.hashables.account, block_a.hashables.link);
								rai::pending_info pending;
								result.code = ledger.store.pending_get (transaction, key, pending) ? rai::process_result::unreceivable : rai::process_result::progress; // Has this source already been received (Malformed)
								if (result.code == rai::process_result::progress)
								{
									result.code = result.amount == pending.amount ? rai::process_result::progress : rai::process_result::balance_mismatch;
								}
							}
						}
						else
						{
							// If there's no link, the balance must remain the same, only the representative can change
							result.code = result.amount.is_zero () ? rai::process_result::progress : rai::process_result::balance_mismatch;
						}
					}
				}
				if (result.code == rai::process_result::progress)
				{
					result.state_is_send = is_send;
					ledger.store.block_put (transaction, hash, block_a);

					if (!info.rep_block.is_zero ())
					{
						// Move existing representation
						ledger.store.representation_add (transaction, info.rep_block, 0 - info.balance.number ());
					}
					// Add in amount delta
					ledger.store.representation_add (transaction, hash, block_a.hashables.balance.number ());

					if (is_send)
					{
						rai::pending_key key (block_a.hashables.link, hash);
						rai::pending_info info (block_a.hashables.account, result.amount.number ());
						ledger.store.pending_put (transaction, key, info);
					}
					else if (!block_a.hashables.link.is_zero ())
					{
						ledger.store.pending_del (transaction, rai::pending_key (block_a.hashables.account, block_a.hashables.link));
					}

					ledger.change_latest (transaction, block_a.hashables.account, hash, hash, block_a.hashables.balance, info.block_count + 1, true);
					if (!ledger.store.frontier_get (transaction, info.head).is_zero ())
					{
						ledger.store.frontier_del (transaction, info.head);
					}
					// Frontier table is unnecessary for state blocks and this also prevents old blocks from being inserted on top of state blocks
					result.account = block_a.hashables.account;
				}
			}
		}
	}
}

void ledger_processor::change_block (rai::change_block const & block_a)
{
	auto hash (block_a.hash ());
	auto existing (ledger.store.block_exists (transaction, hash));
	result.code = existing ? rai::process_result::old : rai::process_result::progress; // Have we seen this block before? (Harmless)
	if (result.code == rai::process_result::progress)
	{
		auto previous (ledger.store.block_get (transaction, block_a.hashables.previous));
		result.code = previous != nullptr ? rai::process_result::progress : rai::process_result::gap_previous; // Have we seen the previous block already? (Harmless)
		if (result.code == rai::process_result::progress)
		{
			result.code = block_a.valid_predecessor (*previous) ? rai::process_result::progress : rai::process_result::block_position;
			if (result.code == rai::process_result::progress)
			{
				auto account (ledger.store.frontier_get (transaction, block_a.hashables.previous));
				result.code = account.is_zero () ? rai::process_result::fork : rai::process_result::progress;
				if (result.code == rai::process_result::progress)
				{
					rai::account_info info;
					auto latest_error (ledger.store.account_get (transaction, account, info));
					assert (!latest_error);
					assert (info.head == block_a.hashables.previous);
					result.code = validate_message (account, hash, block_a.signature) ? rai::process_result::bad_signature : rai::process_result::progress; // Is this block signed correctly (Malformed)
					if (result.code == rai::process_result::progress)
					{
						ledger.store.block_put (transaction, hash, block_a);
						auto balance (ledger.balance (transaction, block_a.hashables.previous));
						ledger.store.representation_add (transaction, hash, balance);
						ledger.store.representation_add (transaction, info.rep_block, 0 - balance);
						ledger.change_latest (transaction, account, hash, hash, info.balance, info.block_count + 1);
						ledger.store.frontier_del (transaction, block_a.hashables.previous);
						ledger.store.frontier_put (transaction, hash, account);
						result.account = account;
						result.amount = 0;
					}
				}
			}
		}
	}
}

void ledger_processor::send_block (rai::send_block const & block_a)
{
	auto hash (block_a.hash ());
	auto existing (ledger.store.block_exists (transaction, hash));
	result.code = existing ? rai::process_result::old : rai::process_result::progress; // Have we seen this block before? (Harmless)
	if (result.code == rai::process_result::progress)
	{
		auto previous (ledger.store.block_get (transaction, block_a.hashables.previous));
		result.code = previous != nullptr ? rai::process_result::progress : rai::process_result::gap_previous; // Have we seen the previous block already? (Harmless)
		if (result.code == rai::process_result::progress)
		{
			result.code = block_a.valid_predecessor (*previous) ? rai::process_result::progress : rai::process_result::block_position;
			if (result.code == rai::process_result::progress)
			{
				auto account (ledger.store.frontier_get (transaction, block_a.hashables.previous));
				result.code = account.is_zero () ? rai::process_result::fork : rai::process_result::progress;
				if (result.code == rai::process_result::progress)
				{
					result.code = validate_message (account, hash, block_a.signature) ? rai::process_result::bad_signature : rai::process_result::progress; // Is this block signed correctly (Malformed)
					if (result.code == rai::process_result::progress)
					{
						rai::account_info info;
						auto latest_error (ledger.store.account_get (transaction, account, info));
						assert (!latest_error);
						assert (info.head == block_a.hashables.previous);
						result.code = info.balance.number () >= block_a.hashables.balance.number () ? rai::process_result::progress : rai::process_result::negative_spend; // Is this trying to spend a negative amount (Malicious)
						if (result.code == rai::process_result::progress)
						{
							auto amount (info.balance.number () - block_a.hashables.balance.number ());
							ledger.store.representation_add (transaction, info.rep_block, 0 - amount);
							ledger.store.block_put (transaction, hash, block_a);
							ledger.change_latest (transaction, account, hash, info.rep_block, block_a.hashables.balance, info.block_count + 1);
							ledger.store.pending_put (transaction, rai::pending_key (block_a.hashables.destination, hash), { account, amount });
							ledger.store.frontier_del (transaction, block_a.hashables.previous);
							ledger.store.frontier_put (transaction, hash, account);
							result.account = account;
							result.amount = amount;
							result.pending_account = block_a.hashables.destination;
						}
					}
				}
			}
		}
	}
}

void ledger_processor::receive_block (rai::receive_block const & block_a)
{
	auto hash (block_a.hash ());
	auto existing (ledger.store.block_exists (transaction, hash));
	result.code = existing ? rai::process_result::old : rai::process_result::progress; // Have we seen this block already?  (Harmless)
	if (result.code == rai::process_result::progress)
	{
		auto previous (ledger.store.block_get (transaction, block_a.hashables.previous));
		result.code = previous != nullptr ? rai::process_result::progress : rai::process_result::gap_previous;
		if (result.code == rai::process_result::progress)
		{
			result.code = block_a.valid_predecessor (*previous) ? rai::process_result::progress : rai::process_result::block_position;
			if (result.code == rai::process_result::progress)
			{
				result.code = ledger.store.block_exists (transaction, block_a.hashables.source) ? rai::process_result::progress : rai::process_result::gap_source; // Have we seen the source block already? (Harmless)
				if (result.code == rai::process_result::progress)
				{
					auto account (ledger.store.frontier_get (transaction, block_a.hashables.previous));
					result.code = account.is_zero () ? rai::process_result::gap_previous : rai::process_result::progress; //Have we seen the previous block? No entries for account at all (Harmless)
					if (result.code == rai::process_result::progress)
					{
						result.code = rai::validate_message (account, hash, block_a.signature) ? rai::process_result::bad_signature : rai::process_result::progress; // Is the signature valid (Malformed)
						if (result.code == rai::process_result::progress)
						{
							rai::account_info info;
							ledger.store.account_get (transaction, account, info);
							result.code = info.head == block_a.hashables.previous ? rai::process_result::progress : rai::process_result::gap_previous; // Block doesn't immediately follow latest block (Harmless)
							if (result.code == rai::process_result::progress)
							{
								rai::pending_key key (account, block_a.hashables.source);
								rai::pending_info pending;
								result.code = ledger.store.pending_get (transaction, key, pending) ? rai::process_result::unreceivable : rai::process_result::progress; // Has this source already been received (Malformed)
								if (result.code == rai::process_result::progress)
								{
									auto new_balance (info.balance.number () + pending.amount.number ());
									rai::account_info source_info;
									auto error (ledger.store.account_get (transaction, pending.source, source_info));
									assert (!error);
									ledger.store.pending_del (transaction, key);
									ledger.store.block_put (transaction, hash, block_a);
									ledger.change_latest (transaction, account, hash, info.rep_block, new_balance, info.block_count + 1);
									ledger.store.representation_add (transaction, info.rep_block, pending.amount.number ());
									ledger.store.frontier_del (transaction, block_a.hashables.previous);
									ledger.store.frontier_put (transaction, hash, account);
									result.account = account;
									result.amount = pending.amount;
								}
							}
						}
					}
					else
					{
						result.code = ledger.store.block_exists (transaction, block_a.hashables.previous) ? rai::process_result::fork : rai::process_result::gap_previous; // If we have the block but it's not the latest we have a signed fork (Malicious)
					}
				}
			}
		}
	}
}

void ledger_processor::open_block (rai::open_block const & block_a)
{
	auto hash (block_a.hash ());
	auto existing (ledger.store.block_exists (transaction, hash));
	result.code = existing ? rai::process_result::old : rai::process_result::progress; // Have we seen this block already? (Harmless)
	if (result.code == rai::process_result::progress)
	{
		auto source_missing (!ledger.store.block_exists (transaction, block_a.hashables.source));
		result.code = source_missing ? rai::process_result::gap_source : rai::process_result::progress; // Have we seen the source block? (Harmless)
		if (result.code == rai::process_result::progress)
		{
			result.code = rai::validate_message (block_a.hashables.account, hash, block_a.signature) ? rai::process_result::bad_signature : rai::process_result::progress; // Is the signature valid (Malformed)
			if (result.code == rai::process_result::progress)
			{
				rai::account_info info;
				result.code = ledger.store.account_get (transaction, block_a.hashables.account, info) ? rai::process_result::progress : rai::process_result::fork; // Has this account already been opened? (Malicious)
				if (result.code == rai::process_result::progress)
				{
					rai::pending_key key (block_a.hashables.account, block_a.hashables.source);
					rai::pending_info pending;
					result.code = ledger.store.pending_get (transaction, key, pending) ? rai::process_result::unreceivable : rai::process_result::progress; // Has this source already been received (Malformed)
					if (result.code == rai::process_result::progress)
					{
						result.code = block_a.hashables.account == rai::burn_account ? rai::process_result::opened_burn_account : rai::process_result::progress; // Is it burning 0 account? (Malicious)
						if (result.code == rai::process_result::progress)
						{
							rai::account_info source_info;
							auto error (ledger.store.account_get (transaction, pending.source, source_info));
							assert (!error);
							ledger.store.pending_del (transaction, key);
							ledger.store.block_put (transaction, hash, block_a);
							ledger.change_latest (transaction, block_a.hashables.account, hash, hash, pending.amount.number (), info.block_count + 1);
							ledger.store.representation_add (transaction, hash, pending.amount.number ());
							ledger.store.frontier_put (transaction, hash, block_a.hashables.account);
							result.account = block_a.hashables.account;
							result.amount = pending.amount;
						}
					}
				}
			}
		}
	}
}

ledger_processor::ledger_processor (rai::ledger & ledger_a, MDB_txn * transaction_a) :
ledger (ledger_a),
transaction (transaction_a)
{
}
} // namespace

size_t rai::shared_ptr_block_hash::operator() (std::shared_ptr<rai::block> const & block_a) const
{
	auto hash (block_a->hash ());
	auto result (static_cast<size_t> (hash.qwords[0]));
	return result;
}

bool rai::shared_ptr_block_hash::operator() (std::shared_ptr<rai::block> const & lhs, std::shared_ptr<rai::block> const & rhs) const
{
	return *lhs == *rhs;
}

<<<<<<< HEAD
rai::supply::supply (rai::ledger & ledger_a, rai::uint128_t const & inactive_supply_a) :
ledger (ledger_a),
inactive_supply (inactive_supply_a)
{
	circulating_update ();
}

rai::uint128_t rai::supply::circulating_get (bool force_update)
{
	rai::uint128_t supply;
	{
		std::unique_lock<std::mutex> lock (mutex);
		if (force_update)
		{
			update_cache ();
		}
		supply = cached_supply;
	}
	return supply;
}

void rai::supply::circulating_update ()
{
	std::unique_lock<std::mutex> lock (mutex);
	update_cache ();
}

void rai::supply::update_cache ()
{
	if (ledger.store.environment)
	{
		rai::transaction transaction (ledger.store.environment, nullptr, false);
		auto unallocated (ledger.account_balance (transaction, rai::genesis_account));
		auto burned (ledger.account_pending (transaction, 0));
		auto absolute_supply (rai::genesis_amount - unallocated - burned);
		auto adjusted_supply (absolute_supply - inactive_supply);
		cached_supply = adjusted_supply <= absolute_supply ? adjusted_supply : 0;
	}
}

rai::ledger::ledger (rai::block_store & store_a, rai::uint128_t const & inactive_supply_a, rai::block_hash const & state_block_parse_canary_a, rai::block_hash const & state_block_generate_canary_a) :
=======
rai::ledger::ledger (rai::block_store & store_a, rai::block_hash const & state_block_parse_canary_a, rai::block_hash const & state_block_generate_canary_a) :
>>>>>>> c9e8143b
store (store_a),
check_bootstrap_weights (true),
state_block_parse_canary (state_block_parse_canary_a),
state_block_generate_canary (state_block_generate_canary_a),
supply (*this, inactive_supply_a)
{
}

// Sum the weights for each vote and return the winning block with its vote tally
std::pair<rai::uint128_t, std::shared_ptr<rai::block>> rai::ledger::winner (MDB_txn * transaction_a, rai::votes const & votes_a)
{
	auto tally_l (tally (transaction_a, votes_a));
	auto existing (tally_l.begin ());
	return std::make_pair (existing->first, existing->second);
}

std::map<rai::uint128_t, std::shared_ptr<rai::block>, std::greater<rai::uint128_t>> rai::ledger::tally (MDB_txn * transaction_a, rai::votes const & votes_a)
{
	std::unordered_map<std::shared_ptr<block>, rai::uint128_t, rai::shared_ptr_block_hash, rai::shared_ptr_block_hash> totals;
	// Construct a map of blocks -> vote total.
	for (auto & i : votes_a.rep_votes)
	{
		auto existing (totals.find (i.second));
		if (existing == totals.end ())
		{
			totals.insert (std::make_pair (i.second, 0));
			existing = totals.find (i.second);
			assert (existing != totals.end ());
		}
		auto weight_l (weight (transaction_a, i.first));
		existing->second += weight_l;
	}
	// Construction a map of vote total -> block in decreasing order.
	std::map<rai::uint128_t, std::shared_ptr<rai::block>, std::greater<rai::uint128_t>> result;
	for (auto & i : totals)
	{
		result[i.second] = i.first;
	}
	return result;
}

// Balance for account containing hash
rai::uint128_t rai::ledger::balance (MDB_txn * transaction_a, rai::block_hash const & hash_a)
{
	balance_visitor visitor (transaction_a, store);
	visitor.compute (hash_a);
	return visitor.result;
}

// Balance for an account by account number
rai::uint128_t rai::ledger::account_balance (MDB_txn * transaction_a, rai::account const & account_a)
{
	rai::uint128_t result (0);
	rai::account_info info;
	auto none (store.account_get (transaction_a, account_a, info));
	if (!none)
	{
		result = info.balance.number ();
	}
	return result;
}

rai::uint128_t rai::ledger::account_pending (MDB_txn * transaction_a, rai::account const & account_a)
{
	rai::uint128_t result (0);
	rai::account end (account_a.number () + 1);
	for (auto i (store.pending_begin (transaction_a, rai::pending_key (account_a, 0))), n (store.pending_begin (transaction_a, rai::pending_key (end, 0))); i != n; ++i)
	{
		rai::pending_info info (i->second);
		result += info.amount.number ();
	}
	return result;
}

rai::process_return rai::ledger::process (MDB_txn * transaction_a, rai::block const & block_a)
{
	ledger_processor processor (*this, transaction_a);
	block_a.visit (processor);
	return processor.result;
}

<<<<<<< HEAD
=======
// Money supply for heuristically calculating vote percentages
rai::uint128_t rai::ledger::supply (MDB_txn * transaction_a)
{
	auto unallocated (account_balance (transaction_a, rai::genesis_account));
	auto burned (account_pending (transaction_a, 0));
	auto absolute_supply (rai::genesis_amount - unallocated - burned);
	return absolute_supply;
}

>>>>>>> c9e8143b
rai::block_hash rai::ledger::representative (MDB_txn * transaction_a, rai::block_hash const & hash_a)
{
	auto result (representative_calculated (transaction_a, hash_a));
	assert (result.is_zero () || store.block_exists (transaction_a, result));
	return result;
}

rai::block_hash rai::ledger::representative_calculated (MDB_txn * transaction_a, rai::block_hash const & hash_a)
{
	representative_visitor visitor (transaction_a, store);
	visitor.compute (hash_a);
	return visitor.result;
}

bool rai::ledger::block_exists (rai::block_hash const & hash_a)
{
	rai::transaction transaction (store.environment, nullptr, false);
	auto result (store.block_exists (transaction, hash_a));
	return result;
}

std::string rai::ledger::block_text (char const * hash_a)
{
	return block_text (rai::block_hash (hash_a));
}

std::string rai::ledger::block_text (rai::block_hash const & hash_a)
{
	std::string result;
	rai::transaction transaction (store.environment, nullptr, false);
	auto block (store.block_get (transaction, hash_a));
	if (block != nullptr)
	{
		block->serialize_json (result);
	}
	return result;
}

bool rai::ledger::is_send (MDB_txn * transaction_a, rai::state_block const & block_a)
{
	bool result (false);
	rai::block_hash previous (block_a.hashables.previous);
	if (!previous.is_zero ())
	{
		if (block_a.hashables.balance < balance (transaction_a, previous))
		{
			result = true;
		}
	}
	return result;
}

rai::block_hash rai::ledger::block_destination (MDB_txn * transaction_a, rai::block const & block_a)
{
	rai::block_hash result (0);
	rai::send_block const * send_block (dynamic_cast<rai::send_block const *> (&block_a));
	rai::state_block const * state_block (dynamic_cast<rai::state_block const *> (&block_a));
	if (send_block != nullptr)
	{
		result = send_block->hashables.destination;
	}
	else if (state_block != nullptr && is_send (transaction_a, *state_block))
	{
		result = state_block->hashables.link;
	}
	return result;
}

rai::block_hash rai::ledger::block_source (MDB_txn * transaction_a, rai::block const & block_a)
{
	// If block_a.source () is nonzero, then we have our source.
	// However, universal blocks will always return zero.
	rai::block_hash result (block_a.source ());
	rai::state_block const * state_block (dynamic_cast<rai::state_block const *> (&block_a));
	if (state_block != nullptr && !is_send (transaction_a, *state_block))
	{
		result = state_block->hashables.link;
	}
	return result;
}

// Vote weight of an account
rai::uint128_t rai::ledger::weight (MDB_txn * transaction_a, rai::account const & account_a)
{
	if (check_bootstrap_weights.load ())
	{
		auto blocks = store.block_count (transaction_a);
		if (blocks.sum () < bootstrap_weight_max_blocks)
		{
			auto weight = bootstrap_weights.find (account_a);
			if (weight != bootstrap_weights.end ())
			{
				return weight->second;
			}
		}
		else
		{
			check_bootstrap_weights = false;
		}
	}
	return store.representation_get (transaction_a, account_a);
}

// Rollback blocks until `block_a' doesn't exist
void rai::ledger::rollback (MDB_txn * transaction_a, rai::block_hash const & block_a)
{
	assert (store.block_exists (transaction_a, block_a));
	auto account_l (account (transaction_a, block_a));
	rollback_visitor rollback (transaction_a, *this);
	rai::account_info info;
	while (store.block_exists (transaction_a, block_a))
	{
		auto latest_error (store.account_get (transaction_a, account_l, info));
		assert (!latest_error);
		auto block (store.block_get (transaction_a, info.head));
		block->visit (rollback);
	}
}

// Return account containing hash
rai::account rai::ledger::account (MDB_txn * transaction_a, rai::block_hash const & hash_a)
{
	rai::account result;
	auto hash (hash_a);
	rai::block_hash successor (1);
	rai::block_info block_info;
	std::unique_ptr<rai::block> block (store.block_get (transaction_a, hash));
	while (!successor.is_zero () && block->type () != rai::block_type::state && store.block_info_get (transaction_a, successor, block_info))
	{
		successor = store.block_successor (transaction_a, hash);
		if (!successor.is_zero ())
		{
			hash = successor;
			block = store.block_get (transaction_a, hash);
		}
	}
	if (block->type () == rai::block_type::state)
	{
		auto state_block (dynamic_cast<rai::state_block *> (block.get ()));
		result = state_block->hashables.account;
	}
	else if (successor.is_zero ())
	{
		result = store.frontier_get (transaction_a, hash);
	}
	else
	{
		result = block_info.account;
	}
	assert (!result.is_zero ());
	return result;
}

// Return amount decrease or increase for block
rai::uint128_t rai::ledger::amount (MDB_txn * transaction_a, rai::block_hash const & hash_a)
{
	amount_visitor amount (transaction_a, store);
	amount.compute (hash_a);
	return amount.result;
}

// Return latest block for account
rai::block_hash rai::ledger::latest (MDB_txn * transaction_a, rai::account const & account_a)
{
	rai::account_info info;
	auto latest_error (store.account_get (transaction_a, account_a, info));
	return latest_error ? 0 : info.head;
}

// Return latest root for account, account number of there are no blocks for this account.
rai::block_hash rai::ledger::latest_root (MDB_txn * transaction_a, rai::account const & account_a)
{
	rai::account_info info;
	auto latest_error (store.account_get (transaction_a, account_a, info));
	rai::block_hash result;
	if (latest_error)
	{
		result = account_a;
	}
	else
	{
		result = info.head;
	}
	return result;
}

rai::checksum rai::ledger::checksum (MDB_txn * transaction_a, rai::account const & begin_a, rai::account const & end_a)
{
	rai::checksum result;
	auto error (store.checksum_get (transaction_a, 0, 0, result));
	assert (!error);
	return result;
}

void rai::ledger::dump_account_chain (rai::account const & account_a)
{
	rai::transaction transaction (store.environment, nullptr, false);
	auto hash (latest (transaction, account_a));
	while (!hash.is_zero ())
	{
		auto block (store.block_get (transaction, hash));
		assert (block != nullptr);
		std::cerr << hash.to_string () << std::endl;
		hash = block->previous ();
	}
}

bool rai::ledger::state_block_parsing_enabled (MDB_txn * transaction_a)
{
	return store.block_exists (transaction_a, state_block_parse_canary);
}

bool rai::ledger::state_block_generation_enabled (MDB_txn * transaction_a)
{
	return state_block_parsing_enabled (transaction_a) && store.block_exists (transaction_a, state_block_generate_canary);
}

void rai::ledger::checksum_update (MDB_txn * transaction_a, rai::block_hash const & hash_a)
{
	rai::checksum value;
	auto error (store.checksum_get (transaction_a, 0, 0, value));
	assert (!error);
	value ^= hash_a;
	store.checksum_put (transaction_a, 0, 0, value);
}

void rai::ledger::change_latest (MDB_txn * transaction_a, rai::account const & account_a, rai::block_hash const & hash_a, rai::block_hash const & rep_block_a, rai::amount const & balance_a, uint64_t block_count_a, bool is_state)
{
	rai::account_info info;
	auto exists (!store.account_get (transaction_a, account_a, info));
	if (exists)
	{
		checksum_update (transaction_a, info.head);
	}
	else
	{
		assert (store.block_get (transaction_a, hash_a)->previous ().is_zero ());
		info.open_block = hash_a;
	}
	if (!hash_a.is_zero ())
	{
		info.head = hash_a;
		info.rep_block = rep_block_a;
		info.balance = balance_a;
		info.modified = rai::seconds_since_epoch ();
		info.block_count = block_count_a;
		store.account_put (transaction_a, account_a, info);
		if (!(block_count_a % store.block_info_max) && !is_state)
		{
			rai::block_info block_info;
			block_info.account = account_a;
			block_info.balance = balance_a;
			store.block_info_put (transaction_a, hash_a, block_info);
		}
		checksum_update (transaction_a, hash_a);
	}
	else
	{
		store.account_del (transaction_a, account_a);
	}
}

std::unique_ptr<rai::block> rai::ledger::successor (MDB_txn * transaction_a, rai::uint256_union const & root_a)
{
	rai::block_hash successor (0);
	if (store.account_exists (transaction_a, root_a))
	{
		rai::account_info info;
		auto error (store.account_get (transaction_a, root_a, info));
		assert (!error);
		successor = info.open_block;
	}
	else
	{
		successor = store.block_successor (transaction_a, root_a);
<<<<<<< HEAD
	}
	std::unique_ptr<rai::block> result;
	if (!successor.is_zero ())
	{
		result = store.block_get (transaction_a, successor);
	}
=======
	}
	std::unique_ptr<rai::block> result;
	if (!successor.is_zero ())
	{
		result = store.block_get (transaction_a, successor);
	}
>>>>>>> c9e8143b
	assert (successor.is_zero () || result != nullptr);
	return result;
}

std::unique_ptr<rai::block> rai::ledger::forked_block (MDB_txn * transaction_a, rai::block const & block_a)
{
	assert (!store.block_exists (transaction_a, block_a.hash ()));
	auto root (block_a.root ());
	assert (store.block_exists (transaction_a, root) || store.account_exists (transaction_a, root));
	std::unique_ptr<rai::block> result (store.block_get (transaction_a, store.block_successor (transaction_a, root)));
	if (result == nullptr)
	{
		rai::account_info info;
		auto error (store.account_get (transaction_a, root, info));
		assert (!error);
		result = store.block_get (transaction_a, info.open_block);
		assert (result != nullptr);
	}
	return result;
}<|MERGE_RESOLUTION|>--- conflicted
+++ resolved
@@ -495,56 +495,11 @@
 	return *lhs == *rhs;
 }
 
-<<<<<<< HEAD
-rai::supply::supply (rai::ledger & ledger_a, rai::uint128_t const & inactive_supply_a) :
-ledger (ledger_a),
-inactive_supply (inactive_supply_a)
-{
-	circulating_update ();
-}
-
-rai::uint128_t rai::supply::circulating_get (bool force_update)
-{
-	rai::uint128_t supply;
-	{
-		std::unique_lock<std::mutex> lock (mutex);
-		if (force_update)
-		{
-			update_cache ();
-		}
-		supply = cached_supply;
-	}
-	return supply;
-}
-
-void rai::supply::circulating_update ()
-{
-	std::unique_lock<std::mutex> lock (mutex);
-	update_cache ();
-}
-
-void rai::supply::update_cache ()
-{
-	if (ledger.store.environment)
-	{
-		rai::transaction transaction (ledger.store.environment, nullptr, false);
-		auto unallocated (ledger.account_balance (transaction, rai::genesis_account));
-		auto burned (ledger.account_pending (transaction, 0));
-		auto absolute_supply (rai::genesis_amount - unallocated - burned);
-		auto adjusted_supply (absolute_supply - inactive_supply);
-		cached_supply = adjusted_supply <= absolute_supply ? adjusted_supply : 0;
-	}
-}
-
-rai::ledger::ledger (rai::block_store & store_a, rai::uint128_t const & inactive_supply_a, rai::block_hash const & state_block_parse_canary_a, rai::block_hash const & state_block_generate_canary_a) :
-=======
 rai::ledger::ledger (rai::block_store & store_a, rai::block_hash const & state_block_parse_canary_a, rai::block_hash const & state_block_generate_canary_a) :
->>>>>>> c9e8143b
 store (store_a),
 check_bootstrap_weights (true),
 state_block_parse_canary (state_block_parse_canary_a),
-state_block_generate_canary (state_block_generate_canary_a),
-supply (*this, inactive_supply_a)
+state_block_generate_canary (state_block_generate_canary_a)
 {
 }
 
@@ -621,18 +576,6 @@
 	return processor.result;
 }
 
-<<<<<<< HEAD
-=======
-// Money supply for heuristically calculating vote percentages
-rai::uint128_t rai::ledger::supply (MDB_txn * transaction_a)
-{
-	auto unallocated (account_balance (transaction_a, rai::genesis_account));
-	auto burned (account_pending (transaction_a, 0));
-	auto absolute_supply (rai::genesis_amount - unallocated - burned);
-	return absolute_supply;
-}
-
->>>>>>> c9e8143b
 rai::block_hash rai::ledger::representative (MDB_txn * transaction_a, rai::block_hash const & hash_a)
 {
 	auto result (representative_calculated (transaction_a, hash_a));
@@ -908,21 +851,12 @@
 	else
 	{
 		successor = store.block_successor (transaction_a, root_a);
-<<<<<<< HEAD
 	}
 	std::unique_ptr<rai::block> result;
 	if (!successor.is_zero ())
 	{
 		result = store.block_get (transaction_a, successor);
 	}
-=======
-	}
-	std::unique_ptr<rai::block> result;
-	if (!successor.is_zero ())
-	{
-		result = store.block_get (transaction_a, successor);
-	}
->>>>>>> c9e8143b
 	assert (successor.is_zero () || result != nullptr);
 	return result;
 }
