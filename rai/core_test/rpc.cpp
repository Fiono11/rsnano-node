--- conflicted
+++ resolved
@@ -863,7 +863,8 @@
 		++iterations;
 		ASSERT_LT (iterations, 200);
 	}
-<<<<<<< HEAD
+	rpc.stop();
+	thread1.join();
 }
 
 TEST (rpc, payment_check)
@@ -879,6 +880,8 @@
 	ASSERT_TRUE (node1->wallets.items.find (active_wallet_id.pub) != node1->wallets.items.end ());
     auto pool (boost::make_shared <boost::network::utils::thread_pool> ());
     rai::rpc rpc (system.service, pool, *system.nodes [0], rai::rpc_config (true));
+	rpc.start ();
+	std::thread thread1 ([&rpc] () {rpc.server.run();});
     boost::property_tree::ptree request;
 	request.put ("action", "payment_check");
 	request.put ("inactive_wallet", inactive_wallet_id.pub.to_string ());
@@ -886,6 +889,8 @@
 	auto response (test_response (request, rpc));
     ASSERT_EQ (boost::network::http::server <rai::rpc>::response::ok, response.second);
 	ASSERT_EQ ("Ready", response.first.get <std::string> ("status"));
+	rpc.stop();
+	thread1.join();
 }
 
 TEST (rpc, payment_begin_end)
@@ -901,6 +906,8 @@
 	ASSERT_TRUE (node1->wallets.items.find (active_wallet_id.pub) != node1->wallets.items.end ());
     auto pool (boost::make_shared <boost::network::utils::thread_pool> ());
     rai::rpc rpc (system.service, pool, *system.nodes [0], rai::rpc_config (true));
+	rpc.start ();
+	std::thread thread1 ([&rpc] () {rpc.server.run();});
     boost::property_tree::ptree request1;
 	request1.put ("action", "payment_begin");
 	request1.put ("inactive_wallet", inactive_wallet_id.pub.to_string ());
@@ -921,6 +928,8 @@
     ASSERT_EQ (boost::network::http::server <rai::rpc>::response::ok, response2.second);
 	ASSERT_TRUE (inactive_wallet->exists (account));
 	ASSERT_FALSE (active_wallet->exists (account));
+	rpc.stop();
+	thread1.join();
 }
 
 TEST (rpc, payment_begin_reuse)
@@ -938,6 +947,8 @@
 	ASSERT_TRUE (node1->wallets.items.find (active_wallet_id.pub) != node1->wallets.items.end ());
     auto pool (boost::make_shared <boost::network::utils::thread_pool> ());
     rai::rpc rpc (system.service, pool, *system.nodes [0], rai::rpc_config (true));
+	rpc.start ();
+	std::thread thread1 ([&rpc] () {rpc.server.run();});
     boost::property_tree::ptree request1;
 	request1.put ("action", "payment_begin");
 	request1.put ("inactive_wallet", inactive_wallet_id.pub.to_string ());
@@ -959,6 +970,8 @@
     ASSERT_EQ (boost::network::http::server <rai::rpc>::response::ok, response2.second);
 	ASSERT_TRUE (inactive_wallet->exists (account));
 	ASSERT_FALSE (active_wallet->exists (account));
+	rpc.stop();
+	thread1.join();
 }
 
 TEST (rpc, payment_wait)
@@ -972,6 +985,8 @@
 	rai::thread_runner runner (*system.service, system.processor);
     auto pool (boost::make_shared <boost::network::utils::thread_pool> ());
     rai::rpc rpc (system.service, pool, *system.nodes [0], rai::rpc_config (true));
+	rpc.start ();
+	std::thread thread1 ([&rpc] () {rpc.server.run();});
     boost::property_tree::ptree request1;
 	request1.put ("action", "payment_wait");
 	request1.put ("account", key.pub.to_base58check ());
@@ -985,9 +1000,7 @@
     ASSERT_EQ (boost::network::http::server <rai::rpc>::response::ok, response2.second);
 	ASSERT_EQ ("success", response2.first.get <std::string> ("status"));
 	node1->stop ();
+	rpc.stop();
 	runner.join ();
-=======
-	rpc.stop();
-	thread1.join();
->>>>>>> 4f90f1dc
+	thread1.join();
 }