name: Unit Tests

on: [push, pull_request]

jobs:
  osx_test:
    name: macOS
    strategy:
      fail-fast: false
      matrix:
        RELEASE:
          - ${{ startsWith(github.ref, 'refs/tags/') }}
    env:
      BUILD_TYPE: ${{ matrix.RELEASE && 'RelWithDebInfo' || 'Debug' }}
    runs-on: macos-12
    if: github.event_name == 'push' || github.event.pull_request.head.repo.full_name != github.repository
    steps:
      - name: Checkout
        uses: actions/checkout@v3
        with:
          submodules: "recursive"
<<<<<<< HEAD
          fetch-depth: 0 # Full history needed for restoring file timestamps

      - name: Restore Timestamps
        uses: ./.github/actions/restore-git-mtimes
        continue-on-error: true

      - name: Restore Build Cache
        uses: actions/cache/restore@v3
        continue-on-error: true
        with:
          path: |
            build
            /Users/runner/.cargo/registry
          key: ${{ runner.os }}-build-cache
=======
>>>>>>> 97e9b32e

      - name: Prepare
        run: ci/prepare/macos/prepare.sh

      - name: Build Tests
        id: build
        run: ci/build-tests.sh

<<<<<<< HEAD
      # hacky fix so that the build cache can be saved
      - name: Change owner before caching
        run: sudo chown -R runner build

      - name: Save Build Cache
        # Only save build cache from develop to avoid polluting it by other branches / PRs
        if: github.ref == 'refs/heads/develop' && success()
        uses: actions/cache/save@v3
        continue-on-error: true
        with:
          path: |
            build
            /Users/runner/.cargo/registry
          key: ${{ runner.os }}-build-cache

=======
>>>>>>> 97e9b32e
      - name: Core Tests
        if: steps.build.outcome == 'success' && (success() || failure())
        run: ../ci/tests/run-core-tests.sh
        working-directory: build

      - name: Rust Tests
        if: steps.build.outcome == 'success' && (success() || failure())
        run: cd build && ../ci/tests/run-rust-tests.sh

      - name: RPC Tests
        if: steps.build.outcome == 'success' && (success() || failure())
        run: ../ci/tests/run-rpc-tests.sh
        working-directory: build

      - name: System Tests
        if: steps.build.outcome == 'success' && (success() || failure())
        run: ../ci/tests/run-system-tests.sh
        working-directory: build

  linux_test:
    name: Linux [${{ matrix.COMPILER }}]
    timeout-minutes: 90
    strategy:
      fail-fast: false
      matrix:
        COMPILER: [gcc, clang]
        RELEASE:
          - ${{ startsWith(github.ref, 'refs/tags/') }}
    runs-on: ubuntu-22.04
    env:
      COMPILER: ${{ matrix.COMPILER }}
      BUILD_TYPE: ${{ matrix.RELEASE && 'RelWithDebInfo' || 'Debug' }}
    if: github.event_name == 'push' || github.event.pull_request.head.repo.full_name != github.repository
    steps:
      - name: Checkout
        uses: actions/checkout@v3
        with:
          submodules: "recursive"
<<<<<<< HEAD
          fetch-depth: 0 # Full history needed for restoring file timestamps

      - name: Restore Timestamps
        uses: ./.github/actions/restore-git-mtimes
        continue-on-error: true

      - name: Restore Build Cache
        uses: actions/cache/restore@v3
        continue-on-error: true
        with:
          path: |
            build
            cargo-registry
          key: ${{ runner.os }}-${{ env.COMPILER }}-build-cache
=======
>>>>>>> 97e9b32e

      - name: Prepare
        run: sudo -E ci/prepare/linux/prepare.sh

      - name: Build Tests
        id: build
        run: ci/build-tests.sh

<<<<<<< HEAD
      - name: Save Build Cache
        # Only save build cache from develop to avoid polluting it by other branches / PRs
        if: github.ref == 'refs/heads/develop' && success()
        uses: actions/cache/save@v3
        continue-on-error: true
        with:
          path: |
            build
            cargo-registry
          key: ${{ runner.os }}-${{ env.COMPILER }}-build-cache

=======
>>>>>>> 97e9b32e
      - name: Core Tests
        if: steps.build.outcome == 'success' && (success() || failure())
        run: ../ci/tests/run-core-tests.sh
        working-directory: build

      - name: Rust Tests
        if: steps.build.outcome == 'success' && (success() || failure())
<<<<<<< HEAD
        run: cd build && ../ci/tests/run-rust-tests.sh
=======
        run: ../ci/tests/run-rpc-tests.sh
        working-directory: build

      - name: System Tests
        if: steps.build.outcome == 'success' && (success() || failure())
        run: ../ci/tests/run-system-tests.sh
        working-directory: build

      - name: QT Tests
        if: steps.build.outcome == 'success' && (success() || failure())
        run: ../ci/tests/run-qt-tests.sh
        working-directory: build

  windows_test:
    name: Windows [${{ matrix.BACKEND }}]
    timeout-minutes: 150
    strategy:
      fail-fast: false
      matrix:
        BACKEND: [lmdb, rocksdb]
        RELEASE:
          - ${{ startsWith(github.ref, 'refs/tags/') }}
    runs-on: windows-latest
    env:
      BACKEND: ${{ matrix.BACKEND }}
      BUILD_TYPE: ${{ matrix.RELEASE && 'RelWithDebInfo' || 'Debug' }}
      TEST_USE_ROCKSDB: ${{ matrix.BACKEND == 'rocksdb' && '1' || '0' }}
      DEADLINE_SCALE_FACTOR: ${{ matrix.BACKEND == 'rocksdb' && '2' || '1' }}
    if: github.event_name == 'push' || github.event.pull_request.head.repo.full_name != github.repository
    steps:
      - name: Checkout
        uses: actions/checkout@v3
        with:
          submodules: "recursive"

      - name: Prepare
        run: ci/prepare/windows/prepare.ps1

      - name: Build Tests
        id: build
        run: ci/build-tests.sh
        shell: bash

      - name: Core Tests
        if: steps.build.outcome == 'success' && (success() || failure())
        run: ../ci/tests/run-core-tests.sh
        working-directory: build
        shell: bash
>>>>>>> 97e9b32e

      - name: RPC Tests
        if: steps.build.outcome == 'success' && (success() || failure())
        run: ../ci/tests/run-rpc-tests.sh
        working-directory: build

      - name: System Tests
        if: steps.build.outcome == 'success' && (success() || failure())
        run: ../ci/tests/run-system-tests.sh
        working-directory: build<|MERGE_RESOLUTION|>--- conflicted
+++ resolved
@@ -19,23 +19,6 @@
         uses: actions/checkout@v3
         with:
           submodules: "recursive"
-<<<<<<< HEAD
-          fetch-depth: 0 # Full history needed for restoring file timestamps
-
-      - name: Restore Timestamps
-        uses: ./.github/actions/restore-git-mtimes
-        continue-on-error: true
-
-      - name: Restore Build Cache
-        uses: actions/cache/restore@v3
-        continue-on-error: true
-        with:
-          path: |
-            build
-            /Users/runner/.cargo/registry
-          key: ${{ runner.os }}-build-cache
-=======
->>>>>>> 97e9b32e
 
       - name: Prepare
         run: ci/prepare/macos/prepare.sh
@@ -44,24 +27,6 @@
         id: build
         run: ci/build-tests.sh
 
-<<<<<<< HEAD
-      # hacky fix so that the build cache can be saved
-      - name: Change owner before caching
-        run: sudo chown -R runner build
-
-      - name: Save Build Cache
-        # Only save build cache from develop to avoid polluting it by other branches / PRs
-        if: github.ref == 'refs/heads/develop' && success()
-        uses: actions/cache/save@v3
-        continue-on-error: true
-        with:
-          path: |
-            build
-            /Users/runner/.cargo/registry
-          key: ${{ runner.os }}-build-cache
-
-=======
->>>>>>> 97e9b32e
       - name: Core Tests
         if: steps.build.outcome == 'success' && (success() || failure())
         run: ../ci/tests/run-core-tests.sh
@@ -100,23 +65,6 @@
         uses: actions/checkout@v3
         with:
           submodules: "recursive"
-<<<<<<< HEAD
-          fetch-depth: 0 # Full history needed for restoring file timestamps
-
-      - name: Restore Timestamps
-        uses: ./.github/actions/restore-git-mtimes
-        continue-on-error: true
-
-      - name: Restore Build Cache
-        uses: actions/cache/restore@v3
-        continue-on-error: true
-        with:
-          path: |
-            build
-            cargo-registry
-          key: ${{ runner.os }}-${{ env.COMPILER }}-build-cache
-=======
->>>>>>> 97e9b32e
 
       - name: Prepare
         run: sudo -E ci/prepare/linux/prepare.sh
@@ -125,20 +73,6 @@
         id: build
         run: ci/build-tests.sh
 
-<<<<<<< HEAD
-      - name: Save Build Cache
-        # Only save build cache from develop to avoid polluting it by other branches / PRs
-        if: github.ref == 'refs/heads/develop' && success()
-        uses: actions/cache/save@v3
-        continue-on-error: true
-        with:
-          path: |
-            build
-            cargo-registry
-          key: ${{ runner.os }}-${{ env.COMPILER }}-build-cache
-
-=======
->>>>>>> 97e9b32e
       - name: Core Tests
         if: steps.build.outcome == 'success' && (success() || failure())
         run: ../ci/tests/run-core-tests.sh
@@ -146,58 +80,7 @@
 
       - name: Rust Tests
         if: steps.build.outcome == 'success' && (success() || failure())
-<<<<<<< HEAD
         run: cd build && ../ci/tests/run-rust-tests.sh
-=======
-        run: ../ci/tests/run-rpc-tests.sh
-        working-directory: build
-
-      - name: System Tests
-        if: steps.build.outcome == 'success' && (success() || failure())
-        run: ../ci/tests/run-system-tests.sh
-        working-directory: build
-
-      - name: QT Tests
-        if: steps.build.outcome == 'success' && (success() || failure())
-        run: ../ci/tests/run-qt-tests.sh
-        working-directory: build
-
-  windows_test:
-    name: Windows [${{ matrix.BACKEND }}]
-    timeout-minutes: 150
-    strategy:
-      fail-fast: false
-      matrix:
-        BACKEND: [lmdb, rocksdb]
-        RELEASE:
-          - ${{ startsWith(github.ref, 'refs/tags/') }}
-    runs-on: windows-latest
-    env:
-      BACKEND: ${{ matrix.BACKEND }}
-      BUILD_TYPE: ${{ matrix.RELEASE && 'RelWithDebInfo' || 'Debug' }}
-      TEST_USE_ROCKSDB: ${{ matrix.BACKEND == 'rocksdb' && '1' || '0' }}
-      DEADLINE_SCALE_FACTOR: ${{ matrix.BACKEND == 'rocksdb' && '2' || '1' }}
-    if: github.event_name == 'push' || github.event.pull_request.head.repo.full_name != github.repository
-    steps:
-      - name: Checkout
-        uses: actions/checkout@v3
-        with:
-          submodules: "recursive"
-
-      - name: Prepare
-        run: ci/prepare/windows/prepare.ps1
-
-      - name: Build Tests
-        id: build
-        run: ci/build-tests.sh
-        shell: bash
-
-      - name: Core Tests
-        if: steps.build.outcome == 'success' && (success() || failure())
-        run: ../ci/tests/run-core-tests.sh
-        working-directory: build
-        shell: bash
->>>>>>> 97e9b32e
 
       - name: RPC Tests
         if: steps.build.outcome == 'success' && (success() || failure())
