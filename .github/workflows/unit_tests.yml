--- conflicted
+++ resolved
@@ -90,12 +90,7 @@
         run: ci/actions/linux/install_deps.sh
 
       - name: Build Tests
-<<<<<<< HEAD
         run: docker run -e RELEASE -v ${PWD}:/workspace simpago/rsnano-env:${{ matrix.COMPILER }} /bin/bash -c "cd /workspace && ./ci/build-ci.sh /usr/lib/x86_64-linux-gnu/cmake/Qt5"
-      - name: Run Tests
-        run: docker run -e RELEASE -e RUST_BACKTRACE=1 -v ${PWD}:/workspace simpago/rsnano-env:${{ matrix.COMPILER }} /bin/bash -c "cd /workspace/build && ../ci/test.sh ."
-=======
-        run: docker run -e TEST_USE_ROCKSDB  -e RELEASE -v ${PWD}:/workspace nanocurrency/nano-env:${{ matrix.COMPILER }} /bin/bash -c "cd /workspace && ./ci/build-ci.sh /usr/lib/x86_64-linux-gnu/cmake/Qt5"
 
       - name: Save Build Cache
         # only save build cache from develop to avoid polluting it by other branches / PRs
@@ -107,63 +102,4 @@
           key: ${{ runner.os }}-${{ env.COMPILER }}-build-cache
 
       - name: Run Tests
-        run: docker run -e RELEASE -e TEST_USE_ROCKSDB -e DEADLINE_SCALE_FACTOR -v ${PWD}:/workspace nanocurrency/nano-env:${{ matrix.COMPILER }} /bin/bash -c "cd /workspace/build && ../ci/test.sh ."
-        env:
-          DEADLINE_SCALE_FACTOR: ${{ env.TEST_USE_ROCKSDB == 1 && '2' || '1' }}
-
-  windows_test:
-    name: Windows [${{ matrix.BACKEND }}]
-    timeout-minutes: 150
-    strategy:
-      fail-fast: false
-      matrix:
-        BACKEND: [lmdb, rocksdb]
-        RELEASE:
-          - ${{ startsWith(github.ref, 'refs/tags/') }}
-    runs-on: windows-latest
-    env:
-      BACKEND: ${{ matrix.BACKEND }}
-      TEST_USE_ROCKSDB: ${{ matrix.BACKEND == 'rocksdb' && '1' || '0' }}
-      RELEASE: ${{ matrix.RELEASE }}
-    if: github.event_name == 'push' || github.event.pull_request.head.repo.full_name != github.repository
-    steps:
-      - name: Checkout
-        uses: actions/checkout@v3
-        with:
-          submodules: "recursive"
-          fetch-depth: 0 # full history needed for restoring file timestamps
-
-      - name: Restore Timestamps
-        uses: ./.github/actions/restore-git-mtimes
-        continue-on-error: true
-
-      - name: Restore Build Cache
-        uses: actions/cache/restore@v3
-        continue-on-error: true
-        with:
-          path: build
-          key: ${{ runner.os }}-build-cache
-
-      - name: Windows Defender
-        run: ci/actions/windows/disable_windows_defender.ps1
-
-      - name: Fetch Deps
-        run: ci/actions/windows/install_deps.ps1
-
-      - name: Build Tests
-        run: ci/actions/windows/build.ps1
-
-      - name: Save Build Cache
-        # only save build cache from develop to avoid polluting it by other branches / PRs
-        if: github.ref == 'refs/heads/develop' && success()
-        uses: actions/cache/save@v3
-        continue-on-error: true
-        with:
-          path: build
-          key: ${{ runner.os }}-build-cache
-
-      - name: Run Tests [TEST_USE_ROCKSDB=${{ env.TEST_USE_ROCKSDB }}]
-        run: ci/actions/windows/run.ps1
-        env:
-          DEADLINE_SCALE_FACTOR: ${{ env.TEST_USE_ROCKSDB == 1 && '2' || '1' }}
->>>>>>> 4f4ccf76
+        run: docker run -e RELEASE -e RUST_BACKTRACE=1 -v ${PWD}:/workspace simpago/rsnano-env:${{ matrix.COMPILER }} /bin/bash -c "cd /workspace/build && ../ci/test.sh ."